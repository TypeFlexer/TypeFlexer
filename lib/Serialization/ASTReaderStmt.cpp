//===- ASTReaderStmt.cpp - Stmt/Expr Deserialization ----------------------===//
//
//                     The LLVM Compiler Infrastructure
//
// This file is distributed under the University of Illinois Open Source
// License. See LICENSE.TXT for details.
//
//===----------------------------------------------------------------------===//
//
// Statement/expression deserialization.  This implements the
// ASTReader::ReadStmt method.
//
//===----------------------------------------------------------------------===//

#include "clang/Serialization/ASTReader.h"
#include "clang/AST/ASTContext.h"
#include "clang/AST/AttrIterator.h"
#include "clang/AST/Decl.h"
#include "clang/AST/DeclAccessPair.h"
#include "clang/AST/DeclCXX.h"
#include "clang/AST/DeclGroup.h"
#include "clang/AST/DeclObjC.h"
#include "clang/AST/DeclTemplate.h"
#include "clang/AST/DeclarationName.h"
#include "clang/AST/Expr.h"
#include "clang/AST/ExprCXX.h"
#include "clang/AST/ExprObjC.h"
#include "clang/AST/ExprOpenMP.h"
#include "clang/AST/NestedNameSpecifier.h"
#include "clang/AST/OpenMPClause.h"
#include "clang/AST/OperationKinds.h"
#include "clang/AST/Stmt.h"
#include "clang/AST/StmtCXX.h"
#include "clang/AST/StmtObjC.h"
#include "clang/AST/StmtOpenMP.h"
#include "clang/AST/StmtVisitor.h"
#include "clang/AST/TemplateBase.h"
#include "clang/AST/Type.h"
#include "clang/AST/UnresolvedSet.h"
#include "clang/Basic/CapturedStmt.h"
#include "clang/Basic/ExpressionTraits.h"
#include "clang/Basic/LLVM.h"
#include "clang/Basic/Lambda.h"
#include "clang/Basic/LangOptions.h"
#include "clang/Basic/OpenMPKinds.h"
#include "clang/Basic/OperatorKinds.h"
#include "clang/Basic/SourceLocation.h"
#include "clang/Basic/Specifiers.h"
#include "clang/Basic/TypeTraits.h"
#include "clang/Lex/Token.h"
#include "clang/Serialization/ASTBitCodes.h"
#include "llvm/ADT/DenseMap.h"
#include "llvm/ADT/SmallString.h"
#include "llvm/ADT/SmallVector.h"
#include "llvm/ADT/StringRef.h"
#include "llvm/Bitcode/BitstreamReader.h"
#include "llvm/Support/Casting.h"
#include "llvm/Support/ErrorHandling.h"
#include <algorithm>
#include <cassert>
#include <cstdint>
#include <string>

using namespace clang;
using namespace serialization;

namespace clang {

  class ASTStmtReader : public StmtVisitor<ASTStmtReader> {
    friend class OMPClauseReader;

    ASTRecordReader &Record;
    llvm::BitstreamCursor &DeclsCursor;

    SourceLocation ReadSourceLocation() {
      return Record.readSourceLocation();
    }

    SourceRange ReadSourceRange() {
      return Record.readSourceRange();
    }

    std::string ReadString() {
      return Record.readString();
    }

    TypeSourceInfo *GetTypeSourceInfo() {
      return Record.getTypeSourceInfo();
    }

    Decl *ReadDecl() {
      return Record.readDecl();
    }

    template<typename T>
    T *ReadDeclAs() {
      return Record.readDeclAs<T>();
    }

    void ReadDeclarationNameLoc(DeclarationNameLoc &DNLoc,
                                DeclarationName Name) {
      Record.readDeclarationNameLoc(DNLoc, Name);
    }

    void ReadDeclarationNameInfo(DeclarationNameInfo &NameInfo) {
      Record.readDeclarationNameInfo(NameInfo);
    }

  public:
    ASTStmtReader(ASTRecordReader &Record, llvm::BitstreamCursor &Cursor)
        : Record(Record), DeclsCursor(Cursor) {}

    /// The number of record fields required for the Stmt class
    /// itself.
    static const unsigned NumStmtFields = 0;

    /// The number of record fields required for the Expr class
    /// itself.
    static const unsigned NumExprFields = NumStmtFields + 7;

    /// Read and initialize a ExplicitTemplateArgumentList structure.
    void ReadTemplateKWAndArgsInfo(ASTTemplateKWAndArgsInfo &Args,
                                   TemplateArgumentLoc *ArgsLocArray,
                                   unsigned NumTemplateArgs);

    /// Read and initialize a ExplicitTemplateArgumentList structure.
    void ReadExplicitTemplateArgumentList(ASTTemplateArgumentListInfo &ArgList,
                                          unsigned NumTemplateArgs);

    void VisitStmt(Stmt *S);
#define STMT(Type, Base) \
    void Visit##Type(Type *);
#include "clang/AST/StmtNodes.inc"
  };

} // namespace clang

void ASTStmtReader::ReadTemplateKWAndArgsInfo(ASTTemplateKWAndArgsInfo &Args,
                                              TemplateArgumentLoc *ArgsLocArray,
                                              unsigned NumTemplateArgs) {
  SourceLocation TemplateKWLoc = ReadSourceLocation();
  TemplateArgumentListInfo ArgInfo;
  ArgInfo.setLAngleLoc(ReadSourceLocation());
  ArgInfo.setRAngleLoc(ReadSourceLocation());
  for (unsigned i = 0; i != NumTemplateArgs; ++i)
    ArgInfo.addArgument(Record.readTemplateArgumentLoc());
  Args.initializeFrom(TemplateKWLoc, ArgInfo, ArgsLocArray);
}

void ASTStmtReader::VisitStmt(Stmt *S) {
  assert(Record.getIdx() == NumStmtFields && "Incorrect statement field count");
}

void ASTStmtReader::VisitNullStmt(NullStmt *S) {
  VisitStmt(S);
  S->setSemiLoc(ReadSourceLocation());
  S->NullStmtBits.HasLeadingEmptyMacro = Record.readInt();
}

void ASTStmtReader::VisitCompoundStmt(CompoundStmt *S) {
  VisitStmt(S);
  SmallVector<Stmt *, 16> Stmts;
  unsigned NumStmts = Record.readInt();
  while (NumStmts--)
    Stmts.push_back(Record.readSubStmt());
  S->setStmts(Stmts);
  S->CompoundStmtBits.LBraceLoc = ReadSourceLocation();
  S->RBraceLoc = ReadSourceLocation();
}

void ASTStmtReader::VisitSwitchCase(SwitchCase *S) {
  VisitStmt(S);
  Record.recordSwitchCaseID(S, Record.readInt());
  S->setKeywordLoc(ReadSourceLocation());
  S->setColonLoc(ReadSourceLocation());
}

void ASTStmtReader::VisitCaseStmt(CaseStmt *S) {
  VisitSwitchCase(S);
  bool CaseStmtIsGNURange = Record.readInt();
  S->setLHS(Record.readSubExpr());
  S->setSubStmt(Record.readSubStmt());
  if (CaseStmtIsGNURange) {
    S->setRHS(Record.readSubExpr());
    S->setEllipsisLoc(ReadSourceLocation());
  }
}

void ASTStmtReader::VisitDefaultStmt(DefaultStmt *S) {
  VisitSwitchCase(S);
  S->setSubStmt(Record.readSubStmt());
}

void ASTStmtReader::VisitLabelStmt(LabelStmt *S) {
  VisitStmt(S);
  auto *LD = ReadDeclAs<LabelDecl>();
  LD->setStmt(S);
  S->setDecl(LD);
  S->setSubStmt(Record.readSubStmt());
  S->setIdentLoc(ReadSourceLocation());
}

void ASTStmtReader::VisitAttributedStmt(AttributedStmt *S) {
  VisitStmt(S);
  // NumAttrs in AttributedStmt is set when creating an empty
  // AttributedStmt in AttributedStmt::CreateEmpty, since it is needed
  // to allocate the right amount of space for the trailing Attr *.
  uint64_t NumAttrs = Record.readInt();
  AttrVec Attrs;
  Record.readAttributes(Attrs);
  (void)NumAttrs;
  assert(NumAttrs == S->AttributedStmtBits.NumAttrs);
  assert(NumAttrs == Attrs.size());
  std::copy(Attrs.begin(), Attrs.end(), S->getAttrArrayPtr());
  S->SubStmt = Record.readSubStmt();
  S->AttributedStmtBits.AttrLoc = ReadSourceLocation();
}

void ASTStmtReader::VisitIfStmt(IfStmt *S) {
  VisitStmt(S);

  S->setConstexpr(Record.readInt());
  bool HasElse = Record.readInt();
  bool HasVar = Record.readInt();
  bool HasInit = Record.readInt();

  S->setCond(Record.readSubExpr());
  S->setThen(Record.readSubStmt());
  if (HasElse)
    S->setElse(Record.readSubStmt());
  if (HasVar)
    S->setConditionVariable(Record.getContext(), ReadDeclAs<VarDecl>());
  if (HasInit)
    S->setInit(Record.readSubStmt());

  S->setIfLoc(ReadSourceLocation());
  if (HasElse)
    S->setElseLoc(ReadSourceLocation());
}

void ASTStmtReader::VisitSwitchStmt(SwitchStmt *S) {
  VisitStmt(S);

  bool HasInit = Record.readInt();
  bool HasVar = Record.readInt();
  bool AllEnumCasesCovered = Record.readInt();
  if (AllEnumCasesCovered)
    S->setAllEnumCasesCovered();

  S->setCond(Record.readSubExpr());
  S->setBody(Record.readSubStmt());
  if (HasInit)
    S->setInit(Record.readSubStmt());
  if (HasVar)
    S->setConditionVariable(Record.getContext(), ReadDeclAs<VarDecl>());

  S->setSwitchLoc(ReadSourceLocation());

  SwitchCase *PrevSC = nullptr;
  for (auto E = Record.size(); Record.getIdx() != E; ) {
    SwitchCase *SC = Record.getSwitchCaseWithID(Record.readInt());
    if (PrevSC)
      PrevSC->setNextSwitchCase(SC);
    else
      S->setSwitchCaseList(SC);

    PrevSC = SC;
  }
}

void ASTStmtReader::VisitWhileStmt(WhileStmt *S) {
  VisitStmt(S);

  bool HasVar = Record.readInt();

  S->setCond(Record.readSubExpr());
  S->setBody(Record.readSubStmt());
  if (HasVar)
    S->setConditionVariable(Record.getContext(), ReadDeclAs<VarDecl>());

  S->setWhileLoc(ReadSourceLocation());
}

void ASTStmtReader::VisitDoStmt(DoStmt *S) {
  VisitStmt(S);
  S->setCond(Record.readSubExpr());
  S->setBody(Record.readSubStmt());
  S->setDoLoc(ReadSourceLocation());
  S->setWhileLoc(ReadSourceLocation());
  S->setRParenLoc(ReadSourceLocation());
}

void ASTStmtReader::VisitForStmt(ForStmt *S) {
  VisitStmt(S);
  S->setInit(Record.readSubStmt());
  S->setCond(Record.readSubExpr());
  S->setConditionVariable(Record.getContext(), ReadDeclAs<VarDecl>());
  S->setInc(Record.readSubExpr());
  S->setBody(Record.readSubStmt());
  S->setForLoc(ReadSourceLocation());
  S->setLParenLoc(ReadSourceLocation());
  S->setRParenLoc(ReadSourceLocation());
}

void ASTStmtReader::VisitGotoStmt(GotoStmt *S) {
  VisitStmt(S);
  S->setLabel(ReadDeclAs<LabelDecl>());
  S->setGotoLoc(ReadSourceLocation());
  S->setLabelLoc(ReadSourceLocation());
}

void ASTStmtReader::VisitIndirectGotoStmt(IndirectGotoStmt *S) {
  VisitStmt(S);
  S->setGotoLoc(ReadSourceLocation());
  S->setStarLoc(ReadSourceLocation());
  S->setTarget(Record.readSubExpr());
}

void ASTStmtReader::VisitContinueStmt(ContinueStmt *S) {
  VisitStmt(S);
  S->setContinueLoc(ReadSourceLocation());
}

void ASTStmtReader::VisitBreakStmt(BreakStmt *S) {
  VisitStmt(S);
  S->setBreakLoc(ReadSourceLocation());
}

void ASTStmtReader::VisitReturnStmt(ReturnStmt *S) {
  VisitStmt(S);

  bool HasNRVOCandidate = Record.readInt();

  S->setRetValue(Record.readSubExpr());
  if (HasNRVOCandidate)
    S->setNRVOCandidate(ReadDeclAs<VarDecl>());

  S->setReturnLoc(ReadSourceLocation());
}

void ASTStmtReader::VisitDeclStmt(DeclStmt *S) {
  VisitStmt(S);
  S->setStartLoc(ReadSourceLocation());
  S->setEndLoc(ReadSourceLocation());

  if (Record.size() - Record.getIdx() == 1) {
    // Single declaration
    S->setDeclGroup(DeclGroupRef(ReadDecl()));
  } else {
    SmallVector<Decl *, 16> Decls;
    int N = Record.size() - Record.getIdx();
    Decls.reserve(N);
    for (int I = 0; I < N; ++I)
      Decls.push_back(ReadDecl());
    S->setDeclGroup(DeclGroupRef(DeclGroup::Create(Record.getContext(),
                                                   Decls.data(),
                                                   Decls.size())));
  }
}

void ASTStmtReader::VisitAsmStmt(AsmStmt *S) {
  VisitStmt(S);
  S->NumOutputs = Record.readInt();
  S->NumInputs = Record.readInt();
  S->NumClobbers = Record.readInt();
  S->setAsmLoc(ReadSourceLocation());
  S->setVolatile(Record.readInt());
  S->setSimple(Record.readInt());
}

void ASTStmtReader::VisitGCCAsmStmt(GCCAsmStmt *S) {
  VisitAsmStmt(S);
  S->setRParenLoc(ReadSourceLocation());
  S->setAsmString(cast_or_null<StringLiteral>(Record.readSubStmt()));

  unsigned NumOutputs = S->getNumOutputs();
  unsigned NumInputs = S->getNumInputs();
  unsigned NumClobbers = S->getNumClobbers();

  // Outputs and inputs
  SmallVector<IdentifierInfo *, 16> Names;
  SmallVector<StringLiteral*, 16> Constraints;
  SmallVector<Stmt*, 16> Exprs;
  for (unsigned I = 0, N = NumOutputs + NumInputs; I != N; ++I) {
    Names.push_back(Record.getIdentifierInfo());
    Constraints.push_back(cast_or_null<StringLiteral>(Record.readSubStmt()));
    Exprs.push_back(Record.readSubStmt());
  }

  // Constraints
  SmallVector<StringLiteral*, 16> Clobbers;
  for (unsigned I = 0; I != NumClobbers; ++I)
    Clobbers.push_back(cast_or_null<StringLiteral>(Record.readSubStmt()));

  S->setOutputsAndInputsAndClobbers(Record.getContext(),
                                    Names.data(), Constraints.data(),
                                    Exprs.data(), NumOutputs, NumInputs,
                                    Clobbers.data(), NumClobbers);
}

void ASTStmtReader::VisitMSAsmStmt(MSAsmStmt *S) {
  VisitAsmStmt(S);
  S->LBraceLoc = ReadSourceLocation();
  S->EndLoc = ReadSourceLocation();
  S->NumAsmToks = Record.readInt();
  std::string AsmStr = ReadString();

  // Read the tokens.
  SmallVector<Token, 16> AsmToks;
  AsmToks.reserve(S->NumAsmToks);
  for (unsigned i = 0, e = S->NumAsmToks; i != e; ++i) {
    AsmToks.push_back(Record.readToken());
  }

  // The calls to reserve() for the FooData vectors are mandatory to
  // prevent dead StringRefs in the Foo vectors.

  // Read the clobbers.
  SmallVector<std::string, 16> ClobbersData;
  SmallVector<StringRef, 16> Clobbers;
  ClobbersData.reserve(S->NumClobbers);
  Clobbers.reserve(S->NumClobbers);
  for (unsigned i = 0, e = S->NumClobbers; i != e; ++i) {
    ClobbersData.push_back(ReadString());
    Clobbers.push_back(ClobbersData.back());
  }

  // Read the operands.
  unsigned NumOperands = S->NumOutputs + S->NumInputs;
  SmallVector<Expr*, 16> Exprs;
  SmallVector<std::string, 16> ConstraintsData;
  SmallVector<StringRef, 16> Constraints;
  Exprs.reserve(NumOperands);
  ConstraintsData.reserve(NumOperands);
  Constraints.reserve(NumOperands);
  for (unsigned i = 0; i != NumOperands; ++i) {
    Exprs.push_back(cast<Expr>(Record.readSubStmt()));
    ConstraintsData.push_back(ReadString());
    Constraints.push_back(ConstraintsData.back());
  }

  S->initialize(Record.getContext(), AsmStr, AsmToks,
                Constraints, Exprs, Clobbers);
}

void ASTStmtReader::VisitCoroutineBodyStmt(CoroutineBodyStmt *S) {
  VisitStmt(S);
  assert(Record.peekInt() == S->NumParams);
  Record.skipInts(1);
  auto *StoredStmts = S->getStoredStmts();
  for (unsigned i = 0;
       i < CoroutineBodyStmt::SubStmt::FirstParamMove + S->NumParams; ++i)
    StoredStmts[i] = Record.readSubStmt();
}

void ASTStmtReader::VisitCoreturnStmt(CoreturnStmt *S) {
  VisitStmt(S);
  S->CoreturnLoc = Record.readSourceLocation();
  for (auto &SubStmt: S->SubStmts)
    SubStmt = Record.readSubStmt();
  S->IsImplicit = Record.readInt() != 0;
}

void ASTStmtReader::VisitCoawaitExpr(CoawaitExpr *E) {
  VisitExpr(E);
  E->KeywordLoc = ReadSourceLocation();
  for (auto &SubExpr: E->SubExprs)
    SubExpr = Record.readSubStmt();
  E->OpaqueValue = cast_or_null<OpaqueValueExpr>(Record.readSubStmt());
  E->setIsImplicit(Record.readInt() != 0);
}

void ASTStmtReader::VisitCoyieldExpr(CoyieldExpr *E) {
  VisitExpr(E);
  E->KeywordLoc = ReadSourceLocation();
  for (auto &SubExpr: E->SubExprs)
    SubExpr = Record.readSubStmt();
  E->OpaqueValue = cast_or_null<OpaqueValueExpr>(Record.readSubStmt());
}

void ASTStmtReader::VisitDependentCoawaitExpr(DependentCoawaitExpr *E) {
  VisitExpr(E);
  E->KeywordLoc = ReadSourceLocation();
  for (auto &SubExpr: E->SubExprs)
    SubExpr = Record.readSubStmt();
}

void ASTStmtReader::VisitCapturedStmt(CapturedStmt *S) {
  VisitStmt(S);
  Record.skipInts(1);
  S->setCapturedDecl(ReadDeclAs<CapturedDecl>());
  S->setCapturedRegionKind(static_cast<CapturedRegionKind>(Record.readInt()));
  S->setCapturedRecordDecl(ReadDeclAs<RecordDecl>());

  // Capture inits
  for (CapturedStmt::capture_init_iterator I = S->capture_init_begin(),
                                           E = S->capture_init_end();
       I != E; ++I)
    *I = Record.readSubExpr();

  // Body
  S->setCapturedStmt(Record.readSubStmt());
  S->getCapturedDecl()->setBody(S->getCapturedStmt());

  // Captures
  for (auto &I : S->captures()) {
    I.VarAndKind.setPointer(ReadDeclAs<VarDecl>());
    I.VarAndKind.setInt(
        static_cast<CapturedStmt::VariableCaptureKind>(Record.readInt()));
    I.Loc = ReadSourceLocation();
  }
}

void ASTStmtReader::VisitExpr(Expr *E) {
  VisitStmt(E);
  E->setType(Record.readType());
  E->setTypeDependent(Record.readInt());
  E->setValueDependent(Record.readInt());
  E->setInstantiationDependent(Record.readInt());
  E->ExprBits.ContainsUnexpandedParameterPack = Record.readInt();
  E->setValueKind(static_cast<ExprValueKind>(Record.readInt()));
  E->setObjectKind(static_cast<ExprObjectKind>(Record.readInt()));
  assert(Record.getIdx() == NumExprFields &&
         "Incorrect expression field count");
}

void ASTStmtReader::VisitConstantExpr(ConstantExpr *E) {
  VisitExpr(E);
  E->setSubExpr(Record.readSubExpr());
}

void ASTStmtReader::VisitPredefinedExpr(PredefinedExpr *E) {
  VisitExpr(E);
  bool HasFunctionName = Record.readInt();
  E->PredefinedExprBits.HasFunctionName = HasFunctionName;
  E->PredefinedExprBits.Kind = Record.readInt();
  E->setLocation(ReadSourceLocation());
  if (HasFunctionName)
    E->setFunctionName(cast<StringLiteral>(Record.readSubExpr()));
}

void ASTStmtReader::VisitDeclRefExpr(DeclRefExpr *E) {
  VisitExpr(E);

  E->DeclRefExprBits.HasQualifier = Record.readInt();
  E->DeclRefExprBits.HasFoundDecl = Record.readInt();
  E->DeclRefExprBits.HasTemplateKWAndArgsInfo = Record.readInt();
  E->DeclRefExprBits.HadMultipleCandidates = Record.readInt();
  E->DeclRefExprBits.RefersToEnclosingVariableOrCapture = Record.readInt();
  bool isGenericFunction = Record.readInt();
  bool isItypeGenericFunction = Record.readInt();

  unsigned NumTemplateArgs = 0;
  if (E->hasTemplateKWAndArgsInfo())
    NumTemplateArgs = Record.readInt();

  if (E->hasQualifier())
    new (E->getTrailingObjects<NestedNameSpecifierLoc>())
        NestedNameSpecifierLoc(Record.readNestedNameSpecifierLoc());

  if (E->hasFoundDecl())
    *E->getTrailingObjects<NamedDecl *>() = ReadDeclAs<NamedDecl>();

  if (E->hasTemplateKWAndArgsInfo())
    ReadTemplateKWAndArgsInfo(
        *E->getTrailingObjects<ASTTemplateKWAndArgsInfo>(),
        E->getTrailingObjects<TemplateArgumentLoc>(), NumTemplateArgs);

  if (isGenericFunction || isItypeGenericFunction) {
    unsigned numTypeNameInfos = Record.readInt();
    SmallVector<DeclRefExpr::GenericInstInfo::TypeArgument, 16> typeArgumentInfos;
    for (unsigned i = 0; i < numTypeNameInfos; i++) {
      QualType tempType = Record.readType();
      TypeSourceInfo *tempSourceInfo = Record.getTypeSourceInfo();
      typeArgumentInfos.push_back({tempType, tempSourceInfo});
    }
    E->SetGenericInstInfo(Record.getContext(), typeArgumentInfos);
  }

  E->setDecl(ReadDeclAs<ValueDecl>());
  E->setLocation(ReadSourceLocation());
  ReadDeclarationNameLoc(E->DNLoc, E->getDecl()->getDeclName());
}

void ASTStmtReader::VisitIntegerLiteral(IntegerLiteral *E) {
  VisitExpr(E);
  E->setLocation(ReadSourceLocation());
  E->setValue(Record.getContext(), Record.readAPInt());
}

void ASTStmtReader::VisitFixedPointLiteral(FixedPointLiteral *E) {
  VisitExpr(E);
  E->setLocation(ReadSourceLocation());
  E->setValue(Record.getContext(), Record.readAPInt());
}

void ASTStmtReader::VisitFloatingLiteral(FloatingLiteral *E) {
  VisitExpr(E);
  E->setRawSemantics(static_cast<Stmt::APFloatSemantics>(Record.readInt()));
  E->setExact(Record.readInt());
  E->setValue(Record.getContext(), Record.readAPFloat(E->getSemantics()));
  E->setLocation(ReadSourceLocation());
}

void ASTStmtReader::VisitImaginaryLiteral(ImaginaryLiteral *E) {
  VisitExpr(E);
  E->setSubExpr(Record.readSubExpr());
}

void ASTStmtReader::VisitStringLiteral(StringLiteral *E) {
  VisitExpr(E);

  // NumConcatenated, Length and CharByteWidth are set by the empty
  // ctor since they are needed to allocate storage for the trailing objects.
  unsigned NumConcatenated = Record.readInt();
  unsigned Length = Record.readInt();
  unsigned CharByteWidth = Record.readInt();
  assert((NumConcatenated == E->getNumConcatenated()) &&
         "Wrong number of concatenated tokens!");
  assert((Length == E->getLength()) && "Wrong Length!");
  assert((CharByteWidth == E->getCharByteWidth()) && "Wrong character width!");
  E->StringLiteralBits.Kind = Record.readInt();
  E->StringLiteralBits.IsPascal = Record.readInt();

  // The character width is originally computed via mapCharByteWidth.
  // Check that the deserialized character width is consistant with the result
  // of calling mapCharByteWidth.
  assert((CharByteWidth ==
          StringLiteral::mapCharByteWidth(Record.getContext().getTargetInfo(),
                                          E->getKind())) &&
         "Wrong character width!");

  // Deserialize the trailing array of SourceLocation.
  for (unsigned I = 0; I < NumConcatenated; ++I)
    E->setStrTokenLoc(I, ReadSourceLocation());

  // Deserialize the trailing array of char holding the string data.
  char *StrData = E->getStrDataAsChar();
  for (unsigned I = 0; I < Length * CharByteWidth; ++I)
    StrData[I] = Record.readInt();
}

void ASTStmtReader::VisitCharacterLiteral(CharacterLiteral *E) {
  VisitExpr(E);
  E->setValue(Record.readInt());
  E->setLocation(ReadSourceLocation());
  E->setKind(static_cast<CharacterLiteral::CharacterKind>(Record.readInt()));
}

void ASTStmtReader::VisitParenExpr(ParenExpr *E) {
  VisitExpr(E);
  E->setLParen(ReadSourceLocation());
  E->setRParen(ReadSourceLocation());
  E->setSubExpr(Record.readSubExpr());
}

void ASTStmtReader::VisitParenListExpr(ParenListExpr *E) {
  VisitExpr(E);
  unsigned NumExprs = Record.readInt();
  assert((NumExprs == E->getNumExprs()) && "Wrong NumExprs!");
  for (unsigned I = 0; I != NumExprs; ++I)
    E->getTrailingObjects<Stmt *>()[I] = Record.readSubStmt();
  E->LParenLoc = ReadSourceLocation();
  E->RParenLoc = ReadSourceLocation();
}

void ASTStmtReader::VisitUnaryOperator(UnaryOperator *E) {
  VisitExpr(E);
  E->setSubExpr(Record.readSubExpr());
  E->setOpcode((UnaryOperator::Opcode)Record.readInt());
  E->setOperatorLoc(ReadSourceLocation());
<<<<<<< HEAD
  E->setCanOverflow(Record.readInt());
=======
  bool hasBoundsExpr = Record.readInt();
  if (hasBoundsExpr) {
    E->setBoundsExpr(Record.readBoundsExpr());
  }
>>>>>>> 96940ffe
}

void ASTStmtReader::VisitOffsetOfExpr(OffsetOfExpr *E) {
  VisitExpr(E);
  assert(E->getNumComponents() == Record.peekInt());
  Record.skipInts(1);
  assert(E->getNumExpressions() == Record.peekInt());
  Record.skipInts(1);
  E->setOperatorLoc(ReadSourceLocation());
  E->setRParenLoc(ReadSourceLocation());
  E->setTypeSourceInfo(GetTypeSourceInfo());
  for (unsigned I = 0, N = E->getNumComponents(); I != N; ++I) {
    auto Kind = static_cast<OffsetOfNode::Kind>(Record.readInt());
    SourceLocation Start = ReadSourceLocation();
    SourceLocation End = ReadSourceLocation();
    switch (Kind) {
    case OffsetOfNode::Array:
      E->setComponent(I, OffsetOfNode(Start, Record.readInt(), End));
      break;

    case OffsetOfNode::Field:
      E->setComponent(
          I, OffsetOfNode(Start, ReadDeclAs<FieldDecl>(), End));
      break;

    case OffsetOfNode::Identifier:
      E->setComponent(
          I,
          OffsetOfNode(Start, Record.getIdentifierInfo(), End));
      break;

    case OffsetOfNode::Base: {
      auto *Base = new (Record.getContext()) CXXBaseSpecifier();
      *Base = Record.readCXXBaseSpecifier();
      E->setComponent(I, OffsetOfNode(Base));
      break;
    }
    }
  }

  for (unsigned I = 0, N = E->getNumExpressions(); I != N; ++I)
    E->setIndexExpr(I, Record.readSubExpr());
}

void ASTStmtReader::VisitUnaryExprOrTypeTraitExpr(UnaryExprOrTypeTraitExpr *E) {
  VisitExpr(E);
  E->setKind(static_cast<UnaryExprOrTypeTrait>(Record.readInt()));
  if (Record.peekInt() == 0) {
    E->setArgument(Record.readSubExpr());
    Record.skipInts(1);
  } else {
    E->setArgument(GetTypeSourceInfo());
  }
  E->setOperatorLoc(ReadSourceLocation());
  E->setRParenLoc(ReadSourceLocation());
}

void ASTStmtReader::VisitArraySubscriptExpr(ArraySubscriptExpr *E) {
  VisitExpr(E);
  E->setLHS(Record.readSubExpr());
  E->setRHS(Record.readSubExpr());
  E->setRBracketLoc(ReadSourceLocation());
  bool hasBoundsExpr = Record.readInt();
  if (hasBoundsExpr) {
    E->setBoundsExpr(Record.readBoundsExpr());
  }
}

void ASTStmtReader::VisitOMPArraySectionExpr(OMPArraySectionExpr *E) {
  VisitExpr(E);
  E->setBase(Record.readSubExpr());
  E->setLowerBound(Record.readSubExpr());
  E->setLength(Record.readSubExpr());
  E->setColonLoc(ReadSourceLocation());
  E->setRBracketLoc(ReadSourceLocation());
}

void ASTStmtReader::VisitCallExpr(CallExpr *E) {
  VisitExpr(E);
  unsigned NumArgs = Record.readInt();
  assert((NumArgs == E->getNumArgs()) && "Wrong NumArgs!");
  E->setRParenLoc(ReadSourceLocation());
  E->setCallee(Record.readSubExpr());
  for (unsigned I = 0; I != NumArgs; ++I)
    E->setArg(I, Record.readSubExpr());
  E->setADLCallKind(static_cast<CallExpr::ADLCallKind>(Record.readInt()));
}

void ASTStmtReader::VisitCXXMemberCallExpr(CXXMemberCallExpr *E) {
  VisitCallExpr(E);
}

void ASTStmtReader::VisitMemberExpr(MemberExpr *E) {
  // Don't call VisitExpr, this is fully initialized at creation.
  assert(E->getStmtClass() == Stmt::MemberExprClass &&
         "It's a subclass, we must advance Idx!");
}

void ASTStmtReader::VisitObjCIsaExpr(ObjCIsaExpr *E) {
  VisitExpr(E);
  E->setBase(Record.readSubExpr());
  E->setIsaMemberLoc(ReadSourceLocation());
  E->setOpLoc(ReadSourceLocation());
  E->setArrow(Record.readInt());
}

void ASTStmtReader::
VisitObjCIndirectCopyRestoreExpr(ObjCIndirectCopyRestoreExpr *E) {
  VisitExpr(E);
  E->Operand = Record.readSubExpr();
  E->setShouldCopy(Record.readInt());
}

void ASTStmtReader::VisitObjCBridgedCastExpr(ObjCBridgedCastExpr *E) {
  VisitExplicitCastExpr(E);
  E->LParenLoc = ReadSourceLocation();
  E->BridgeKeywordLoc = ReadSourceLocation();
  E->Kind = Record.readInt();
}

void ASTStmtReader::VisitCastExpr(CastExpr *E) {
  VisitExpr(E);
  unsigned NumBaseSpecs = Record.readInt();
  assert(NumBaseSpecs == E->path_size());
  E->setSubExpr(Record.readSubExpr());
  E->setCastKind((CastKind)Record.readInt());
  E->setBoundsSafeInterface((bool)Record.readInt());
  bool hasBoundsExpr = Record.readInt();
  if (hasBoundsExpr) {
    E->setBoundsExpr(Record.readBoundsExpr());
  }
  bool hasCastBoundsExpr = Record.readInt();
  if (hasCastBoundsExpr) {
    E->setNormalizedBoundsExpr(Record.readBoundsExpr());
  }
  bool hasSubExprBoundsExpr = Record.readInt();
  if (hasSubExprBoundsExpr) {
    E->setSubExprBoundsExpr(Record.readBoundsExpr());
  }
  CastExpr::path_iterator BaseI = E->path_begin();
  while (NumBaseSpecs--) {
    auto *BaseSpec = new (Record.getContext()) CXXBaseSpecifier;
    *BaseSpec = Record.readCXXBaseSpecifier();
    *BaseI++ = BaseSpec;
  }
}

void ASTStmtReader::VisitBinaryOperator(BinaryOperator *E) {
  VisitExpr(E);
  E->setLHS(Record.readSubExpr());
  E->setRHS(Record.readSubExpr());
  E->setOpcode((BinaryOperator::Opcode)Record.readInt());
  E->setOperatorLoc(ReadSourceLocation());
  E->setFPFeatures(FPOptions(Record.readInt()));
}

void ASTStmtReader::VisitCompoundAssignOperator(CompoundAssignOperator *E) {
  VisitBinaryOperator(E);
  E->setComputationLHSType(Record.readType());
  E->setComputationResultType(Record.readType());
}

void ASTStmtReader::VisitConditionalOperator(ConditionalOperator *E) {
  VisitExpr(E);
  E->SubExprs[ConditionalOperator::COND] = Record.readSubExpr();
  E->SubExprs[ConditionalOperator::LHS] = Record.readSubExpr();
  E->SubExprs[ConditionalOperator::RHS] = Record.readSubExpr();
  E->QuestionLoc = ReadSourceLocation();
  E->ColonLoc = ReadSourceLocation();
}

void
ASTStmtReader::VisitBinaryConditionalOperator(BinaryConditionalOperator *E) {
  VisitExpr(E);
  E->OpaqueValue = cast<OpaqueValueExpr>(Record.readSubExpr());
  E->SubExprs[BinaryConditionalOperator::COMMON] = Record.readSubExpr();
  E->SubExprs[BinaryConditionalOperator::COND] = Record.readSubExpr();
  E->SubExprs[BinaryConditionalOperator::LHS] = Record.readSubExpr();
  E->SubExprs[BinaryConditionalOperator::RHS] = Record.readSubExpr();
  E->QuestionLoc = ReadSourceLocation();
  E->ColonLoc = ReadSourceLocation();
}

void ASTStmtReader::VisitImplicitCastExpr(ImplicitCastExpr *E) {
  VisitCastExpr(E);
  E->setIsPartOfExplicitCast(Record.readInt());
}

void ASTStmtReader::VisitExplicitCastExpr(ExplicitCastExpr *E) {
  VisitCastExpr(E);
  E->setTypeInfoAsWritten(GetTypeSourceInfo());
}

void ASTStmtReader::VisitCStyleCastExpr(CStyleCastExpr *E) {
  VisitExplicitCastExpr(E);
  E->setLParenLoc(ReadSourceLocation());
  E->setRParenLoc(ReadSourceLocation());
}

void ASTStmtReader::VisitBoundsCastExpr(BoundsCastExpr *E) {
  VisitExplicitCastExpr(E);
  SourceRange R = ReadSourceRange();
  E->LPLoc = R.getBegin();
  E->RParenLoc = R.getEnd();
  R= ReadSourceRange();
  E->AngleBrackets=R;
  E->setBoundsExpr(dyn_cast<BoundsExpr>(Record.readSubExpr()));
}

void ASTStmtReader::VisitCompoundLiteralExpr(CompoundLiteralExpr *E) {
  VisitExpr(E);
  E->setLParenLoc(ReadSourceLocation());
  E->setTypeSourceInfo(GetTypeSourceInfo());
  E->setInitializer(Record.readSubExpr());
  E->setFileScope(Record.readInt());
}

void ASTStmtReader::VisitExtVectorElementExpr(ExtVectorElementExpr *E) {
  VisitExpr(E);
  E->setBase(Record.readSubExpr());
  E->setAccessor(Record.getIdentifierInfo());
  E->setAccessorLoc(ReadSourceLocation());
}

void ASTStmtReader::VisitInitListExpr(InitListExpr *E) {
  VisitExpr(E);
  if (auto *SyntForm = cast_or_null<InitListExpr>(Record.readSubStmt()))
    E->setSyntacticForm(SyntForm);
  E->setLBraceLoc(ReadSourceLocation());
  E->setRBraceLoc(ReadSourceLocation());
  bool isArrayFiller = Record.readInt();
  Expr *filler = nullptr;
  if (isArrayFiller) {
    filler = Record.readSubExpr();
    E->ArrayFillerOrUnionFieldInit = filler;
  } else
    E->ArrayFillerOrUnionFieldInit = ReadDeclAs<FieldDecl>();
  E->sawArrayRangeDesignator(Record.readInt());
  unsigned NumInits = Record.readInt();
  E->reserveInits(Record.getContext(), NumInits);
  if (isArrayFiller) {
    for (unsigned I = 0; I != NumInits; ++I) {
      Expr *init = Record.readSubExpr();
      E->updateInit(Record.getContext(), I, init ? init : filler);
    }
  } else {
    for (unsigned I = 0; I != NumInits; ++I)
      E->updateInit(Record.getContext(), I, Record.readSubExpr());
  }
}

void ASTStmtReader::VisitDesignatedInitExpr(DesignatedInitExpr *E) {
  using Designator = DesignatedInitExpr::Designator;

  VisitExpr(E);
  unsigned NumSubExprs = Record.readInt();
  assert(NumSubExprs == E->getNumSubExprs() && "Wrong number of subexprs");
  for (unsigned I = 0; I != NumSubExprs; ++I)
    E->setSubExpr(I, Record.readSubExpr());
  E->setEqualOrColonLoc(ReadSourceLocation());
  E->setGNUSyntax(Record.readInt());

  SmallVector<Designator, 4> Designators;
  while (Record.getIdx() < Record.size()) {
    switch ((DesignatorTypes)Record.readInt()) {
    case DESIG_FIELD_DECL: {
      auto *Field = ReadDeclAs<FieldDecl>();
      SourceLocation DotLoc = ReadSourceLocation();
      SourceLocation FieldLoc = ReadSourceLocation();
      Designators.push_back(Designator(Field->getIdentifier(), DotLoc,
                                       FieldLoc));
      Designators.back().setField(Field);
      break;
    }

    case DESIG_FIELD_NAME: {
      const IdentifierInfo *Name = Record.getIdentifierInfo();
      SourceLocation DotLoc = ReadSourceLocation();
      SourceLocation FieldLoc = ReadSourceLocation();
      Designators.push_back(Designator(Name, DotLoc, FieldLoc));
      break;
    }

    case DESIG_ARRAY: {
      unsigned Index = Record.readInt();
      SourceLocation LBracketLoc = ReadSourceLocation();
      SourceLocation RBracketLoc = ReadSourceLocation();
      Designators.push_back(Designator(Index, LBracketLoc, RBracketLoc));
      break;
    }

    case DESIG_ARRAY_RANGE: {
      unsigned Index = Record.readInt();
      SourceLocation LBracketLoc = ReadSourceLocation();
      SourceLocation EllipsisLoc = ReadSourceLocation();
      SourceLocation RBracketLoc = ReadSourceLocation();
      Designators.push_back(Designator(Index, LBracketLoc, EllipsisLoc,
                                       RBracketLoc));
      break;
    }
    }
  }
  E->setDesignators(Record.getContext(),
                    Designators.data(), Designators.size());
}

void ASTStmtReader::VisitDesignatedInitUpdateExpr(DesignatedInitUpdateExpr *E) {
  VisitExpr(E);
  E->setBase(Record.readSubExpr());
  E->setUpdater(Record.readSubExpr());
}

void ASTStmtReader::VisitNoInitExpr(NoInitExpr *E) {
  VisitExpr(E);
}

void ASTStmtReader::VisitArrayInitLoopExpr(ArrayInitLoopExpr *E) {
  VisitExpr(E);
  E->SubExprs[0] = Record.readSubExpr();
  E->SubExprs[1] = Record.readSubExpr();
}

void ASTStmtReader::VisitArrayInitIndexExpr(ArrayInitIndexExpr *E) {
  VisitExpr(E);
}

void ASTStmtReader::VisitImplicitValueInitExpr(ImplicitValueInitExpr *E) {
  VisitExpr(E);
}

void ASTStmtReader::VisitVAArgExpr(VAArgExpr *E) {
  VisitExpr(E);
  E->setSubExpr(Record.readSubExpr());
  E->setWrittenTypeInfo(GetTypeSourceInfo());
  E->setBuiltinLoc(ReadSourceLocation());
  E->setRParenLoc(ReadSourceLocation());
  E->setIsMicrosoftABI(Record.readInt());
}

void ASTStmtReader::VisitAddrLabelExpr(AddrLabelExpr *E) {
  VisitExpr(E);
  E->setAmpAmpLoc(ReadSourceLocation());
  E->setLabelLoc(ReadSourceLocation());
  E->setLabel(ReadDeclAs<LabelDecl>());
}

void ASTStmtReader::VisitStmtExpr(StmtExpr *E) {
  VisitExpr(E);
  E->setLParenLoc(ReadSourceLocation());
  E->setRParenLoc(ReadSourceLocation());
  E->setSubStmt(cast_or_null<CompoundStmt>(Record.readSubStmt()));
}

void ASTStmtReader::VisitChooseExpr(ChooseExpr *E) {
  VisitExpr(E);
  E->setCond(Record.readSubExpr());
  E->setLHS(Record.readSubExpr());
  E->setRHS(Record.readSubExpr());
  E->setBuiltinLoc(ReadSourceLocation());
  E->setRParenLoc(ReadSourceLocation());
  E->setIsConditionTrue(Record.readInt());
}

void ASTStmtReader::VisitGNUNullExpr(GNUNullExpr *E) {
  VisitExpr(E);
  E->setTokenLocation(ReadSourceLocation());
}

void ASTStmtReader::VisitShuffleVectorExpr(ShuffleVectorExpr *E) {
  VisitExpr(E);
  SmallVector<Expr *, 16> Exprs;
  unsigned NumExprs = Record.readInt();
  while (NumExprs--)
    Exprs.push_back(Record.readSubExpr());
  E->setExprs(Record.getContext(), Exprs);
  E->setBuiltinLoc(ReadSourceLocation());
  E->setRParenLoc(ReadSourceLocation());
}

void ASTStmtReader::VisitConvertVectorExpr(ConvertVectorExpr *E) {
  VisitExpr(E);
  E->BuiltinLoc = ReadSourceLocation();
  E->RParenLoc = ReadSourceLocation();
  E->TInfo = GetTypeSourceInfo();
  E->SrcExpr = Record.readSubExpr();
}

void ASTStmtReader::VisitBlockExpr(BlockExpr *E) {
  VisitExpr(E);
  E->setBlockDecl(ReadDeclAs<BlockDecl>());
}

void ASTStmtReader::VisitGenericSelectionExpr(GenericSelectionExpr *E) {
  VisitExpr(E);
  E->NumAssocs = Record.readInt();
  E->AssocTypes = new (Record.getContext()) TypeSourceInfo*[E->NumAssocs];
  E->SubExprs =
   new(Record.getContext()) Stmt*[GenericSelectionExpr::END_EXPR+E->NumAssocs];

  E->SubExprs[GenericSelectionExpr::CONTROLLING] = Record.readSubExpr();
  for (unsigned I = 0, N = E->getNumAssocs(); I != N; ++I) {
    E->AssocTypes[I] = GetTypeSourceInfo();
    E->SubExprs[GenericSelectionExpr::END_EXPR+I] = Record.readSubExpr();
  }
  E->ResultIndex = Record.readInt();

  E->GenericLoc = ReadSourceLocation();
  E->DefaultLoc = ReadSourceLocation();
  E->RParenLoc = ReadSourceLocation();
}

void ASTStmtReader::VisitPseudoObjectExpr(PseudoObjectExpr *E) {
  VisitExpr(E);
  unsigned numSemanticExprs = Record.readInt();
  assert(numSemanticExprs + 1 == E->PseudoObjectExprBits.NumSubExprs);
  E->PseudoObjectExprBits.ResultIndex = Record.readInt();

  // Read the syntactic expression.
  E->getSubExprsBuffer()[0] = Record.readSubExpr();

  // Read all the semantic expressions.
  for (unsigned i = 0; i != numSemanticExprs; ++i) {
    Expr *subExpr = Record.readSubExpr();
    E->getSubExprsBuffer()[i+1] = subExpr;
  }
}

void ASTStmtReader::VisitAtomicExpr(AtomicExpr *E) {
  VisitExpr(E);
  E->Op = AtomicExpr::AtomicOp(Record.readInt());
  E->NumSubExprs = AtomicExpr::getNumSubExprs(E->Op);
  for (unsigned I = 0; I != E->NumSubExprs; ++I)
    E->SubExprs[I] = Record.readSubExpr();
  E->BuiltinLoc = ReadSourceLocation();
  E->RParenLoc = ReadSourceLocation();
}

void ASTStmtReader::VisitCountBoundsExpr(CountBoundsExpr *E) {
  VisitExpr(E);
  E->setKind((BoundsExpr::Kind)Record.readInt());
  E->setCountExpr(Record.readSubExpr());
  E->StartLoc = ReadSourceLocation();
  E->EndLoc = ReadSourceLocation();
}

void ASTStmtReader::VisitNullaryBoundsExpr(NullaryBoundsExpr *E) {
  VisitExpr(E);
  E->setKind((BoundsExpr::Kind)Record.readInt());
  E->StartLoc = ReadSourceLocation();
  E->EndLoc = ReadSourceLocation();
}

void ASTStmtReader::VisitRangeBoundsExpr(RangeBoundsExpr *E) {
  VisitExpr(E);
  E->setKind((BoundsExpr::Kind)Record.readInt());
  E->setLowerExpr(Record.readSubExpr());
  E->setUpperExpr(Record.readSubExpr());
  E->StartLoc = ReadSourceLocation();
  E->EndLoc = ReadSourceLocation();
  // TODO: Github issue #332.  RelativeBoundsClause expressions are
  // not being serialized.
  E->setRelativeBoundsClause(nullptr);
}

void ASTStmtReader::VisitInteropTypeExpr(InteropTypeExpr *E) {
  VisitExpr(E);
  E->setTypeInfoAsWritten(GetTypeSourceInfo());
  E->StartLoc = ReadSourceLocation();
  E->EndLoc = ReadSourceLocation();
}

void ASTStmtReader::VisitPositionalParameterExpr(
  PositionalParameterExpr *E) {
  VisitExpr(E);
  E->Index = Record.readInt();
}

void ASTStmtReader::VisitBoundsValueExpr(
  BoundsValueExpr *E) {
  VisitExpr(E);
  E->setKind((BoundsValueExpr::Kind) Record.readInt());
  if (E->getKind() == BoundsValueExpr::Kind::Temporary)
    llvm_unreachable("should not read use of bounds temporary");
}


//===----------------------------------------------------------------------===//
// Objective-C Expressions and Statements

void ASTStmtReader::VisitObjCStringLiteral(ObjCStringLiteral *E) {
  VisitExpr(E);
  E->setString(cast<StringLiteral>(Record.readSubStmt()));
  E->setAtLoc(ReadSourceLocation());
}

void ASTStmtReader::VisitObjCBoxedExpr(ObjCBoxedExpr *E) {
  VisitExpr(E);
  // could be one of several IntegerLiteral, FloatLiteral, etc.
  E->SubExpr = Record.readSubStmt();
  E->BoxingMethod = ReadDeclAs<ObjCMethodDecl>();
  E->Range = ReadSourceRange();
}

void ASTStmtReader::VisitObjCArrayLiteral(ObjCArrayLiteral *E) {
  VisitExpr(E);
  unsigned NumElements = Record.readInt();
  assert(NumElements == E->getNumElements() && "Wrong number of elements");
  Expr **Elements = E->getElements();
  for (unsigned I = 0, N = NumElements; I != N; ++I)
    Elements[I] = Record.readSubExpr();
  E->ArrayWithObjectsMethod = ReadDeclAs<ObjCMethodDecl>();
  E->Range = ReadSourceRange();
}

void ASTStmtReader::VisitObjCDictionaryLiteral(ObjCDictionaryLiteral *E) {
  VisitExpr(E);
  unsigned NumElements = Record.readInt();
  assert(NumElements == E->getNumElements() && "Wrong number of elements");
  bool HasPackExpansions = Record.readInt();
  assert(HasPackExpansions == E->HasPackExpansions &&"Pack expansion mismatch");
  auto *KeyValues =
      E->getTrailingObjects<ObjCDictionaryLiteral::KeyValuePair>();
  auto *Expansions =
      E->getTrailingObjects<ObjCDictionaryLiteral::ExpansionData>();
  for (unsigned I = 0; I != NumElements; ++I) {
    KeyValues[I].Key = Record.readSubExpr();
    KeyValues[I].Value = Record.readSubExpr();
    if (HasPackExpansions) {
      Expansions[I].EllipsisLoc = ReadSourceLocation();
      Expansions[I].NumExpansionsPlusOne = Record.readInt();
    }
  }
  E->DictWithObjectsMethod = ReadDeclAs<ObjCMethodDecl>();
  E->Range = ReadSourceRange();
}

void ASTStmtReader::VisitObjCEncodeExpr(ObjCEncodeExpr *E) {
  VisitExpr(E);
  E->setEncodedTypeSourceInfo(GetTypeSourceInfo());
  E->setAtLoc(ReadSourceLocation());
  E->setRParenLoc(ReadSourceLocation());
}

void ASTStmtReader::VisitObjCSelectorExpr(ObjCSelectorExpr *E) {
  VisitExpr(E);
  E->setSelector(Record.readSelector());
  E->setAtLoc(ReadSourceLocation());
  E->setRParenLoc(ReadSourceLocation());
}

void ASTStmtReader::VisitObjCProtocolExpr(ObjCProtocolExpr *E) {
  VisitExpr(E);
  E->setProtocol(ReadDeclAs<ObjCProtocolDecl>());
  E->setAtLoc(ReadSourceLocation());
  E->ProtoLoc = ReadSourceLocation();
  E->setRParenLoc(ReadSourceLocation());
}

void ASTStmtReader::VisitObjCIvarRefExpr(ObjCIvarRefExpr *E) {
  VisitExpr(E);
  E->setDecl(ReadDeclAs<ObjCIvarDecl>());
  E->setLocation(ReadSourceLocation());
  E->setOpLoc(ReadSourceLocation());
  E->setBase(Record.readSubExpr());
  E->setIsArrow(Record.readInt());
  E->setIsFreeIvar(Record.readInt());
}

void ASTStmtReader::VisitObjCPropertyRefExpr(ObjCPropertyRefExpr *E) {
  VisitExpr(E);
  unsigned MethodRefFlags = Record.readInt();
  bool Implicit = Record.readInt() != 0;
  if (Implicit) {
    auto *Getter = ReadDeclAs<ObjCMethodDecl>();
    auto *Setter = ReadDeclAs<ObjCMethodDecl>();
    E->setImplicitProperty(Getter, Setter, MethodRefFlags);
  } else {
    E->setExplicitProperty(ReadDeclAs<ObjCPropertyDecl>(), MethodRefFlags);
  }
  E->setLocation(ReadSourceLocation());
  E->setReceiverLocation(ReadSourceLocation());
  switch (Record.readInt()) {
  case 0:
    E->setBase(Record.readSubExpr());
    break;
  case 1:
    E->setSuperReceiver(Record.readType());
    break;
  case 2:
    E->setClassReceiver(ReadDeclAs<ObjCInterfaceDecl>());
    break;
  }
}

void ASTStmtReader::VisitObjCSubscriptRefExpr(ObjCSubscriptRefExpr *E) {
  VisitExpr(E);
  E->setRBracket(ReadSourceLocation());
  E->setBaseExpr(Record.readSubExpr());
  E->setKeyExpr(Record.readSubExpr());
  E->GetAtIndexMethodDecl = ReadDeclAs<ObjCMethodDecl>();
  E->SetAtIndexMethodDecl = ReadDeclAs<ObjCMethodDecl>();
}

void ASTStmtReader::VisitObjCMessageExpr(ObjCMessageExpr *E) {
  VisitExpr(E);
  assert(Record.peekInt() == E->getNumArgs());
  Record.skipInts(1);
  unsigned NumStoredSelLocs = Record.readInt();
  E->SelLocsKind = Record.readInt();
  E->setDelegateInitCall(Record.readInt());
  E->IsImplicit = Record.readInt();
  auto Kind = static_cast<ObjCMessageExpr::ReceiverKind>(Record.readInt());
  switch (Kind) {
  case ObjCMessageExpr::Instance:
    E->setInstanceReceiver(Record.readSubExpr());
    break;

  case ObjCMessageExpr::Class:
    E->setClassReceiver(GetTypeSourceInfo());
    break;

  case ObjCMessageExpr::SuperClass:
  case ObjCMessageExpr::SuperInstance: {
    QualType T = Record.readType();
    SourceLocation SuperLoc = ReadSourceLocation();
    E->setSuper(SuperLoc, T, Kind == ObjCMessageExpr::SuperInstance);
    break;
  }
  }

  assert(Kind == E->getReceiverKind());

  if (Record.readInt())
    E->setMethodDecl(ReadDeclAs<ObjCMethodDecl>());
  else
    E->setSelector(Record.readSelector());

  E->LBracLoc = ReadSourceLocation();
  E->RBracLoc = ReadSourceLocation();

  for (unsigned I = 0, N = E->getNumArgs(); I != N; ++I)
    E->setArg(I, Record.readSubExpr());

  SourceLocation *Locs = E->getStoredSelLocs();
  for (unsigned I = 0; I != NumStoredSelLocs; ++I)
    Locs[I] = ReadSourceLocation();
}

void ASTStmtReader::VisitObjCForCollectionStmt(ObjCForCollectionStmt *S) {
  VisitStmt(S);
  S->setElement(Record.readSubStmt());
  S->setCollection(Record.readSubExpr());
  S->setBody(Record.readSubStmt());
  S->setForLoc(ReadSourceLocation());
  S->setRParenLoc(ReadSourceLocation());
}

void ASTStmtReader::VisitObjCAtCatchStmt(ObjCAtCatchStmt *S) {
  VisitStmt(S);
  S->setCatchBody(Record.readSubStmt());
  S->setCatchParamDecl(ReadDeclAs<VarDecl>());
  S->setAtCatchLoc(ReadSourceLocation());
  S->setRParenLoc(ReadSourceLocation());
}

void ASTStmtReader::VisitObjCAtFinallyStmt(ObjCAtFinallyStmt *S) {
  VisitStmt(S);
  S->setFinallyBody(Record.readSubStmt());
  S->setAtFinallyLoc(ReadSourceLocation());
}

void ASTStmtReader::VisitObjCAutoreleasePoolStmt(ObjCAutoreleasePoolStmt *S) {
  VisitStmt(S);
  S->setSubStmt(Record.readSubStmt());
  S->setAtLoc(ReadSourceLocation());
}

void ASTStmtReader::VisitObjCAtTryStmt(ObjCAtTryStmt *S) {
  VisitStmt(S);
  assert(Record.peekInt() == S->getNumCatchStmts());
  Record.skipInts(1);
  bool HasFinally = Record.readInt();
  S->setTryBody(Record.readSubStmt());
  for (unsigned I = 0, N = S->getNumCatchStmts(); I != N; ++I)
    S->setCatchStmt(I, cast_or_null<ObjCAtCatchStmt>(Record.readSubStmt()));

  if (HasFinally)
    S->setFinallyStmt(Record.readSubStmt());
  S->setAtTryLoc(ReadSourceLocation());
}

void ASTStmtReader::VisitObjCAtSynchronizedStmt(ObjCAtSynchronizedStmt *S) {
  VisitStmt(S);
  S->setSynchExpr(Record.readSubStmt());
  S->setSynchBody(Record.readSubStmt());
  S->setAtSynchronizedLoc(ReadSourceLocation());
}

void ASTStmtReader::VisitObjCAtThrowStmt(ObjCAtThrowStmt *S) {
  VisitStmt(S);
  S->setThrowExpr(Record.readSubStmt());
  S->setThrowLoc(ReadSourceLocation());
}

void ASTStmtReader::VisitObjCBoolLiteralExpr(ObjCBoolLiteralExpr *E) {
  VisitExpr(E);
  E->setValue(Record.readInt());
  E->setLocation(ReadSourceLocation());
}

void ASTStmtReader::VisitObjCAvailabilityCheckExpr(ObjCAvailabilityCheckExpr *E) {
  VisitExpr(E);
  SourceRange R = Record.readSourceRange();
  E->AtLoc = R.getBegin();
  E->RParen = R.getEnd();
  E->VersionToCheck = Record.readVersionTuple();
}

//===----------------------------------------------------------------------===//
// C++ Expressions and Statements
//===----------------------------------------------------------------------===//

void ASTStmtReader::VisitCXXCatchStmt(CXXCatchStmt *S) {
  VisitStmt(S);
  S->CatchLoc = ReadSourceLocation();
  S->ExceptionDecl = ReadDeclAs<VarDecl>();
  S->HandlerBlock = Record.readSubStmt();
}

void ASTStmtReader::VisitCXXTryStmt(CXXTryStmt *S) {
  VisitStmt(S);
  assert(Record.peekInt() == S->getNumHandlers() && "NumStmtFields is wrong ?");
  Record.skipInts(1);
  S->TryLoc = ReadSourceLocation();
  S->getStmts()[0] = Record.readSubStmt();
  for (unsigned i = 0, e = S->getNumHandlers(); i != e; ++i)
    S->getStmts()[i + 1] = Record.readSubStmt();
}

void ASTStmtReader::VisitCXXForRangeStmt(CXXForRangeStmt *S) {
  VisitStmt(S);
  S->ForLoc = ReadSourceLocation();
  S->CoawaitLoc = ReadSourceLocation();
  S->ColonLoc = ReadSourceLocation();
  S->RParenLoc = ReadSourceLocation();
  S->setInit(Record.readSubStmt());
  S->setRangeStmt(Record.readSubStmt());
  S->setBeginStmt(Record.readSubStmt());
  S->setEndStmt(Record.readSubStmt());
  S->setCond(Record.readSubExpr());
  S->setInc(Record.readSubExpr());
  S->setLoopVarStmt(Record.readSubStmt());
  S->setBody(Record.readSubStmt());
}

void ASTStmtReader::VisitMSDependentExistsStmt(MSDependentExistsStmt *S) {
  VisitStmt(S);
  S->KeywordLoc = ReadSourceLocation();
  S->IsIfExists = Record.readInt();
  S->QualifierLoc = Record.readNestedNameSpecifierLoc();
  ReadDeclarationNameInfo(S->NameInfo);
  S->SubStmt = Record.readSubStmt();
}

void ASTStmtReader::VisitCXXOperatorCallExpr(CXXOperatorCallExpr *E) {
  VisitCallExpr(E);
  E->CXXOperatorCallExprBits.OperatorKind = Record.readInt();
  E->CXXOperatorCallExprBits.FPFeatures = Record.readInt();
  E->Range = Record.readSourceRange();
}

void ASTStmtReader::VisitCXXConstructExpr(CXXConstructExpr *E) {
  VisitExpr(E);

  unsigned NumArgs = Record.readInt();
  assert((NumArgs == E->getNumArgs()) && "Wrong NumArgs!");

  E->CXXConstructExprBits.Elidable = Record.readInt();
  E->CXXConstructExprBits.HadMultipleCandidates = Record.readInt();
  E->CXXConstructExprBits.ListInitialization = Record.readInt();
  E->CXXConstructExprBits.StdInitListInitialization = Record.readInt();
  E->CXXConstructExprBits.ZeroInitialization = Record.readInt();
  E->CXXConstructExprBits.ConstructionKind = Record.readInt();
  E->CXXConstructExprBits.Loc = ReadSourceLocation();
  E->Constructor = ReadDeclAs<CXXConstructorDecl>();
  E->ParenOrBraceRange = ReadSourceRange();

  for (unsigned I = 0; I != NumArgs; ++I)
    E->setArg(I, Record.readSubExpr());
}

void ASTStmtReader::VisitCXXInheritedCtorInitExpr(CXXInheritedCtorInitExpr *E) {
  VisitExpr(E);
  E->Constructor = ReadDeclAs<CXXConstructorDecl>();
  E->Loc = ReadSourceLocation();
  E->ConstructsVirtualBase = Record.readInt();
  E->InheritedFromVirtualBase = Record.readInt();
}

void ASTStmtReader::VisitCXXTemporaryObjectExpr(CXXTemporaryObjectExpr *E) {
  VisitCXXConstructExpr(E);
  E->TSI = GetTypeSourceInfo();
}

void ASTStmtReader::VisitLambdaExpr(LambdaExpr *E) {
  VisitExpr(E);
  unsigned NumCaptures = Record.readInt();
  assert(NumCaptures == E->NumCaptures);(void)NumCaptures;
  E->IntroducerRange = ReadSourceRange();
  E->CaptureDefault = static_cast<LambdaCaptureDefault>(Record.readInt());
  E->CaptureDefaultLoc = ReadSourceLocation();
  E->ExplicitParams = Record.readInt();
  E->ExplicitResultType = Record.readInt();
  E->ClosingBrace = ReadSourceLocation();

  // Read capture initializers.
  for (LambdaExpr::capture_init_iterator C = E->capture_init_begin(),
                                      CEnd = E->capture_init_end();
       C != CEnd; ++C)
    *C = Record.readSubExpr();
}

void
ASTStmtReader::VisitCXXStdInitializerListExpr(CXXStdInitializerListExpr *E) {
  VisitExpr(E);
  E->SubExpr = Record.readSubExpr();
}

void ASTStmtReader::VisitCXXNamedCastExpr(CXXNamedCastExpr *E) {
  VisitExplicitCastExpr(E);
  SourceRange R = ReadSourceRange();
  E->Loc = R.getBegin();
  E->RParenLoc = R.getEnd();
  R = ReadSourceRange();
  E->AngleBrackets = R;
}

void ASTStmtReader::VisitCXXStaticCastExpr(CXXStaticCastExpr *E) {
  return VisitCXXNamedCastExpr(E);
}

void ASTStmtReader::VisitCXXDynamicCastExpr(CXXDynamicCastExpr *E) {
  return VisitCXXNamedCastExpr(E);
}

void ASTStmtReader::VisitCXXReinterpretCastExpr(CXXReinterpretCastExpr *E) {
  return VisitCXXNamedCastExpr(E);
}

void ASTStmtReader::VisitCXXConstCastExpr(CXXConstCastExpr *E) {
  return VisitCXXNamedCastExpr(E);
}

void ASTStmtReader::VisitCXXFunctionalCastExpr(CXXFunctionalCastExpr *E) {
  VisitExplicitCastExpr(E);
  E->setLParenLoc(ReadSourceLocation());
  E->setRParenLoc(ReadSourceLocation());
}

void ASTStmtReader::VisitUserDefinedLiteral(UserDefinedLiteral *E) {
  VisitCallExpr(E);
  E->UDSuffixLoc = ReadSourceLocation();
}

void ASTStmtReader::VisitCXXBoolLiteralExpr(CXXBoolLiteralExpr *E) {
  VisitExpr(E);
  E->setValue(Record.readInt());
  E->setLocation(ReadSourceLocation());
}

void ASTStmtReader::VisitCXXNullPtrLiteralExpr(CXXNullPtrLiteralExpr *E) {
  VisitExpr(E);
  E->setLocation(ReadSourceLocation());
}

void ASTStmtReader::VisitCXXTypeidExpr(CXXTypeidExpr *E) {
  VisitExpr(E);
  E->setSourceRange(ReadSourceRange());
  if (E->isTypeOperand()) { // typeid(int)
    E->setTypeOperandSourceInfo(
        GetTypeSourceInfo());
    return;
  }

  // typeid(42+2)
  E->setExprOperand(Record.readSubExpr());
}

void ASTStmtReader::VisitCXXThisExpr(CXXThisExpr *E) {
  VisitExpr(E);
  E->setLocation(ReadSourceLocation());
  E->setImplicit(Record.readInt());
}

void ASTStmtReader::VisitCXXThrowExpr(CXXThrowExpr *E) {
  VisitExpr(E);
  E->CXXThrowExprBits.ThrowLoc = ReadSourceLocation();
  E->Operand = Record.readSubExpr();
  E->CXXThrowExprBits.IsThrownVariableInScope = Record.readInt();
}

void ASTStmtReader::VisitCXXDefaultArgExpr(CXXDefaultArgExpr *E) {
  VisitExpr(E);
  E->Param = ReadDeclAs<ParmVarDecl>();
  E->CXXDefaultArgExprBits.Loc = ReadSourceLocation();
}

void ASTStmtReader::VisitCXXDefaultInitExpr(CXXDefaultInitExpr *E) {
  VisitExpr(E);
  E->Field = ReadDeclAs<FieldDecl>();
  E->CXXDefaultInitExprBits.Loc = ReadSourceLocation();
}

void ASTStmtReader::VisitCXXBindTemporaryExpr(CXXBindTemporaryExpr *E) {
  VisitExpr(E);
  E->setTemporary(Record.readCXXTemporary());
  E->setSubExpr(Record.readSubExpr());
}

void ASTStmtReader::VisitCHKCBindTemporaryExpr(CHKCBindTemporaryExpr *E) {
  VisitExpr(E);
  E->setSubExpr(Record.readSubExpr());
}

void ASTStmtReader::VisitCXXScalarValueInitExpr(CXXScalarValueInitExpr *E) {
  VisitExpr(E);
  E->TypeInfo = GetTypeSourceInfo();
  E->CXXScalarValueInitExprBits.RParenLoc = ReadSourceLocation();
}

void ASTStmtReader::VisitCXXNewExpr(CXXNewExpr *E) {
  VisitExpr(E);

  bool IsArray = Record.readInt();
  bool HasInit = Record.readInt();
  unsigned NumPlacementArgs = Record.readInt();
  bool IsParenTypeId = Record.readInt();

  E->CXXNewExprBits.IsGlobalNew = Record.readInt();
  E->CXXNewExprBits.ShouldPassAlignment = Record.readInt();
  E->CXXNewExprBits.UsualArrayDeleteWantsSize = Record.readInt();
  E->CXXNewExprBits.StoredInitializationStyle = Record.readInt();

  assert((IsArray == E->isArray()) && "Wrong IsArray!");
  assert((HasInit == E->hasInitializer()) && "Wrong HasInit!");
  assert((NumPlacementArgs == E->getNumPlacementArgs()) &&
         "Wrong NumPlacementArgs!");
  assert((IsParenTypeId == E->isParenTypeId()) && "Wrong IsParenTypeId!");
  (void)IsArray;
  (void)HasInit;
  (void)NumPlacementArgs;

  E->setOperatorNew(ReadDeclAs<FunctionDecl>());
  E->setOperatorDelete(ReadDeclAs<FunctionDecl>());
  E->AllocatedTypeInfo = GetTypeSourceInfo();
  if (IsParenTypeId)
    E->getTrailingObjects<SourceRange>()[0] = ReadSourceRange();
  E->Range = ReadSourceRange();
  E->DirectInitRange = ReadSourceRange();

  // Install all the subexpressions.
  for (CXXNewExpr::raw_arg_iterator I = E->raw_arg_begin(),
                                    N = E->raw_arg_end();
       I != N; ++I)
    *I = Record.readSubStmt();
}

void ASTStmtReader::VisitCXXDeleteExpr(CXXDeleteExpr *E) {
  VisitExpr(E);
  E->CXXDeleteExprBits.GlobalDelete = Record.readInt();
  E->CXXDeleteExprBits.ArrayForm = Record.readInt();
  E->CXXDeleteExprBits.ArrayFormAsWritten = Record.readInt();
  E->CXXDeleteExprBits.UsualArrayDeleteWantsSize = Record.readInt();
  E->OperatorDelete = ReadDeclAs<FunctionDecl>();
  E->Argument = Record.readSubExpr();
  E->CXXDeleteExprBits.Loc = ReadSourceLocation();
}

void ASTStmtReader::VisitCXXPseudoDestructorExpr(CXXPseudoDestructorExpr *E) {
  VisitExpr(E);

  E->Base = Record.readSubExpr();
  E->IsArrow = Record.readInt();
  E->OperatorLoc = ReadSourceLocation();
  E->QualifierLoc = Record.readNestedNameSpecifierLoc();
  E->ScopeType = GetTypeSourceInfo();
  E->ColonColonLoc = ReadSourceLocation();
  E->TildeLoc = ReadSourceLocation();

  IdentifierInfo *II = Record.getIdentifierInfo();
  if (II)
    E->setDestroyedType(II, ReadSourceLocation());
  else
    E->setDestroyedType(GetTypeSourceInfo());
}

void ASTStmtReader::VisitExprWithCleanups(ExprWithCleanups *E) {
  VisitExpr(E);

  unsigned NumObjects = Record.readInt();
  assert(NumObjects == E->getNumObjects());
  for (unsigned i = 0; i != NumObjects; ++i)
    E->getTrailingObjects<BlockDecl *>()[i] =
        ReadDeclAs<BlockDecl>();

  E->ExprWithCleanupsBits.CleanupsHaveSideEffects = Record.readInt();
  E->SubExpr = Record.readSubExpr();
}

void ASTStmtReader::VisitCXXDependentScopeMemberExpr(
    CXXDependentScopeMemberExpr *E) {
  VisitExpr(E);

  bool HasTemplateKWAndArgsInfo = Record.readInt();
  unsigned NumTemplateArgs = Record.readInt();
  bool HasFirstQualifierFoundInScope = Record.readInt();

  assert((HasTemplateKWAndArgsInfo == E->hasTemplateKWAndArgsInfo()) &&
         "Wrong HasTemplateKWAndArgsInfo!");
  assert(
      (HasFirstQualifierFoundInScope == E->hasFirstQualifierFoundInScope()) &&
      "Wrong HasFirstQualifierFoundInScope!");

  if (HasTemplateKWAndArgsInfo)
    ReadTemplateKWAndArgsInfo(
        *E->getTrailingObjects<ASTTemplateKWAndArgsInfo>(),
        E->getTrailingObjects<TemplateArgumentLoc>(), NumTemplateArgs);

  assert((NumTemplateArgs == E->getNumTemplateArgs()) &&
         "Wrong NumTemplateArgs!");

  E->CXXDependentScopeMemberExprBits.IsArrow = Record.readInt();
  E->CXXDependentScopeMemberExprBits.OperatorLoc = ReadSourceLocation();
  E->BaseType = Record.readType();
  E->QualifierLoc = Record.readNestedNameSpecifierLoc();
  E->Base = Record.readSubExpr();

  if (HasFirstQualifierFoundInScope)
    *E->getTrailingObjects<NamedDecl *>() = ReadDeclAs<NamedDecl>();

  ReadDeclarationNameInfo(E->MemberNameInfo);
}

void
ASTStmtReader::VisitDependentScopeDeclRefExpr(DependentScopeDeclRefExpr *E) {
  VisitExpr(E);

  if (Record.readInt()) // HasTemplateKWAndArgsInfo
    ReadTemplateKWAndArgsInfo(
        *E->getTrailingObjects<ASTTemplateKWAndArgsInfo>(),
        E->getTrailingObjects<TemplateArgumentLoc>(),
        /*NumTemplateArgs=*/Record.readInt());

  E->QualifierLoc = Record.readNestedNameSpecifierLoc();
  ReadDeclarationNameInfo(E->NameInfo);
}

void
ASTStmtReader::VisitCXXUnresolvedConstructExpr(CXXUnresolvedConstructExpr *E) {
  VisitExpr(E);
  assert(Record.peekInt() == E->arg_size() &&
         "Read wrong record during creation ?");
  Record.skipInts(1);
  for (unsigned I = 0, N = E->arg_size(); I != N; ++I)
    E->setArg(I, Record.readSubExpr());
  E->TSI = GetTypeSourceInfo();
  E->setLParenLoc(ReadSourceLocation());
  E->setRParenLoc(ReadSourceLocation());
}

void ASTStmtReader::VisitOverloadExpr(OverloadExpr *E) {
  VisitExpr(E);

  unsigned NumResults = Record.readInt();
  bool HasTemplateKWAndArgsInfo = Record.readInt();
  assert((E->getNumDecls() == NumResults) && "Wrong NumResults!");
  assert((E->hasTemplateKWAndArgsInfo() == HasTemplateKWAndArgsInfo) &&
         "Wrong HasTemplateKWAndArgsInfo!");

  if (HasTemplateKWAndArgsInfo) {
    unsigned NumTemplateArgs = Record.readInt();
    ReadTemplateKWAndArgsInfo(*E->getTrailingASTTemplateKWAndArgsInfo(),
                              E->getTrailingTemplateArgumentLoc(),
                              NumTemplateArgs);
    assert((E->getNumTemplateArgs() == NumTemplateArgs) &&
           "Wrong NumTemplateArgs!");
  }

  UnresolvedSet<8> Decls;
  for (unsigned I = 0; I != NumResults; ++I) {
    auto *D = ReadDeclAs<NamedDecl>();
    auto AS = (AccessSpecifier)Record.readInt();
    Decls.addDecl(D, AS);
  }

  DeclAccessPair *Results = E->getTrailingResults();
  UnresolvedSetIterator Iter = Decls.begin();
  for (unsigned I = 0; I != NumResults; ++I) {
    Results[I] = (Iter + I).getPair();
  }

  ReadDeclarationNameInfo(E->NameInfo);
  E->QualifierLoc = Record.readNestedNameSpecifierLoc();
}

void ASTStmtReader::VisitUnresolvedMemberExpr(UnresolvedMemberExpr *E) {
  VisitOverloadExpr(E);
  E->UnresolvedMemberExprBits.IsArrow = Record.readInt();
  E->UnresolvedMemberExprBits.HasUnresolvedUsing = Record.readInt();
  E->Base = Record.readSubExpr();
  E->BaseType = Record.readType();
  E->OperatorLoc = ReadSourceLocation();
}

void ASTStmtReader::VisitUnresolvedLookupExpr(UnresolvedLookupExpr *E) {
  VisitOverloadExpr(E);
  E->UnresolvedLookupExprBits.RequiresADL = Record.readInt();
  E->UnresolvedLookupExprBits.Overloaded = Record.readInt();
  E->NamingClass = ReadDeclAs<CXXRecordDecl>();
}

void ASTStmtReader::VisitTypeTraitExpr(TypeTraitExpr *E) {
  VisitExpr(E);
  E->TypeTraitExprBits.NumArgs = Record.readInt();
  E->TypeTraitExprBits.Kind = Record.readInt();
  E->TypeTraitExprBits.Value = Record.readInt();
  SourceRange Range = ReadSourceRange();
  E->Loc = Range.getBegin();
  E->RParenLoc = Range.getEnd();

  auto **Args = E->getTrailingObjects<TypeSourceInfo *>();
  for (unsigned I = 0, N = E->getNumArgs(); I != N; ++I)
    Args[I] = GetTypeSourceInfo();
}

void ASTStmtReader::VisitArrayTypeTraitExpr(ArrayTypeTraitExpr *E) {
  VisitExpr(E);
  E->ATT = (ArrayTypeTrait)Record.readInt();
  E->Value = (unsigned int)Record.readInt();
  SourceRange Range = ReadSourceRange();
  E->Loc = Range.getBegin();
  E->RParen = Range.getEnd();
  E->QueriedType = GetTypeSourceInfo();
  E->Dimension = Record.readSubExpr();
}

void ASTStmtReader::VisitExpressionTraitExpr(ExpressionTraitExpr *E) {
  VisitExpr(E);
  E->ET = (ExpressionTrait)Record.readInt();
  E->Value = (bool)Record.readInt();
  SourceRange Range = ReadSourceRange();
  E->QueriedExpression = Record.readSubExpr();
  E->Loc = Range.getBegin();
  E->RParen = Range.getEnd();
}

void ASTStmtReader::VisitCXXNoexceptExpr(CXXNoexceptExpr *E) {
  VisitExpr(E);
  E->CXXNoexceptExprBits.Value = Record.readInt();
  E->Range = ReadSourceRange();
  E->Operand = Record.readSubExpr();
}

void ASTStmtReader::VisitPackExpansionExpr(PackExpansionExpr *E) {
  VisitExpr(E);
  E->EllipsisLoc = ReadSourceLocation();
  E->NumExpansions = Record.readInt();
  E->Pattern = Record.readSubExpr();
}

void ASTStmtReader::VisitSizeOfPackExpr(SizeOfPackExpr *E) {
  VisitExpr(E);
  unsigned NumPartialArgs = Record.readInt();
  E->OperatorLoc = ReadSourceLocation();
  E->PackLoc = ReadSourceLocation();
  E->RParenLoc = ReadSourceLocation();
  E->Pack = Record.readDeclAs<NamedDecl>();
  if (E->isPartiallySubstituted()) {
    assert(E->Length == NumPartialArgs);
    for (auto *I = E->getTrailingObjects<TemplateArgument>(),
              *E = I + NumPartialArgs;
         I != E; ++I)
      new (I) TemplateArgument(Record.readTemplateArgument());
  } else if (!E->isValueDependent()) {
    E->Length = Record.readInt();
  }
}

void ASTStmtReader::VisitSubstNonTypeTemplateParmExpr(
                                              SubstNonTypeTemplateParmExpr *E) {
  VisitExpr(E);
  E->Param = ReadDeclAs<NonTypeTemplateParmDecl>();
  E->SubstNonTypeTemplateParmExprBits.NameLoc = ReadSourceLocation();
  E->Replacement = Record.readSubExpr();
}

void ASTStmtReader::VisitSubstNonTypeTemplateParmPackExpr(
                                          SubstNonTypeTemplateParmPackExpr *E) {
  VisitExpr(E);
  E->Param = ReadDeclAs<NonTypeTemplateParmDecl>();
  TemplateArgument ArgPack = Record.readTemplateArgument();
  if (ArgPack.getKind() != TemplateArgument::Pack)
    return;

  E->Arguments = ArgPack.pack_begin();
  E->NumArguments = ArgPack.pack_size();
  E->NameLoc = ReadSourceLocation();
}

void ASTStmtReader::VisitFunctionParmPackExpr(FunctionParmPackExpr *E) {
  VisitExpr(E);
  E->NumParameters = Record.readInt();
  E->ParamPack = ReadDeclAs<ParmVarDecl>();
  E->NameLoc = ReadSourceLocation();
  auto **Parms = E->getTrailingObjects<ParmVarDecl *>();
  for (unsigned i = 0, n = E->NumParameters; i != n; ++i)
    Parms[i] = ReadDeclAs<ParmVarDecl>();
}

void ASTStmtReader::VisitMaterializeTemporaryExpr(MaterializeTemporaryExpr *E) {
  VisitExpr(E);
  E->State = Record.readSubExpr();
  auto *VD = ReadDeclAs<ValueDecl>();
  unsigned ManglingNumber = Record.readInt();
  E->setExtendingDecl(VD, ManglingNumber);
}

void ASTStmtReader::VisitCXXFoldExpr(CXXFoldExpr *E) {
  VisitExpr(E);
  E->LParenLoc = ReadSourceLocation();
  E->EllipsisLoc = ReadSourceLocation();
  E->RParenLoc = ReadSourceLocation();
  E->SubExprs[0] = Record.readSubExpr();
  E->SubExprs[1] = Record.readSubExpr();
  E->Opcode = (BinaryOperatorKind)Record.readInt();
}

void ASTStmtReader::VisitOpaqueValueExpr(OpaqueValueExpr *E) {
  VisitExpr(E);
  E->SourceExpr = Record.readSubExpr();
  E->OpaqueValueExprBits.Loc = ReadSourceLocation();
  E->setIsUnique(Record.readInt());
}

void ASTStmtReader::VisitTypoExpr(TypoExpr *E) {
  llvm_unreachable("Cannot read TypoExpr nodes");
}

//===----------------------------------------------------------------------===//
// Microsoft Expressions and Statements
//===----------------------------------------------------------------------===//
void ASTStmtReader::VisitMSPropertyRefExpr(MSPropertyRefExpr *E) {
  VisitExpr(E);
  E->IsArrow = (Record.readInt() != 0);
  E->BaseExpr = Record.readSubExpr();
  E->QualifierLoc = Record.readNestedNameSpecifierLoc();
  E->MemberLoc = ReadSourceLocation();
  E->TheDecl = ReadDeclAs<MSPropertyDecl>();
}

void ASTStmtReader::VisitMSPropertySubscriptExpr(MSPropertySubscriptExpr *E) {
  VisitExpr(E);
  E->setBase(Record.readSubExpr());
  E->setIdx(Record.readSubExpr());
  E->setRBracketLoc(ReadSourceLocation());
}

void ASTStmtReader::VisitCXXUuidofExpr(CXXUuidofExpr *E) {
  VisitExpr(E);
  E->setSourceRange(ReadSourceRange());
  std::string UuidStr = ReadString();
  E->setUuidStr(StringRef(UuidStr).copy(Record.getContext()));
  if (E->isTypeOperand()) { // __uuidof(ComType)
    E->setTypeOperandSourceInfo(
        GetTypeSourceInfo());
    return;
  }

  // __uuidof(expr)
  E->setExprOperand(Record.readSubExpr());
}

void ASTStmtReader::VisitSEHLeaveStmt(SEHLeaveStmt *S) {
  VisitStmt(S);
  S->setLeaveLoc(ReadSourceLocation());
}

void ASTStmtReader::VisitSEHExceptStmt(SEHExceptStmt *S) {
  VisitStmt(S);
  S->Loc = ReadSourceLocation();
  S->Children[SEHExceptStmt::FILTER_EXPR] = Record.readSubStmt();
  S->Children[SEHExceptStmt::BLOCK] = Record.readSubStmt();
}

void ASTStmtReader::VisitSEHFinallyStmt(SEHFinallyStmt *S) {
  VisitStmt(S);
  S->Loc = ReadSourceLocation();
  S->Block = Record.readSubStmt();
}

void ASTStmtReader::VisitSEHTryStmt(SEHTryStmt *S) {
  VisitStmt(S);
  S->IsCXXTry = Record.readInt();
  S->TryLoc = ReadSourceLocation();
  S->Children[SEHTryStmt::TRY] = Record.readSubStmt();
  S->Children[SEHTryStmt::HANDLER] = Record.readSubStmt();
}

//===----------------------------------------------------------------------===//
// CUDA Expressions and Statements
//===----------------------------------------------------------------------===//

void ASTStmtReader::VisitCUDAKernelCallExpr(CUDAKernelCallExpr *E) {
  VisitCallExpr(E);
  E->setConfig(cast<CallExpr>(Record.readSubExpr()));
}

//===----------------------------------------------------------------------===//
// OpenCL Expressions and Statements.
//===----------------------------------------------------------------------===//
void ASTStmtReader::VisitAsTypeExpr(AsTypeExpr *E) {
  VisitExpr(E);
  E->BuiltinLoc = ReadSourceLocation();
  E->RParenLoc = ReadSourceLocation();
  E->SrcExpr = Record.readSubExpr();
}

//===----------------------------------------------------------------------===//
// OpenMP Directives.
//===----------------------------------------------------------------------===//

void ASTStmtReader::VisitOMPExecutableDirective(OMPExecutableDirective *E) {
  E->setLocStart(ReadSourceLocation());
  E->setLocEnd(ReadSourceLocation());
  OMPClauseReader ClauseReader(Record);
  SmallVector<OMPClause *, 5> Clauses;
  for (unsigned i = 0; i < E->getNumClauses(); ++i)
    Clauses.push_back(ClauseReader.readClause());
  E->setClauses(Clauses);
  if (E->hasAssociatedStmt())
    E->setAssociatedStmt(Record.readSubStmt());
}

void ASTStmtReader::VisitOMPLoopDirective(OMPLoopDirective *D) {
  VisitStmt(D);
  // Two fields (NumClauses and CollapsedNum) were read in ReadStmtFromStream.
  Record.skipInts(2);
  VisitOMPExecutableDirective(D);
  D->setIterationVariable(Record.readSubExpr());
  D->setLastIteration(Record.readSubExpr());
  D->setCalcLastIteration(Record.readSubExpr());
  D->setPreCond(Record.readSubExpr());
  D->setCond(Record.readSubExpr());
  D->setInit(Record.readSubExpr());
  D->setInc(Record.readSubExpr());
  D->setPreInits(Record.readSubStmt());
  if (isOpenMPWorksharingDirective(D->getDirectiveKind()) ||
      isOpenMPTaskLoopDirective(D->getDirectiveKind()) ||
      isOpenMPDistributeDirective(D->getDirectiveKind())) {
    D->setIsLastIterVariable(Record.readSubExpr());
    D->setLowerBoundVariable(Record.readSubExpr());
    D->setUpperBoundVariable(Record.readSubExpr());
    D->setStrideVariable(Record.readSubExpr());
    D->setEnsureUpperBound(Record.readSubExpr());
    D->setNextLowerBound(Record.readSubExpr());
    D->setNextUpperBound(Record.readSubExpr());
    D->setNumIterations(Record.readSubExpr());
  }
  if (isOpenMPLoopBoundSharingDirective(D->getDirectiveKind())) {
    D->setPrevLowerBoundVariable(Record.readSubExpr());
    D->setPrevUpperBoundVariable(Record.readSubExpr());
    D->setDistInc(Record.readSubExpr());
    D->setPrevEnsureUpperBound(Record.readSubExpr());
    D->setCombinedLowerBoundVariable(Record.readSubExpr());
    D->setCombinedUpperBoundVariable(Record.readSubExpr());
    D->setCombinedEnsureUpperBound(Record.readSubExpr());
    D->setCombinedInit(Record.readSubExpr());
    D->setCombinedCond(Record.readSubExpr());
    D->setCombinedNextLowerBound(Record.readSubExpr());
    D->setCombinedNextUpperBound(Record.readSubExpr());
    D->setCombinedDistCond(Record.readSubExpr());
    D->setCombinedParForInDistCond(Record.readSubExpr());
  }
  SmallVector<Expr *, 4> Sub;
  unsigned CollapsedNum = D->getCollapsedNumber();
  Sub.reserve(CollapsedNum);
  for (unsigned i = 0; i < CollapsedNum; ++i)
    Sub.push_back(Record.readSubExpr());
  D->setCounters(Sub);
  Sub.clear();
  for (unsigned i = 0; i < CollapsedNum; ++i)
    Sub.push_back(Record.readSubExpr());
  D->setPrivateCounters(Sub);
  Sub.clear();
  for (unsigned i = 0; i < CollapsedNum; ++i)
    Sub.push_back(Record.readSubExpr());
  D->setInits(Sub);
  Sub.clear();
  for (unsigned i = 0; i < CollapsedNum; ++i)
    Sub.push_back(Record.readSubExpr());
  D->setUpdates(Sub);
  Sub.clear();
  for (unsigned i = 0; i < CollapsedNum; ++i)
    Sub.push_back(Record.readSubExpr());
  D->setFinals(Sub);
}

void ASTStmtReader::VisitOMPParallelDirective(OMPParallelDirective *D) {
  VisitStmt(D);
  // The NumClauses field was read in ReadStmtFromStream.
  Record.skipInts(1);
  VisitOMPExecutableDirective(D);
  D->setHasCancel(Record.readInt());
}

void ASTStmtReader::VisitOMPSimdDirective(OMPSimdDirective *D) {
  VisitOMPLoopDirective(D);
}

void ASTStmtReader::VisitOMPForDirective(OMPForDirective *D) {
  VisitOMPLoopDirective(D);
  D->setHasCancel(Record.readInt());
}

void ASTStmtReader::VisitOMPForSimdDirective(OMPForSimdDirective *D) {
  VisitOMPLoopDirective(D);
}

void ASTStmtReader::VisitOMPSectionsDirective(OMPSectionsDirective *D) {
  VisitStmt(D);
  // The NumClauses field was read in ReadStmtFromStream.
  Record.skipInts(1);
  VisitOMPExecutableDirective(D);
  D->setHasCancel(Record.readInt());
}

void ASTStmtReader::VisitOMPSectionDirective(OMPSectionDirective *D) {
  VisitStmt(D);
  VisitOMPExecutableDirective(D);
  D->setHasCancel(Record.readInt());
}

void ASTStmtReader::VisitOMPSingleDirective(OMPSingleDirective *D) {
  VisitStmt(D);
  // The NumClauses field was read in ReadStmtFromStream.
  Record.skipInts(1);
  VisitOMPExecutableDirective(D);
}

void ASTStmtReader::VisitOMPMasterDirective(OMPMasterDirective *D) {
  VisitStmt(D);
  VisitOMPExecutableDirective(D);
}

void ASTStmtReader::VisitOMPCriticalDirective(OMPCriticalDirective *D) {
  VisitStmt(D);
  // The NumClauses field was read in ReadStmtFromStream.
  Record.skipInts(1);
  VisitOMPExecutableDirective(D);
  ReadDeclarationNameInfo(D->DirName);
}

void ASTStmtReader::VisitOMPParallelForDirective(OMPParallelForDirective *D) {
  VisitOMPLoopDirective(D);
  D->setHasCancel(Record.readInt());
}

void ASTStmtReader::VisitOMPParallelForSimdDirective(
    OMPParallelForSimdDirective *D) {
  VisitOMPLoopDirective(D);
}

void ASTStmtReader::VisitOMPParallelSectionsDirective(
    OMPParallelSectionsDirective *D) {
  VisitStmt(D);
  // The NumClauses field was read in ReadStmtFromStream.
  Record.skipInts(1);
  VisitOMPExecutableDirective(D);
  D->setHasCancel(Record.readInt());
}

void ASTStmtReader::VisitOMPTaskDirective(OMPTaskDirective *D) {
  VisitStmt(D);
  // The NumClauses field was read in ReadStmtFromStream.
  Record.skipInts(1);
  VisitOMPExecutableDirective(D);
  D->setHasCancel(Record.readInt());
}

void ASTStmtReader::VisitOMPTaskyieldDirective(OMPTaskyieldDirective *D) {
  VisitStmt(D);
  VisitOMPExecutableDirective(D);
}

void ASTStmtReader::VisitOMPBarrierDirective(OMPBarrierDirective *D) {
  VisitStmt(D);
  VisitOMPExecutableDirective(D);
}

void ASTStmtReader::VisitOMPTaskwaitDirective(OMPTaskwaitDirective *D) {
  VisitStmt(D);
  VisitOMPExecutableDirective(D);
}

void ASTStmtReader::VisitOMPTaskgroupDirective(OMPTaskgroupDirective *D) {
  VisitStmt(D);
  // The NumClauses field was read in ReadStmtFromStream.
  Record.skipInts(1);
  VisitOMPExecutableDirective(D);
  D->setReductionRef(Record.readSubExpr());
}

void ASTStmtReader::VisitOMPFlushDirective(OMPFlushDirective *D) {
  VisitStmt(D);
  // The NumClauses field was read in ReadStmtFromStream.
  Record.skipInts(1);
  VisitOMPExecutableDirective(D);
}

void ASTStmtReader::VisitOMPOrderedDirective(OMPOrderedDirective *D) {
  VisitStmt(D);
  // The NumClauses field was read in ReadStmtFromStream.
  Record.skipInts(1);
  VisitOMPExecutableDirective(D);
}

void ASTStmtReader::VisitOMPAtomicDirective(OMPAtomicDirective *D) {
  VisitStmt(D);
  // The NumClauses field was read in ReadStmtFromStream.
  Record.skipInts(1);
  VisitOMPExecutableDirective(D);
  D->setX(Record.readSubExpr());
  D->setV(Record.readSubExpr());
  D->setExpr(Record.readSubExpr());
  D->setUpdateExpr(Record.readSubExpr());
  D->IsXLHSInRHSPart = Record.readInt() != 0;
  D->IsPostfixUpdate = Record.readInt() != 0;
}

void ASTStmtReader::VisitOMPTargetDirective(OMPTargetDirective *D) {
  VisitStmt(D);
  // The NumClauses field was read in ReadStmtFromStream.
  Record.skipInts(1);
  VisitOMPExecutableDirective(D);
}

void ASTStmtReader::VisitOMPTargetDataDirective(OMPTargetDataDirective *D) {
  VisitStmt(D);
  Record.skipInts(1);
  VisitOMPExecutableDirective(D);
}

void ASTStmtReader::VisitOMPTargetEnterDataDirective(
    OMPTargetEnterDataDirective *D) {
  VisitStmt(D);
  Record.skipInts(1);
  VisitOMPExecutableDirective(D);
}

void ASTStmtReader::VisitOMPTargetExitDataDirective(
    OMPTargetExitDataDirective *D) {
  VisitStmt(D);
  Record.skipInts(1);
  VisitOMPExecutableDirective(D);
}

void ASTStmtReader::VisitOMPTargetParallelDirective(
    OMPTargetParallelDirective *D) {
  VisitStmt(D);
  Record.skipInts(1);
  VisitOMPExecutableDirective(D);
}

void ASTStmtReader::VisitOMPTargetParallelForDirective(
    OMPTargetParallelForDirective *D) {
  VisitOMPLoopDirective(D);
  D->setHasCancel(Record.readInt());
}

void ASTStmtReader::VisitOMPTeamsDirective(OMPTeamsDirective *D) {
  VisitStmt(D);
  // The NumClauses field was read in ReadStmtFromStream.
  Record.skipInts(1);
  VisitOMPExecutableDirective(D);
}

void ASTStmtReader::VisitOMPCancellationPointDirective(
    OMPCancellationPointDirective *D) {
  VisitStmt(D);
  VisitOMPExecutableDirective(D);
  D->setCancelRegion(static_cast<OpenMPDirectiveKind>(Record.readInt()));
}

void ASTStmtReader::VisitOMPCancelDirective(OMPCancelDirective *D) {
  VisitStmt(D);
  // The NumClauses field was read in ReadStmtFromStream.
  Record.skipInts(1);
  VisitOMPExecutableDirective(D);
  D->setCancelRegion(static_cast<OpenMPDirectiveKind>(Record.readInt()));
}

void ASTStmtReader::VisitOMPTaskLoopDirective(OMPTaskLoopDirective *D) {
  VisitOMPLoopDirective(D);
}

void ASTStmtReader::VisitOMPTaskLoopSimdDirective(OMPTaskLoopSimdDirective *D) {
  VisitOMPLoopDirective(D);
}

void ASTStmtReader::VisitOMPDistributeDirective(OMPDistributeDirective *D) {
  VisitOMPLoopDirective(D);
}

void ASTStmtReader::VisitOMPTargetUpdateDirective(OMPTargetUpdateDirective *D) {
  VisitStmt(D);
  Record.skipInts(1);
  VisitOMPExecutableDirective(D);
}

void ASTStmtReader::VisitOMPDistributeParallelForDirective(
    OMPDistributeParallelForDirective *D) {
  VisitOMPLoopDirective(D);
  D->setHasCancel(Record.readInt());
}

void ASTStmtReader::VisitOMPDistributeParallelForSimdDirective(
    OMPDistributeParallelForSimdDirective *D) {
  VisitOMPLoopDirective(D);
}

void ASTStmtReader::VisitOMPDistributeSimdDirective(
    OMPDistributeSimdDirective *D) {
  VisitOMPLoopDirective(D);
}

void ASTStmtReader::VisitOMPTargetParallelForSimdDirective(
    OMPTargetParallelForSimdDirective *D) {
  VisitOMPLoopDirective(D);
}

void ASTStmtReader::VisitOMPTargetSimdDirective(OMPTargetSimdDirective *D) {
  VisitOMPLoopDirective(D);
}

void ASTStmtReader::VisitOMPTeamsDistributeDirective(
    OMPTeamsDistributeDirective *D) {
  VisitOMPLoopDirective(D);
}

void ASTStmtReader::VisitOMPTeamsDistributeSimdDirective(
    OMPTeamsDistributeSimdDirective *D) {
  VisitOMPLoopDirective(D);
}

void ASTStmtReader::VisitOMPTeamsDistributeParallelForSimdDirective(
    OMPTeamsDistributeParallelForSimdDirective *D) {
  VisitOMPLoopDirective(D);
}

void ASTStmtReader::VisitOMPTeamsDistributeParallelForDirective(
    OMPTeamsDistributeParallelForDirective *D) {
  VisitOMPLoopDirective(D);
  D->setHasCancel(Record.readInt());
}

void ASTStmtReader::VisitOMPTargetTeamsDirective(OMPTargetTeamsDirective *D) {
  VisitStmt(D);
  // The NumClauses field was read in ReadStmtFromStream.
  Record.skipInts(1);
  VisitOMPExecutableDirective(D);
}

void ASTStmtReader::VisitOMPTargetTeamsDistributeDirective(
    OMPTargetTeamsDistributeDirective *D) {
  VisitOMPLoopDirective(D);
}

void ASTStmtReader::VisitOMPTargetTeamsDistributeParallelForDirective(
    OMPTargetTeamsDistributeParallelForDirective *D) {
  VisitOMPLoopDirective(D);
  D->setHasCancel(Record.readInt());
}

void ASTStmtReader::VisitOMPTargetTeamsDistributeParallelForSimdDirective(
    OMPTargetTeamsDistributeParallelForSimdDirective *D) {
  VisitOMPLoopDirective(D);
}

void ASTStmtReader::VisitOMPTargetTeamsDistributeSimdDirective(
    OMPTargetTeamsDistributeSimdDirective *D) {
  VisitOMPLoopDirective(D);
}

//===----------------------------------------------------------------------===//
// ASTReader Implementation
//===----------------------------------------------------------------------===//

Stmt *ASTReader::ReadStmt(ModuleFile &F) {
  switch (ReadingKind) {
  case Read_None:
    llvm_unreachable("should not call this when not reading anything");
  case Read_Decl:
  case Read_Type:
    return ReadStmtFromStream(F);
  case Read_Stmt:
    return ReadSubStmt();
  }

  llvm_unreachable("ReadingKind not set ?");
}

Expr *ASTReader::ReadExpr(ModuleFile &F) {
  return cast_or_null<Expr>(ReadStmt(F));
}

BoundsExpr *ASTReader::ReadBoundsExpr(ModuleFile &F) {
  Expr *E = ReadExpr(F);
  BoundsExpr *B = nullptr;
  if (E) {
    B = dyn_cast<BoundsExpr>(E);
    assert(B && "failure reading BoundsExpr");
  }
  return B;
}

BoundsAnnotations ASTReader::ReadBoundsAnnotations(ModuleFile &F) {
  Expr *Bounds = ReadExpr(F);
  Expr *IType = ReadExpr(F);
  return BoundsAnnotations(cast_or_null<BoundsExpr>(Bounds),
                           cast_or_null<InteropTypeExpr>(IType));
}

Expr *ASTReader::ReadSubExpr() {
  return cast_or_null<Expr>(ReadSubStmt());
}

// Within the bitstream, expressions are stored in Reverse Polish
// Notation, with each of the subexpressions preceding the
// expression they are stored in. Subexpressions are stored from last to first.
// To evaluate expressions, we continue reading expressions and placing them on
// the stack, with expressions having operands removing those operands from the
// stack. Evaluation terminates when we see a STMT_STOP record, and
// the single remaining expression on the stack is our result.
Stmt *ASTReader::ReadStmtFromStream(ModuleFile &F) {
  ReadingKindTracker ReadingKind(Read_Stmt, *this);
  llvm::BitstreamCursor &Cursor = F.DeclsCursor;

  // Map of offset to previously deserialized stmt. The offset points
  // just after the stmt record.
  llvm::DenseMap<uint64_t, Stmt *> StmtEntries;

#ifndef NDEBUG
  unsigned PrevNumStmts = StmtStack.size();
#endif

  ASTRecordReader Record(*this, F);
  ASTStmtReader Reader(Record, Cursor);
  Stmt::EmptyShell Empty;

  while (true) {
    llvm::BitstreamEntry Entry = Cursor.advanceSkippingSubblocks();

    switch (Entry.Kind) {
    case llvm::BitstreamEntry::SubBlock: // Handled for us already.
    case llvm::BitstreamEntry::Error:
      Error("malformed block record in AST file");
      return nullptr;
    case llvm::BitstreamEntry::EndBlock:
      goto Done;
    case llvm::BitstreamEntry::Record:
      // The interesting case.
      break;
    }

    ASTContext &Context = getContext();
    Stmt *S = nullptr;
    bool Finished = false;
    bool IsStmtReference = false;
    switch ((StmtCode)Record.readRecord(Cursor, Entry.ID)) {
    case STMT_STOP:
      Finished = true;
      break;

    case STMT_REF_PTR:
      IsStmtReference = true;
      assert(StmtEntries.find(Record[0]) != StmtEntries.end() &&
             "No stmt was recorded for this offset reference!");
      S = StmtEntries[Record.readInt()];
      break;

    case STMT_NULL_PTR:
      S = nullptr;
      break;

    case STMT_NULL:
      S = new (Context) NullStmt(Empty);
      break;

    case STMT_COMPOUND:
      S = CompoundStmt::CreateEmpty(
          Context, /*NumStmts=*/Record[ASTStmtReader::NumStmtFields]);
      break;

    case STMT_CASE:
      S = CaseStmt::CreateEmpty(
          Context,
          /*CaseStmtIsGNURange*/ Record[ASTStmtReader::NumStmtFields + 3]);
      break;

    case STMT_DEFAULT:
      S = new (Context) DefaultStmt(Empty);
      break;

    case STMT_LABEL:
      S = new (Context) LabelStmt(Empty);
      break;

    case STMT_ATTRIBUTED:
      S = AttributedStmt::CreateEmpty(
        Context,
        /*NumAttrs*/Record[ASTStmtReader::NumStmtFields]);
      break;

    case STMT_IF:
      S = IfStmt::CreateEmpty(
          Context,
          /* HasElse=*/Record[ASTStmtReader::NumStmtFields + 1],
          /* HasVar=*/Record[ASTStmtReader::NumStmtFields + 2],
          /* HasInit=*/Record[ASTStmtReader::NumStmtFields + 3]);
      break;

    case STMT_SWITCH:
      S = SwitchStmt::CreateEmpty(
          Context,
          /* HasInit=*/Record[ASTStmtReader::NumStmtFields],
          /* HasVar=*/Record[ASTStmtReader::NumStmtFields + 1]);
      break;

    case STMT_WHILE:
      S = WhileStmt::CreateEmpty(
          Context,
          /* HasVar=*/Record[ASTStmtReader::NumStmtFields]);
      break;

    case STMT_DO:
      S = new (Context) DoStmt(Empty);
      break;

    case STMT_FOR:
      S = new (Context) ForStmt(Empty);
      break;

    case STMT_GOTO:
      S = new (Context) GotoStmt(Empty);
      break;

    case STMT_INDIRECT_GOTO:
      S = new (Context) IndirectGotoStmt(Empty);
      break;

    case STMT_CONTINUE:
      S = new (Context) ContinueStmt(Empty);
      break;

    case STMT_BREAK:
      S = new (Context) BreakStmt(Empty);
      break;

    case STMT_RETURN:
      S = ReturnStmt::CreateEmpty(
          Context, /* HasNRVOCandidate=*/Record[ASTStmtReader::NumStmtFields]);
      break;

    case STMT_DECL:
      S = new (Context) DeclStmt(Empty);
      break;

    case STMT_GCCASM:
      S = new (Context) GCCAsmStmt(Empty);
      break;

    case STMT_MSASM:
      S = new (Context) MSAsmStmt(Empty);
      break;

    case STMT_CAPTURED:
      S = CapturedStmt::CreateDeserialized(
          Context, Record[ASTStmtReader::NumStmtFields]);
      break;

    case EXPR_CONSTANT:
      S = new (Context) ConstantExpr(Empty);
      break;

    case EXPR_PREDEFINED:
      S = PredefinedExpr::CreateEmpty(
          Context,
          /*HasFunctionName*/ Record[ASTStmtReader::NumExprFields]);
      break;

    case EXPR_DECL_REF:
      S = DeclRefExpr::CreateEmpty(
        Context,
        /*HasQualifier=*/Record[ASTStmtReader::NumExprFields],
        /*HasFoundDecl=*/Record[ASTStmtReader::NumExprFields + 1],
        /*HasTemplateKWAndArgsInfo=*/Record[ASTStmtReader::NumExprFields + 2],
        /*NumTemplateArgs=*/Record[ASTStmtReader::NumExprFields + 2] ?
          Record[ASTStmtReader::NumExprFields + 7] : 0);
      break;

    case EXPR_INTEGER_LITERAL:
      S = IntegerLiteral::Create(Context, Empty);
      break;

    case EXPR_FLOATING_LITERAL:
      S = FloatingLiteral::Create(Context, Empty);
      break;

    case EXPR_IMAGINARY_LITERAL:
      S = new (Context) ImaginaryLiteral(Empty);
      break;

    case EXPR_STRING_LITERAL:
      S = StringLiteral::CreateEmpty(
          Context,
          /* NumConcatenated=*/Record[ASTStmtReader::NumExprFields],
          /* Length=*/Record[ASTStmtReader::NumExprFields + 1],
          /* CharByteWidth=*/Record[ASTStmtReader::NumExprFields + 2]);
      break;

    case EXPR_CHARACTER_LITERAL:
      S = new (Context) CharacterLiteral(Empty);
      break;

    case EXPR_PAREN:
      S = new (Context) ParenExpr(Empty);
      break;

    case EXPR_PAREN_LIST:
      S = ParenListExpr::CreateEmpty(
          Context,
          /* NumExprs=*/Record[ASTStmtReader::NumExprFields]);
      break;

    case EXPR_UNARY_OPERATOR:
      S = new (Context) UnaryOperator(Empty);
      break;

    case EXPR_OFFSETOF:
      S = OffsetOfExpr::CreateEmpty(Context,
                                    Record[ASTStmtReader::NumExprFields],
                                    Record[ASTStmtReader::NumExprFields + 1]);
      break;

    case EXPR_SIZEOF_ALIGN_OF:
      S = new (Context) UnaryExprOrTypeTraitExpr(Empty);
      break;

    case EXPR_ARRAY_SUBSCRIPT:
      S = new (Context) ArraySubscriptExpr(Empty);
      break;

    case EXPR_OMP_ARRAY_SECTION:
      S = new (Context) OMPArraySectionExpr(Empty);
      break;

    case EXPR_CALL:
      S = CallExpr::CreateEmpty(
          Context, /*NumArgs=*/Record[ASTStmtReader::NumExprFields], Empty);
      break;

    case EXPR_MEMBER: {
      // We load everything here and fully initialize it at creation.
      // That way we can use MemberExpr::Create and don't have to duplicate its
      // logic with a MemberExpr::CreateEmpty.

      assert(Record.getIdx() == 0);
      NestedNameSpecifierLoc QualifierLoc;
      if (Record.readInt()) { // HasQualifier.
        QualifierLoc = Record.readNestedNameSpecifierLoc();
      }

      SourceLocation TemplateKWLoc;
      TemplateArgumentListInfo ArgInfo;
      bool HasTemplateKWAndArgsInfo = Record.readInt();
      if (HasTemplateKWAndArgsInfo) {
        TemplateKWLoc = Record.readSourceLocation();
        unsigned NumTemplateArgs = Record.readInt();
        ArgInfo.setLAngleLoc(Record.readSourceLocation());
        ArgInfo.setRAngleLoc(Record.readSourceLocation());
        for (unsigned i = 0; i != NumTemplateArgs; ++i)
          ArgInfo.addArgument(Record.readTemplateArgumentLoc());
      }

      bool HadMultipleCandidates = Record.readInt();

      auto *FoundD = Record.readDeclAs<NamedDecl>();
      auto AS = (AccessSpecifier)Record.readInt();
      DeclAccessPair FoundDecl = DeclAccessPair::make(FoundD, AS);

      QualType T = Record.readType();
      auto VK = static_cast<ExprValueKind>(Record.readInt());
      auto OK = static_cast<ExprObjectKind>(Record.readInt());
      Expr *Base = ReadSubExpr();
      auto *MemberD = Record.readDeclAs<ValueDecl>();
      SourceLocation MemberLoc = Record.readSourceLocation();
      DeclarationNameInfo MemberNameInfo(MemberD->getDeclName(), MemberLoc);
      bool IsArrow = Record.readInt();
      SourceLocation OperatorLoc = Record.readSourceLocation();

      bool HadBoundsExpr = Record.readInt();
      BoundsExpr *Bounds = nullptr;
      if (HadBoundsExpr) {
        Bounds = Record.readBoundsExpr();
      }

      S = MemberExpr::Create(Context, Base, IsArrow, OperatorLoc, QualifierLoc,
                             TemplateKWLoc, MemberD, FoundDecl, MemberNameInfo,
                             HasTemplateKWAndArgsInfo ? &ArgInfo : nullptr, T,
                             VK, OK);
      Record.readDeclarationNameLoc(cast<MemberExpr>(S)->MemberDNLoc,
                                    MemberD->getDeclName());
      if (HadMultipleCandidates)
        cast<MemberExpr>(S)->setHadMultipleCandidates(true);
      if (HadBoundsExpr)
        cast<MemberExpr>(S)->setBoundsExpr(Bounds);
      break;
    }

    case EXPR_BINARY_OPERATOR:
      S = new (Context) BinaryOperator(Empty);
      break;

    case EXPR_COMPOUND_ASSIGN_OPERATOR:
      S = new (Context) CompoundAssignOperator(Empty);
      break;

    case EXPR_CONDITIONAL_OPERATOR:
      S = new (Context) ConditionalOperator(Empty);
      break;

    case EXPR_BINARY_CONDITIONAL_OPERATOR:
      S = new (Context) BinaryConditionalOperator(Empty);
      break;

    case EXPR_IMPLICIT_CAST:
      S = ImplicitCastExpr::CreateEmpty(Context,
                       /*PathSize*/ Record[ASTStmtReader::NumExprFields]);
      break;

    case EXPR_CSTYLE_CAST:
      S = CStyleCastExpr::CreateEmpty(Context,
                       /*PathSize*/ Record[ASTStmtReader::NumExprFields]);
      break;
      
    case EXPR_BOUNDS_CAST:
      S = BoundsCastExpr::CreateEmpty(Context,
                       /*PathSize*/ Record[ASTStmtReader::NumExprFields]);
      break;

    case EXPR_COMPOUND_LITERAL:
      S = new (Context) CompoundLiteralExpr(Empty);
      break;

    case EXPR_EXT_VECTOR_ELEMENT:
      S = new (Context) ExtVectorElementExpr(Empty);
      break;

    case EXPR_INIT_LIST:
      S = new (Context) InitListExpr(Empty);
      break;

    case EXPR_DESIGNATED_INIT:
      S = DesignatedInitExpr::CreateEmpty(Context,
                                     Record[ASTStmtReader::NumExprFields] - 1);

      break;

    case EXPR_DESIGNATED_INIT_UPDATE:
      S = new (Context) DesignatedInitUpdateExpr(Empty);
      break;

    case EXPR_IMPLICIT_VALUE_INIT:
      S = new (Context) ImplicitValueInitExpr(Empty);
      break;

    case EXPR_NO_INIT:
      S = new (Context) NoInitExpr(Empty);
      break;

    case EXPR_ARRAY_INIT_LOOP:
      S = new (Context) ArrayInitLoopExpr(Empty);
      break;

    case EXPR_ARRAY_INIT_INDEX:
      S = new (Context) ArrayInitIndexExpr(Empty);
      break;

    case EXPR_VA_ARG:
      S = new (Context) VAArgExpr(Empty);
      break;

    case EXPR_ADDR_LABEL:
      S = new (Context) AddrLabelExpr(Empty);
      break;

    case EXPR_STMT:
      S = new (Context) StmtExpr(Empty);
      break;

    case EXPR_CHOOSE:
      S = new (Context) ChooseExpr(Empty);
      break;

    case EXPR_GNU_NULL:
      S = new (Context) GNUNullExpr(Empty);
      break;

    case EXPR_SHUFFLE_VECTOR:
      S = new (Context) ShuffleVectorExpr(Empty);
      break;

    case EXPR_CONVERT_VECTOR:
      S = new (Context) ConvertVectorExpr(Empty);
      break;

    case EXPR_BLOCK:
      S = new (Context) BlockExpr(Empty);
      break;

    case EXPR_GENERIC_SELECTION:
      S = new (Context) GenericSelectionExpr(Empty);
      break;

    case EXPR_OBJC_STRING_LITERAL:
      S = new (Context) ObjCStringLiteral(Empty);
      break;

    case EXPR_OBJC_BOXED_EXPRESSION:
      S = new (Context) ObjCBoxedExpr(Empty);
      break;

    case EXPR_OBJC_ARRAY_LITERAL:
      S = ObjCArrayLiteral::CreateEmpty(Context,
                                        Record[ASTStmtReader::NumExprFields]);
      break;

    case EXPR_OBJC_DICTIONARY_LITERAL:
      S = ObjCDictionaryLiteral::CreateEmpty(Context,
            Record[ASTStmtReader::NumExprFields],
            Record[ASTStmtReader::NumExprFields + 1]);
      break;

    case EXPR_OBJC_ENCODE:
      S = new (Context) ObjCEncodeExpr(Empty);
      break;

    case EXPR_OBJC_SELECTOR_EXPR:
      S = new (Context) ObjCSelectorExpr(Empty);
      break;

    case EXPR_OBJC_PROTOCOL_EXPR:
      S = new (Context) ObjCProtocolExpr(Empty);
      break;

    case EXPR_OBJC_IVAR_REF_EXPR:
      S = new (Context) ObjCIvarRefExpr(Empty);
      break;

    case EXPR_OBJC_PROPERTY_REF_EXPR:
      S = new (Context) ObjCPropertyRefExpr(Empty);
      break;

    case EXPR_OBJC_SUBSCRIPT_REF_EXPR:
      S = new (Context) ObjCSubscriptRefExpr(Empty);
      break;

    case EXPR_OBJC_KVC_REF_EXPR:
      llvm_unreachable("mismatching AST file");

    case EXPR_OBJC_MESSAGE_EXPR:
      S = ObjCMessageExpr::CreateEmpty(Context,
                                     Record[ASTStmtReader::NumExprFields],
                                     Record[ASTStmtReader::NumExprFields + 1]);
      break;

    case EXPR_OBJC_ISA:
      S = new (Context) ObjCIsaExpr(Empty);
      break;

    case EXPR_OBJC_INDIRECT_COPY_RESTORE:
      S = new (Context) ObjCIndirectCopyRestoreExpr(Empty);
      break;

    case EXPR_OBJC_BRIDGED_CAST:
      S = new (Context) ObjCBridgedCastExpr(Empty);
      break;

    case STMT_OBJC_FOR_COLLECTION:
      S = new (Context) ObjCForCollectionStmt(Empty);
      break;

    case STMT_OBJC_CATCH:
      S = new (Context) ObjCAtCatchStmt(Empty);
      break;

    case STMT_OBJC_FINALLY:
      S = new (Context) ObjCAtFinallyStmt(Empty);
      break;

    case STMT_OBJC_AT_TRY:
      S = ObjCAtTryStmt::CreateEmpty(Context,
                                     Record[ASTStmtReader::NumStmtFields],
                                     Record[ASTStmtReader::NumStmtFields + 1]);
      break;

    case STMT_OBJC_AT_SYNCHRONIZED:
      S = new (Context) ObjCAtSynchronizedStmt(Empty);
      break;

    case STMT_OBJC_AT_THROW:
      S = new (Context) ObjCAtThrowStmt(Empty);
      break;

    case STMT_OBJC_AUTORELEASE_POOL:
      S = new (Context) ObjCAutoreleasePoolStmt(Empty);
      break;

    case EXPR_OBJC_BOOL_LITERAL:
      S = new (Context) ObjCBoolLiteralExpr(Empty);
      break;

    case EXPR_OBJC_AVAILABILITY_CHECK:
      S = new (Context) ObjCAvailabilityCheckExpr(Empty);
      break;

    case STMT_SEH_LEAVE:
      S = new (Context) SEHLeaveStmt(Empty);
      break;

    case STMT_SEH_EXCEPT:
      S = new (Context) SEHExceptStmt(Empty);
      break;

    case STMT_SEH_FINALLY:
      S = new (Context) SEHFinallyStmt(Empty);
      break;

    case STMT_SEH_TRY:
      S = new (Context) SEHTryStmt(Empty);
      break;

    case STMT_CXX_CATCH:
      S = new (Context) CXXCatchStmt(Empty);
      break;

    case STMT_CXX_TRY:
      S = CXXTryStmt::Create(Context, Empty,
             /*NumHandlers=*/Record[ASTStmtReader::NumStmtFields]);
      break;

    case STMT_CXX_FOR_RANGE:
      S = new (Context) CXXForRangeStmt(Empty);
      break;

    case STMT_MS_DEPENDENT_EXISTS:
      S = new (Context) MSDependentExistsStmt(SourceLocation(), true,
                                              NestedNameSpecifierLoc(),
                                              DeclarationNameInfo(),
                                              nullptr);
      break;

    case STMT_OMP_PARALLEL_DIRECTIVE:
      S =
        OMPParallelDirective::CreateEmpty(Context,
                                          Record[ASTStmtReader::NumStmtFields],
                                          Empty);
      break;

    case STMT_OMP_SIMD_DIRECTIVE: {
      unsigned NumClauses = Record[ASTStmtReader::NumStmtFields];
      unsigned CollapsedNum = Record[ASTStmtReader::NumStmtFields + 1];
      S = OMPSimdDirective::CreateEmpty(Context, NumClauses,
                                        CollapsedNum, Empty);
      break;
    }

    case STMT_OMP_FOR_DIRECTIVE: {
      unsigned NumClauses = Record[ASTStmtReader::NumStmtFields];
      unsigned CollapsedNum = Record[ASTStmtReader::NumStmtFields + 1];
      S = OMPForDirective::CreateEmpty(Context, NumClauses, CollapsedNum,
                                       Empty);
      break;
    }

    case STMT_OMP_FOR_SIMD_DIRECTIVE: {
      unsigned NumClauses = Record[ASTStmtReader::NumStmtFields];
      unsigned CollapsedNum = Record[ASTStmtReader::NumStmtFields + 1];
      S = OMPForSimdDirective::CreateEmpty(Context, NumClauses, CollapsedNum,
                                           Empty);
      break;
    }

    case STMT_OMP_SECTIONS_DIRECTIVE:
      S = OMPSectionsDirective::CreateEmpty(
          Context, Record[ASTStmtReader::NumStmtFields], Empty);
      break;

    case STMT_OMP_SECTION_DIRECTIVE:
      S = OMPSectionDirective::CreateEmpty(Context, Empty);
      break;

    case STMT_OMP_SINGLE_DIRECTIVE:
      S = OMPSingleDirective::CreateEmpty(
          Context, Record[ASTStmtReader::NumStmtFields], Empty);
      break;

    case STMT_OMP_MASTER_DIRECTIVE:
      S = OMPMasterDirective::CreateEmpty(Context, Empty);
      break;

    case STMT_OMP_CRITICAL_DIRECTIVE:
      S = OMPCriticalDirective::CreateEmpty(
          Context, Record[ASTStmtReader::NumStmtFields], Empty);
      break;

    case STMT_OMP_PARALLEL_FOR_DIRECTIVE: {
      unsigned NumClauses = Record[ASTStmtReader::NumStmtFields];
      unsigned CollapsedNum = Record[ASTStmtReader::NumStmtFields + 1];
      S = OMPParallelForDirective::CreateEmpty(Context, NumClauses,
                                               CollapsedNum, Empty);
      break;
    }

    case STMT_OMP_PARALLEL_FOR_SIMD_DIRECTIVE: {
      unsigned NumClauses = Record[ASTStmtReader::NumStmtFields];
      unsigned CollapsedNum = Record[ASTStmtReader::NumStmtFields + 1];
      S = OMPParallelForSimdDirective::CreateEmpty(Context, NumClauses,
                                                   CollapsedNum, Empty);
      break;
    }

    case STMT_OMP_PARALLEL_SECTIONS_DIRECTIVE:
      S = OMPParallelSectionsDirective::CreateEmpty(
          Context, Record[ASTStmtReader::NumStmtFields], Empty);
      break;

    case STMT_OMP_TASK_DIRECTIVE:
      S = OMPTaskDirective::CreateEmpty(
          Context, Record[ASTStmtReader::NumStmtFields], Empty);
      break;

    case STMT_OMP_TASKYIELD_DIRECTIVE:
      S = OMPTaskyieldDirective::CreateEmpty(Context, Empty);
      break;

    case STMT_OMP_BARRIER_DIRECTIVE:
      S = OMPBarrierDirective::CreateEmpty(Context, Empty);
      break;

    case STMT_OMP_TASKWAIT_DIRECTIVE:
      S = OMPTaskwaitDirective::CreateEmpty(Context, Empty);
      break;

    case STMT_OMP_TASKGROUP_DIRECTIVE:
      S = OMPTaskgroupDirective::CreateEmpty(
          Context, Record[ASTStmtReader::NumStmtFields], Empty);
      break;

    case STMT_OMP_FLUSH_DIRECTIVE:
      S = OMPFlushDirective::CreateEmpty(
          Context, Record[ASTStmtReader::NumStmtFields], Empty);
      break;

    case STMT_OMP_ORDERED_DIRECTIVE:
      S = OMPOrderedDirective::CreateEmpty(
          Context, Record[ASTStmtReader::NumStmtFields], Empty);
      break;

    case STMT_OMP_ATOMIC_DIRECTIVE:
      S = OMPAtomicDirective::CreateEmpty(
          Context, Record[ASTStmtReader::NumStmtFields], Empty);
      break;

    case STMT_OMP_TARGET_DIRECTIVE:
      S = OMPTargetDirective::CreateEmpty(
          Context, Record[ASTStmtReader::NumStmtFields], Empty);
      break;

    case STMT_OMP_TARGET_DATA_DIRECTIVE:
      S = OMPTargetDataDirective::CreateEmpty(
          Context, Record[ASTStmtReader::NumStmtFields], Empty);
      break;

    case STMT_OMP_TARGET_ENTER_DATA_DIRECTIVE:
      S = OMPTargetEnterDataDirective::CreateEmpty(
          Context, Record[ASTStmtReader::NumStmtFields], Empty);
      break;

    case STMT_OMP_TARGET_EXIT_DATA_DIRECTIVE:
      S = OMPTargetExitDataDirective::CreateEmpty(
          Context, Record[ASTStmtReader::NumStmtFields], Empty);
      break;

    case STMT_OMP_TARGET_PARALLEL_DIRECTIVE:
      S = OMPTargetParallelDirective::CreateEmpty(
          Context, Record[ASTStmtReader::NumStmtFields], Empty);
      break;

    case STMT_OMP_TARGET_PARALLEL_FOR_DIRECTIVE: {
      unsigned NumClauses = Record[ASTStmtReader::NumStmtFields];
      unsigned CollapsedNum = Record[ASTStmtReader::NumStmtFields + 1];
      S = OMPTargetParallelForDirective::CreateEmpty(Context, NumClauses,
                                                     CollapsedNum, Empty);
      break;
    }

    case STMT_OMP_TARGET_UPDATE_DIRECTIVE:
      S = OMPTargetUpdateDirective::CreateEmpty(
          Context, Record[ASTStmtReader::NumStmtFields], Empty);
      break;

    case STMT_OMP_TEAMS_DIRECTIVE:
      S = OMPTeamsDirective::CreateEmpty(
          Context, Record[ASTStmtReader::NumStmtFields], Empty);
      break;

    case STMT_OMP_CANCELLATION_POINT_DIRECTIVE:
      S = OMPCancellationPointDirective::CreateEmpty(Context, Empty);
      break;

    case STMT_OMP_CANCEL_DIRECTIVE:
      S = OMPCancelDirective::CreateEmpty(
          Context, Record[ASTStmtReader::NumStmtFields], Empty);
      break;

    case STMT_OMP_TASKLOOP_DIRECTIVE: {
      unsigned NumClauses = Record[ASTStmtReader::NumStmtFields];
      unsigned CollapsedNum = Record[ASTStmtReader::NumStmtFields + 1];
      S = OMPTaskLoopDirective::CreateEmpty(Context, NumClauses, CollapsedNum,
                                            Empty);
      break;
    }

    case STMT_OMP_TASKLOOP_SIMD_DIRECTIVE: {
      unsigned NumClauses = Record[ASTStmtReader::NumStmtFields];
      unsigned CollapsedNum = Record[ASTStmtReader::NumStmtFields + 1];
      S = OMPTaskLoopSimdDirective::CreateEmpty(Context, NumClauses,
                                                CollapsedNum, Empty);
      break;
    }

    case STMT_OMP_DISTRIBUTE_DIRECTIVE: {
      unsigned NumClauses = Record[ASTStmtReader::NumStmtFields];
      unsigned CollapsedNum = Record[ASTStmtReader::NumStmtFields + 1];
      S = OMPDistributeDirective::CreateEmpty(Context, NumClauses, CollapsedNum,
                                              Empty);
      break;
    }

    case STMT_OMP_DISTRIBUTE_PARALLEL_FOR_DIRECTIVE: {
      unsigned NumClauses = Record[ASTStmtReader::NumStmtFields];
      unsigned CollapsedNum = Record[ASTStmtReader::NumStmtFields + 1];
      S = OMPDistributeParallelForDirective::CreateEmpty(Context, NumClauses,
                                                         CollapsedNum, Empty);
      break;
    }

    case STMT_OMP_DISTRIBUTE_PARALLEL_FOR_SIMD_DIRECTIVE: {
      unsigned NumClauses = Record[ASTStmtReader::NumStmtFields];
      unsigned CollapsedNum = Record[ASTStmtReader::NumStmtFields + 1];
      S = OMPDistributeParallelForSimdDirective::CreateEmpty(Context, NumClauses,
                                                             CollapsedNum,
                                                             Empty);
      break;
    }

    case STMT_OMP_DISTRIBUTE_SIMD_DIRECTIVE: {
      unsigned NumClauses = Record[ASTStmtReader::NumStmtFields];
      unsigned CollapsedNum = Record[ASTStmtReader::NumStmtFields + 1];
      S = OMPDistributeSimdDirective::CreateEmpty(Context, NumClauses,
                                                  CollapsedNum, Empty);
      break;
    }

    case STMT_OMP_TARGET_PARALLEL_FOR_SIMD_DIRECTIVE: {
      unsigned NumClauses = Record[ASTStmtReader::NumStmtFields];
      unsigned CollapsedNum = Record[ASTStmtReader::NumStmtFields + 1];
      S = OMPTargetParallelForSimdDirective::CreateEmpty(Context, NumClauses,
                                                         CollapsedNum, Empty);
      break;
    }

    case STMT_OMP_TARGET_SIMD_DIRECTIVE: {
      auto NumClauses = Record[ASTStmtReader::NumStmtFields];
      auto CollapsedNum = Record[ASTStmtReader::NumStmtFields + 1];
      S = OMPTargetSimdDirective::CreateEmpty(Context, NumClauses, CollapsedNum,
                                              Empty);
      break;
    }

     case STMT_OMP_TEAMS_DISTRIBUTE_DIRECTIVE: {
      auto NumClauses = Record[ASTStmtReader::NumStmtFields];
      auto CollapsedNum = Record[ASTStmtReader::NumStmtFields + 1];
      S = OMPTeamsDistributeDirective::CreateEmpty(Context, NumClauses,
                                                   CollapsedNum, Empty);
      break;
    }

    case STMT_OMP_TEAMS_DISTRIBUTE_SIMD_DIRECTIVE: {
      unsigned NumClauses = Record[ASTStmtReader::NumStmtFields];
      unsigned CollapsedNum = Record[ASTStmtReader::NumStmtFields + 1];
      S = OMPTeamsDistributeSimdDirective::CreateEmpty(Context, NumClauses,
                                                       CollapsedNum, Empty);
      break;
    }

    case STMT_OMP_TEAMS_DISTRIBUTE_PARALLEL_FOR_SIMD_DIRECTIVE: {
      auto NumClauses = Record[ASTStmtReader::NumStmtFields];
      auto CollapsedNum = Record[ASTStmtReader::NumStmtFields + 1];
      S = OMPTeamsDistributeParallelForSimdDirective::CreateEmpty(
          Context, NumClauses, CollapsedNum, Empty);
      break;
    }

    case STMT_OMP_TEAMS_DISTRIBUTE_PARALLEL_FOR_DIRECTIVE: {
      auto NumClauses = Record[ASTStmtReader::NumStmtFields];
      auto CollapsedNum = Record[ASTStmtReader::NumStmtFields + 1];
      S = OMPTeamsDistributeParallelForDirective::CreateEmpty(
          Context, NumClauses, CollapsedNum, Empty);
      break;
    }

    case STMT_OMP_TARGET_TEAMS_DIRECTIVE:
      S = OMPTargetTeamsDirective::CreateEmpty(
          Context, Record[ASTStmtReader::NumStmtFields], Empty);
      break;

    case STMT_OMP_TARGET_TEAMS_DISTRIBUTE_DIRECTIVE: {
      auto NumClauses = Record[ASTStmtReader::NumStmtFields];
      auto CollapsedNum = Record[ASTStmtReader::NumStmtFields + 1];
      S = OMPTargetTeamsDistributeDirective::CreateEmpty(Context, NumClauses,
                                                         CollapsedNum, Empty);
      break;
    }

    case STMT_OMP_TARGET_TEAMS_DISTRIBUTE_PARALLEL_FOR_DIRECTIVE: {
      auto NumClauses = Record[ASTStmtReader::NumStmtFields];
      auto CollapsedNum = Record[ASTStmtReader::NumStmtFields + 1];
      S = OMPTargetTeamsDistributeParallelForDirective::CreateEmpty(
          Context, NumClauses, CollapsedNum, Empty);
      break;
    }

    case STMT_OMP_TARGET_TEAMS_DISTRIBUTE_PARALLEL_FOR_SIMD_DIRECTIVE: {
      auto NumClauses = Record[ASTStmtReader::NumStmtFields];
      auto CollapsedNum = Record[ASTStmtReader::NumStmtFields + 1];
      S = OMPTargetTeamsDistributeParallelForSimdDirective::CreateEmpty(
          Context, NumClauses, CollapsedNum, Empty);
      break;
    }

    case STMT_OMP_TARGET_TEAMS_DISTRIBUTE_SIMD_DIRECTIVE: {
      auto NumClauses = Record[ASTStmtReader::NumStmtFields];
      auto CollapsedNum = Record[ASTStmtReader::NumStmtFields + 1];
      S = OMPTargetTeamsDistributeSimdDirective::CreateEmpty(
          Context, NumClauses, CollapsedNum, Empty);
      break;
    }

    case EXPR_CXX_OPERATOR_CALL:
      S = CXXOperatorCallExpr::CreateEmpty(
          Context, /*NumArgs=*/Record[ASTStmtReader::NumExprFields], Empty);
      break;

    case EXPR_CXX_MEMBER_CALL:
      S = CXXMemberCallExpr::CreateEmpty(
          Context, /*NumArgs=*/Record[ASTStmtReader::NumExprFields], Empty);
      break;

    case EXPR_CXX_CONSTRUCT:
      S = CXXConstructExpr::CreateEmpty(
          Context,
          /* NumArgs=*/Record[ASTStmtReader::NumExprFields]);
      break;

    case EXPR_CXX_INHERITED_CTOR_INIT:
      S = new (Context) CXXInheritedCtorInitExpr(Empty);
      break;

    case EXPR_CXX_TEMPORARY_OBJECT:
      S = CXXTemporaryObjectExpr::CreateEmpty(
          Context,
          /* NumArgs=*/Record[ASTStmtReader::NumExprFields]);
      break;

    case EXPR_CXX_STATIC_CAST:
      S = CXXStaticCastExpr::CreateEmpty(Context,
                       /*PathSize*/ Record[ASTStmtReader::NumExprFields]);
      break;

    case EXPR_CXX_DYNAMIC_CAST:
      S = CXXDynamicCastExpr::CreateEmpty(Context,
                       /*PathSize*/ Record[ASTStmtReader::NumExprFields]);
      break;

    case EXPR_CXX_REINTERPRET_CAST:
      S = CXXReinterpretCastExpr::CreateEmpty(Context,
                       /*PathSize*/ Record[ASTStmtReader::NumExprFields]);
      break;

    case EXPR_CXX_CONST_CAST:
      S = CXXConstCastExpr::CreateEmpty(Context);
      break;

    case EXPR_CXX_FUNCTIONAL_CAST:
      S = CXXFunctionalCastExpr::CreateEmpty(Context,
                       /*PathSize*/ Record[ASTStmtReader::NumExprFields]);
      break;

    case EXPR_USER_DEFINED_LITERAL:
      S = UserDefinedLiteral::CreateEmpty(
          Context, /*NumArgs=*/Record[ASTStmtReader::NumExprFields], Empty);
      break;

    case EXPR_CXX_STD_INITIALIZER_LIST:
      S = new (Context) CXXStdInitializerListExpr(Empty);
      break;

    case EXPR_CXX_BOOL_LITERAL:
      S = new (Context) CXXBoolLiteralExpr(Empty);
      break;

    case EXPR_CXX_NULL_PTR_LITERAL:
      S = new (Context) CXXNullPtrLiteralExpr(Empty);
      break;

    case EXPR_CXX_TYPEID_EXPR:
      S = new (Context) CXXTypeidExpr(Empty, true);
      break;

    case EXPR_CXX_TYPEID_TYPE:
      S = new (Context) CXXTypeidExpr(Empty, false);
      break;

    case EXPR_CXX_UUIDOF_EXPR:
      S = new (Context) CXXUuidofExpr(Empty, true);
      break;

    case EXPR_CXX_PROPERTY_REF_EXPR:
      S = new (Context) MSPropertyRefExpr(Empty);
      break;

    case EXPR_CXX_PROPERTY_SUBSCRIPT_EXPR:
      S = new (Context) MSPropertySubscriptExpr(Empty);
      break;

    case EXPR_CXX_UUIDOF_TYPE:
      S = new (Context) CXXUuidofExpr(Empty, false);
      break;

    case EXPR_CXX_THIS:
      S = new (Context) CXXThisExpr(Empty);
      break;

    case EXPR_CXX_THROW:
      S = new (Context) CXXThrowExpr(Empty);
      break;

    case EXPR_CXX_DEFAULT_ARG:
      S = new (Context) CXXDefaultArgExpr(Empty);
      break;

    case EXPR_CXX_DEFAULT_INIT:
      S = new (Context) CXXDefaultInitExpr(Empty);
      break;

    case EXPR_CXX_BIND_TEMPORARY:
      S = new (Context) CXXBindTemporaryExpr(Empty);
      break;

    case EXPR_CXX_SCALAR_VALUE_INIT:
      S = new (Context) CXXScalarValueInitExpr(Empty);
      break;

    case EXPR_CXX_NEW:
      S = CXXNewExpr::CreateEmpty(
          Context,
          /*IsArray=*/Record[ASTStmtReader::NumExprFields],
          /*HasInit=*/Record[ASTStmtReader::NumExprFields + 1],
          /*NumPlacementArgs=*/Record[ASTStmtReader::NumExprFields + 2],
          /*IsParenTypeId=*/Record[ASTStmtReader::NumExprFields + 3]);
      break;

    case EXPR_CXX_DELETE:
      S = new (Context) CXXDeleteExpr(Empty);
      break;

    case EXPR_CXX_PSEUDO_DESTRUCTOR:
      S = new (Context) CXXPseudoDestructorExpr(Empty);
      break;

    case EXPR_EXPR_WITH_CLEANUPS:
      S = ExprWithCleanups::Create(Context, Empty,
                                   Record[ASTStmtReader::NumExprFields]);
      break;

    case EXPR_CXX_DEPENDENT_SCOPE_MEMBER:
      S = CXXDependentScopeMemberExpr::CreateEmpty(
          Context,
          /*HasTemplateKWAndArgsInfo=*/Record[ASTStmtReader::NumExprFields],
          /*NumTemplateArgs=*/Record[ASTStmtReader::NumExprFields + 1],
          /*HasFirstQualifierFoundInScope=*/
          Record[ASTStmtReader::NumExprFields + 2]);
      break;

    case EXPR_CXX_DEPENDENT_SCOPE_DECL_REF:
      S = DependentScopeDeclRefExpr::CreateEmpty(Context,
         /*HasTemplateKWAndArgsInfo=*/Record[ASTStmtReader::NumExprFields],
                  /*NumTemplateArgs=*/Record[ASTStmtReader::NumExprFields]
                                   ? Record[ASTStmtReader::NumExprFields + 1]
                                   : 0);
      break;

    case EXPR_CXX_UNRESOLVED_CONSTRUCT:
      S = CXXUnresolvedConstructExpr::CreateEmpty(Context,
                              /*NumArgs=*/Record[ASTStmtReader::NumExprFields]);
      break;

    case EXPR_CXX_UNRESOLVED_MEMBER:
      S = UnresolvedMemberExpr::CreateEmpty(
          Context,
          /*NumResults=*/Record[ASTStmtReader::NumExprFields],
          /*HasTemplateKWAndArgsInfo=*/Record[ASTStmtReader::NumExprFields + 1],
          /*NumTemplateArgs=*/
          Record[ASTStmtReader::NumExprFields + 1]
              ? Record[ASTStmtReader::NumExprFields + 2]
              : 0);
      break;

    case EXPR_CXX_UNRESOLVED_LOOKUP:
      S = UnresolvedLookupExpr::CreateEmpty(
          Context,
          /*NumResults=*/Record[ASTStmtReader::NumExprFields],
          /*HasTemplateKWAndArgsInfo=*/Record[ASTStmtReader::NumExprFields + 1],
          /*NumTemplateArgs=*/
          Record[ASTStmtReader::NumExprFields + 1]
              ? Record[ASTStmtReader::NumExprFields + 2]
              : 0);
      break;

    case EXPR_TYPE_TRAIT:
      S = TypeTraitExpr::CreateDeserialized(Context,
            Record[ASTStmtReader::NumExprFields]);
      break;

    case EXPR_ARRAY_TYPE_TRAIT:
      S = new (Context) ArrayTypeTraitExpr(Empty);
      break;

    case EXPR_CXX_EXPRESSION_TRAIT:
      S = new (Context) ExpressionTraitExpr(Empty);
      break;

    case EXPR_CXX_NOEXCEPT:
      S = new (Context) CXXNoexceptExpr(Empty);
      break;

    case EXPR_PACK_EXPANSION:
      S = new (Context) PackExpansionExpr(Empty);
      break;

    case EXPR_SIZEOF_PACK:
      S = SizeOfPackExpr::CreateDeserialized(
              Context,
              /*NumPartialArgs=*/Record[ASTStmtReader::NumExprFields]);
      break;

    case EXPR_SUBST_NON_TYPE_TEMPLATE_PARM:
      S = new (Context) SubstNonTypeTemplateParmExpr(Empty);
      break;

    case EXPR_SUBST_NON_TYPE_TEMPLATE_PARM_PACK:
      S = new (Context) SubstNonTypeTemplateParmPackExpr(Empty);
      break;

    case EXPR_FUNCTION_PARM_PACK:
      S = FunctionParmPackExpr::CreateEmpty(Context,
                                          Record[ASTStmtReader::NumExprFields]);
      break;

    case EXPR_MATERIALIZE_TEMPORARY:
      S = new (Context) MaterializeTemporaryExpr(Empty);
      break;

    case EXPR_CXX_FOLD:
      S = new (Context) CXXFoldExpr(Empty);
      break;

    case EXPR_OPAQUE_VALUE:
      S = new (Context) OpaqueValueExpr(Empty);
      break;

    case EXPR_CUDA_KERNEL_CALL:
      S = CUDAKernelCallExpr::CreateEmpty(
          Context, /*NumArgs=*/Record[ASTStmtReader::NumExprFields], Empty);
      break;

    case EXPR_ASTYPE:
      S = new (Context) AsTypeExpr(Empty);
      break;

    case EXPR_PSEUDO_OBJECT: {
      unsigned numSemanticExprs = Record[ASTStmtReader::NumExprFields];
      S = PseudoObjectExpr::Create(Context, Empty, numSemanticExprs);
      break;
    }

    case EXPR_ATOMIC:
      S = new (Context) AtomicExpr(Empty);
      break;

    case EXPR_COUNT_BOUNDS_EXPR:
      S = new (Context) CountBoundsExpr(Empty);
      break;

    case EXPR_NULLARY_BOUNDS_EXPR:
      S = new (Context) NullaryBoundsExpr(Empty);
      break;

    case EXPR_RANGE_BOUNDS_EXPR:
      S = new (Context) RangeBoundsExpr(Empty);
      break;

    case EXPR_INTEROPTYPE_BOUNDS_ANNOTATION:
      S = new (Context) InteropTypeExpr(Empty);
      break;

    case EXPR_POSITIONAL_PARAMETER_EXPR:
      S = new (Context) PositionalParameterExpr(Empty);
      break;

    case EXPR_BOUNDS_VALUE_EXPR:
      S = new (Context) BoundsValueExpr(Empty);
      break;

    case EXPR_CHKC_BIND_TEMPORARY_EXPR:
      S = new (Context) CHKCBindTemporaryExpr(Empty);
      break;

    case EXPR_LAMBDA: {
      unsigned NumCaptures = Record[ASTStmtReader::NumExprFields];
      S = LambdaExpr::CreateDeserialized(Context, NumCaptures);
      break;
    }

    case STMT_COROUTINE_BODY: {
      unsigned NumParams = Record[ASTStmtReader::NumStmtFields];
      S = CoroutineBodyStmt::Create(Context, Empty, NumParams);
      break;
    }

    case STMT_CORETURN:
      S = new (Context) CoreturnStmt(Empty);
      break;

    case EXPR_COAWAIT:
      S = new (Context) CoawaitExpr(Empty);
      break;

    case EXPR_COYIELD:
      S = new (Context) CoyieldExpr(Empty);
      break;

    case EXPR_DEPENDENT_COAWAIT:
      S = new (Context) DependentCoawaitExpr(Empty);
      break;
    }

    // We hit a STMT_STOP, so we're done with this expression.
    if (Finished)
      break;

    ++NumStatementsRead;

    if (S && !IsStmtReference) {
      Reader.Visit(S);
      StmtEntries[Cursor.GetCurrentBitNo()] = S;
    }

    assert(Record.getIdx() == Record.size() &&
           "Invalid deserialization of statement");
    StmtStack.push_back(S);
  }
Done:
  assert(StmtStack.size() > PrevNumStmts && "Read too many sub-stmts!");
  assert(StmtStack.size() == PrevNumStmts + 1 && "Extra expressions on stack!");
  return StmtStack.pop_back_val();
}<|MERGE_RESOLUTION|>--- conflicted
+++ resolved
@@ -669,14 +669,11 @@
   E->setSubExpr(Record.readSubExpr());
   E->setOpcode((UnaryOperator::Opcode)Record.readInt());
   E->setOperatorLoc(ReadSourceLocation());
-<<<<<<< HEAD
   E->setCanOverflow(Record.readInt());
-=======
   bool hasBoundsExpr = Record.readInt();
   if (hasBoundsExpr) {
     E->setBoundsExpr(Record.readBoundsExpr());
   }
->>>>>>> 96940ffe
 }
 
 void ASTStmtReader::VisitOffsetOfExpr(OffsetOfExpr *E) {
