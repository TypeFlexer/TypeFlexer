//=-- ExprEngineC.cpp - ExprEngine support for C expressions ----*- C++ -*-===//
//
//                     The LLVM Compiler Infrastructure
//
// This file is distributed under the University of Illinois Open Source
// License. See LICENSE.TXT for details.
//
//===----------------------------------------------------------------------===//
//
//  This file defines ExprEngine's support for C expressions.
//
//===----------------------------------------------------------------------===//

#include "clang/AST/ExprCXX.h"
#include "clang/AST/DeclCXX.h"
#include "clang/StaticAnalyzer/Core/CheckerManager.h"
#include "clang/StaticAnalyzer/Core/PathSensitive/ExprEngine.h"

using namespace clang;
using namespace ento;
using llvm::APSInt;

/// Optionally conjure and return a symbol for offset when processing
/// an expression \p Expression.
/// If \p Other is a location, conjure a symbol for \p Symbol
/// (offset) if it is unknown so that memory arithmetic always
/// results in an ElementRegion.
/// \p Count The number of times the current basic block was visited.
static SVal conjureOffsetSymbolOnLocation(
    SVal Symbol, SVal Other, Expr* Expression, SValBuilder &svalBuilder,
    unsigned Count, const LocationContext *LCtx) {
  QualType Ty = Expression->getType();
  if (Other.getAs<Loc>() &&
      Ty->isIntegralOrEnumerationType() &&
      Symbol.isUnknown()) {
    return svalBuilder.conjureSymbolVal(Expression, LCtx, Ty, Count);
  }
  return Symbol;
}

void ExprEngine::VisitBinaryOperator(const BinaryOperator* B,
                                     ExplodedNode *Pred,
                                     ExplodedNodeSet &Dst) {

  Expr *LHS = B->getLHS()->IgnoreParens();
  Expr *RHS = B->getRHS()->IgnoreParens();

  // FIXME: Prechecks eventually go in ::Visit().
  ExplodedNodeSet CheckedSet;
  ExplodedNodeSet Tmp2;
  getCheckerManager().runCheckersForPreStmt(CheckedSet, Pred, B, *this);

  // With both the LHS and RHS evaluated, process the operation itself.
  for (ExplodedNodeSet::iterator it=CheckedSet.begin(), ei=CheckedSet.end();
         it != ei; ++it) {

    ProgramStateRef state = (*it)->getState();
    const LocationContext *LCtx = (*it)->getLocationContext();
    SVal LeftV = state->getSVal(LHS, LCtx);
    SVal RightV = state->getSVal(RHS, LCtx);

    BinaryOperator::Opcode Op = B->getOpcode();

    if (Op == BO_Assign) {
      // EXPERIMENTAL: "Conjured" symbols.
      // FIXME: Handle structs.
      if (RightV.isUnknown()) {
        unsigned Count = currBldrCtx->blockCount();
        RightV = svalBuilder.conjureSymbolVal(nullptr, B->getRHS(), LCtx,
                                              Count);
      }
      // Simulate the effects of a "store":  bind the value of the RHS
      // to the L-Value represented by the LHS.
      SVal ExprVal = B->isGLValue() ? LeftV : RightV;
      evalStore(Tmp2, B, LHS, *it, state->BindExpr(B, LCtx, ExprVal),
                LeftV, RightV);
      continue;
    }

    if (!B->isAssignmentOp()) {
      StmtNodeBuilder Bldr(*it, Tmp2, *currBldrCtx);

      if (B->isAdditiveOp()) {
        // TODO: This can be removed after we enable history tracking with
        // SymSymExpr.
        unsigned Count = currBldrCtx->blockCount();
        RightV = conjureOffsetSymbolOnLocation(
            RightV, LeftV, RHS, svalBuilder, Count, LCtx);
        LeftV = conjureOffsetSymbolOnLocation(
            LeftV, RightV, LHS, svalBuilder, Count, LCtx);
      }

      // Although we don't yet model pointers-to-members, we do need to make
      // sure that the members of temporaries have a valid 'this' pointer for
      // other checks.
      if (B->getOpcode() == BO_PtrMemD)
        state = createTemporaryRegionIfNeeded(state, LCtx, LHS);

      // Process non-assignments except commas or short-circuited
      // logical expressions (LAnd and LOr).
      SVal Result = evalBinOp(state, Op, LeftV, RightV, B->getType());
      if (!Result.isUnknown()) {
        state = state->BindExpr(B, LCtx, Result);
      }

      Bldr.generateNode(B, *it, state);
      continue;
    }

    assert (B->isCompoundAssignmentOp());

    switch (Op) {
      default:
        llvm_unreachable("Invalid opcode for compound assignment.");
      case BO_MulAssign: Op = BO_Mul; break;
      case BO_DivAssign: Op = BO_Div; break;
      case BO_RemAssign: Op = BO_Rem; break;
      case BO_AddAssign: Op = BO_Add; break;
      case BO_SubAssign: Op = BO_Sub; break;
      case BO_ShlAssign: Op = BO_Shl; break;
      case BO_ShrAssign: Op = BO_Shr; break;
      case BO_AndAssign: Op = BO_And; break;
      case BO_XorAssign: Op = BO_Xor; break;
      case BO_OrAssign:  Op = BO_Or;  break;
    }

    // Perform a load (the LHS).  This performs the checks for
    // null dereferences, and so on.
    ExplodedNodeSet Tmp;
    SVal location = LeftV;
    evalLoad(Tmp, B, LHS, *it, state, location);

    for (ExplodedNodeSet::iterator I = Tmp.begin(), E = Tmp.end(); I != E;
         ++I) {

      state = (*I)->getState();
      const LocationContext *LCtx = (*I)->getLocationContext();
      SVal V = state->getSVal(LHS, LCtx);

      // Get the computation type.
      QualType CTy =
        cast<CompoundAssignOperator>(B)->getComputationResultType();
      CTy = getContext().getCanonicalType(CTy);

      QualType CLHSTy =
        cast<CompoundAssignOperator>(B)->getComputationLHSType();
      CLHSTy = getContext().getCanonicalType(CLHSTy);

      QualType LTy = getContext().getCanonicalType(LHS->getType());

      // Promote LHS.
      V = svalBuilder.evalCast(V, CLHSTy, LTy);

      // Compute the result of the operation.
      SVal Result = svalBuilder.evalCast(evalBinOp(state, Op, V, RightV, CTy),
                                         B->getType(), CTy);

      // EXPERIMENTAL: "Conjured" symbols.
      // FIXME: Handle structs.

      SVal LHSVal;

      if (Result.isUnknown()) {
        // The symbolic value is actually for the type of the left-hand side
        // expression, not the computation type, as this is the value the
        // LValue on the LHS will bind to.
        LHSVal = svalBuilder.conjureSymbolVal(nullptr, B->getRHS(), LCtx, LTy,
                                              currBldrCtx->blockCount());
        // However, we need to convert the symbol to the computation type.
        Result = svalBuilder.evalCast(LHSVal, CTy, LTy);
      }
      else {
        // The left-hand side may bind to a different value then the
        // computation type.
        LHSVal = svalBuilder.evalCast(Result, LTy, CTy);
      }

      // In C++, assignment and compound assignment operators return an
      // lvalue.
      if (B->isGLValue())
        state = state->BindExpr(B, LCtx, location);
      else
        state = state->BindExpr(B, LCtx, Result);

      evalStore(Tmp2, B, LHS, *I, state, location, LHSVal);
    }
  }

  // FIXME: postvisits eventually go in ::Visit()
  getCheckerManager().runCheckersForPostStmt(Dst, Tmp2, B, *this);
}

void ExprEngine::VisitBlockExpr(const BlockExpr *BE, ExplodedNode *Pred,
                                ExplodedNodeSet &Dst) {

  CanQualType T = getContext().getCanonicalType(BE->getType());

  const BlockDecl *BD = BE->getBlockDecl();
  // Get the value of the block itself.
  SVal V = svalBuilder.getBlockPointer(BD, T,
                                       Pred->getLocationContext(),
                                       currBldrCtx->blockCount());

  ProgramStateRef State = Pred->getState();

  // If we created a new MemRegion for the block, we should explicitly bind
  // the captured variables.
  if (const BlockDataRegion *BDR =
      dyn_cast_or_null<BlockDataRegion>(V.getAsRegion())) {

    BlockDataRegion::referenced_vars_iterator I = BDR->referenced_vars_begin(),
                                              E = BDR->referenced_vars_end();

    auto CI = BD->capture_begin();
    auto CE = BD->capture_end();
    for (; I != E; ++I) {
      const VarRegion *capturedR = I.getCapturedRegion();
      const VarRegion *originalR = I.getOriginalRegion();

      // If the capture had a copy expression, use the result of evaluating
      // that expression, otherwise use the original value.
      // We rely on the invariant that the block declaration's capture variables
      // are a prefix of the BlockDataRegion's referenced vars (which may include
      // referenced globals, etc.) to enable fast lookup of the capture for a
      // given referenced var.
      const Expr *copyExpr = nullptr;
      if (CI != CE) {
        assert(CI->getVariable() == capturedR->getDecl());
        copyExpr = CI->getCopyExpr();
        CI++;
      }

      if (capturedR != originalR) {
        SVal originalV;
        const LocationContext *LCtx = Pred->getLocationContext();
        if (copyExpr) {
          originalV = State->getSVal(copyExpr, LCtx);
        } else {
          originalV = State->getSVal(loc::MemRegionVal(originalR));
        }
        State = State->bindLoc(loc::MemRegionVal(capturedR), originalV, LCtx);
      }
    }
  }

  ExplodedNodeSet Tmp;
  StmtNodeBuilder Bldr(Pred, Tmp, *currBldrCtx);
  Bldr.generateNode(BE, Pred,
                    State->BindExpr(BE, Pred->getLocationContext(), V),
                    nullptr, ProgramPoint::PostLValueKind);

  // FIXME: Move all post/pre visits to ::Visit().
  getCheckerManager().runCheckersForPostStmt(Dst, Tmp, BE, *this);
}

ProgramStateRef ExprEngine::handleLValueBitCast(
    ProgramStateRef state, const Expr* Ex, const LocationContext* LCtx,
    QualType T, QualType ExTy, const CastExpr* CastE, StmtNodeBuilder& Bldr,
    ExplodedNode* Pred) {
  if (T->isLValueReferenceType()) {
    assert(!CastE->getType()->isLValueReferenceType());
    ExTy = getContext().getLValueReferenceType(ExTy);
  } else if (T->isRValueReferenceType()) {
    assert(!CastE->getType()->isRValueReferenceType());
    ExTy = getContext().getRValueReferenceType(ExTy);
  }
  // Delegate to SValBuilder to process.
  SVal OrigV = state->getSVal(Ex, LCtx);
  SVal V = svalBuilder.evalCast(OrigV, T, ExTy);
  // Negate the result if we're treating the boolean as a signed i1
  if (CastE->getCastKind() == CK_BooleanToSignedIntegral)
    V = evalMinus(V);
  state = state->BindExpr(CastE, LCtx, V);
  if (V.isUnknown() && !OrigV.isUnknown()) {
    state = escapeValue(state, OrigV, PSK_EscapeOther);
  }
  Bldr.generateNode(CastE, Pred, state);

  return state;
}

ProgramStateRef ExprEngine::handleLVectorSplat(
    ProgramStateRef state, const LocationContext* LCtx, const CastExpr* CastE,
    StmtNodeBuilder &Bldr, ExplodedNode* Pred) {
  // Recover some path sensitivity by conjuring a new value.
  QualType resultType = CastE->getType();
  if (CastE->isGLValue())
    resultType = getContext().getPointerType(resultType);
  SVal result = svalBuilder.conjureSymbolVal(nullptr, CastE, LCtx,
                                             resultType,
                                             currBldrCtx->blockCount());
  state = state->BindExpr(CastE, LCtx, result);
  Bldr.generateNode(CastE, Pred, state);

  return state;
}

void ExprEngine::VisitCast(const CastExpr *CastE, const Expr *Ex,
                           ExplodedNode *Pred, ExplodedNodeSet &Dst) {

  ExplodedNodeSet dstPreStmt;
  getCheckerManager().runCheckersForPreStmt(dstPreStmt, Pred, CastE, *this);

  if (CastE->getCastKind() == CK_LValueToRValue) {
    for (ExplodedNodeSet::iterator I = dstPreStmt.begin(), E = dstPreStmt.end();
         I!=E; ++I) {
      ExplodedNode *subExprNode = *I;
      ProgramStateRef state = subExprNode->getState();
      const LocationContext *LCtx = subExprNode->getLocationContext();
      evalLoad(Dst, CastE, CastE, subExprNode, state, state->getSVal(Ex, LCtx));
    }
    return;
  }

  // All other casts.
  QualType T = CastE->getType();
  QualType ExTy = Ex->getType();

  if (const ExplicitCastExpr *ExCast=dyn_cast_or_null<ExplicitCastExpr>(CastE))
    T = ExCast->getTypeAsWritten();

  StmtNodeBuilder Bldr(dstPreStmt, Dst, *currBldrCtx);
  for (ExplodedNodeSet::iterator I = dstPreStmt.begin(), E = dstPreStmt.end();
       I != E; ++I) {

    Pred = *I;
    ProgramStateRef state = Pred->getState();
    const LocationContext *LCtx = Pred->getLocationContext();

    switch (CastE->getCastKind()) {
      case CK_LValueToRValue:
        llvm_unreachable("LValueToRValue casts handled earlier.");
      case CK_ToVoid:
        continue;
        // The analyzer doesn't do anything special with these casts,
        // since it understands retain/release semantics already.
      case CK_ARCProduceObject:
      case CK_ARCConsumeObject:
      case CK_ARCReclaimReturnedObject:
      case CK_ARCExtendBlockObject: // Fall-through.
      case CK_CopyAndAutoreleaseBlockObject:
        // The analyser can ignore atomic casts for now, although some future
        // checkers may want to make certain that you're not modifying the same
        // value through atomic and nonatomic pointers.
      case CK_AtomicToNonAtomic:
      case CK_NonAtomicToAtomic:
        // True no-ops.
      case CK_NoOp:
      case CK_ConstructorConversion:
      case CK_UserDefinedConversion:
      case CK_FunctionToPointerDecay:
      case CK_BuiltinFnToFnPtr: {
        // Copy the SVal of Ex to CastE.
        ProgramStateRef state = Pred->getState();
        const LocationContext *LCtx = Pred->getLocationContext();
        SVal V = state->getSVal(Ex, LCtx);
        state = state->BindExpr(CastE, LCtx, V);
        Bldr.generateNode(CastE, Pred, state);
        continue;
      }
      case CK_MemberPointerToBoolean:
      case CK_PointerToBoolean: {
        SVal V = state->getSVal(Ex, LCtx);
        auto PTMSV = V.getAs<nonloc::PointerToMember>();
        if (PTMSV)
          V = svalBuilder.makeTruthVal(!PTMSV->isNullMemberPointer(), ExTy);
        if (V.isUndef() || PTMSV) {
          state = state->BindExpr(CastE, LCtx, V);
          Bldr.generateNode(CastE, Pred, state);
          continue;
        }
        // Explicitly proceed with default handler for this case cascade.
        state =
            handleLValueBitCast(state, Ex, LCtx, T, ExTy, CastE, Bldr, Pred);
        continue;
      }
      case CK_Dependent:
      case CK_ArrayToPointerDecay:
      case CK_BitCast:
      case CK_AddressSpaceConversion:
      case CK_BooleanToSignedIntegral:
      case CK_NullToPointer:
      case CK_IntegralToPointer:
      case CK_PointerToIntegral: {
        SVal V = state->getSVal(Ex, LCtx);
        if (V.getAs<nonloc::PointerToMember>()) {
          state = state->BindExpr(CastE, LCtx, UnknownVal());
          Bldr.generateNode(CastE, Pred, state);
          continue;
        }
        // Explicitly proceed with default handler for this case cascade.
        state =
            handleLValueBitCast(state, Ex, LCtx, T, ExTy, CastE, Bldr, Pred);
        continue;
      }
      case CK_IntegralToBoolean:
      case CK_IntegralToFloating:
      case CK_FloatingToIntegral:
      case CK_FloatingToBoolean:
      case CK_FloatingCast:
      case CK_FloatingRealToComplex:
      case CK_FloatingComplexToReal:
      case CK_FloatingComplexToBoolean:
      case CK_FloatingComplexCast:
      case CK_FloatingComplexToIntegralComplex:
      case CK_IntegralRealToComplex:
      case CK_IntegralComplexToReal:
      case CK_IntegralComplexToBoolean:
      case CK_IntegralComplexCast:
      case CK_IntegralComplexToFloatingComplex:
      case CK_CPointerToObjCPointerCast:
      case CK_BlockPointerToObjCPointerCast:
      case CK_AnyPointerToBlockPointerCast:
      case CK_ObjCObjectLValueCast:
      case CK_ZeroToOCLOpaqueType:
      case CK_IntToOCLSampler:
<<<<<<< HEAD
      case CK_LValueBitCast:
      case CK_FixedPointCast:
      case CK_FixedPointToBoolean: {
=======
      case CK_DynamicPtrBounds:
      case CK_AssumePtrBounds:
      case CK_LValueBitCast: {
>>>>>>> 96940ffe
        state =
            handleLValueBitCast(state, Ex, LCtx, T, ExTy, CastE, Bldr, Pred);
        continue;
      }
      case CK_IntegralCast: {
        // Delegate to SValBuilder to process.
        SVal V = state->getSVal(Ex, LCtx);
        V = svalBuilder.evalIntegralCast(state, V, T, ExTy);
        state = state->BindExpr(CastE, LCtx, V);
        Bldr.generateNode(CastE, Pred, state);
        continue;
      }
      case CK_DerivedToBase:
      case CK_UncheckedDerivedToBase: {
        // For DerivedToBase cast, delegate to the store manager.
        SVal val = state->getSVal(Ex, LCtx);
        val = getStoreManager().evalDerivedToBase(val, CastE);
        state = state->BindExpr(CastE, LCtx, val);
        Bldr.generateNode(CastE, Pred, state);
        continue;
      }
      // Handle C++ dyn_cast.
      case CK_Dynamic: {
        SVal val = state->getSVal(Ex, LCtx);

        // Compute the type of the result.
        QualType resultType = CastE->getType();
        if (CastE->isGLValue())
          resultType = getContext().getPointerType(resultType);

        bool Failed = false;

        // Check if the value being cast evaluates to 0.
        if (val.isZeroConstant())
          Failed = true;
        // Else, evaluate the cast.
        else
          val = getStoreManager().attemptDownCast(val, T, Failed);

        if (Failed) {
          if (T->isReferenceType()) {
            // A bad_cast exception is thrown if input value is a reference.
            // Currently, we model this, by generating a sink.
            Bldr.generateSink(CastE, Pred, state);
            continue;
          } else {
            // If the cast fails on a pointer, bind to 0.
            state = state->BindExpr(CastE, LCtx, svalBuilder.makeNull());
          }
        } else {
          // If we don't know if the cast succeeded, conjure a new symbol.
          if (val.isUnknown()) {
            DefinedOrUnknownSVal NewSym =
              svalBuilder.conjureSymbolVal(nullptr, CastE, LCtx, resultType,
                                           currBldrCtx->blockCount());
            state = state->BindExpr(CastE, LCtx, NewSym);
          } else
            // Else, bind to the derived region value.
            state = state->BindExpr(CastE, LCtx, val);
        }
        Bldr.generateNode(CastE, Pred, state);
        continue;
      }
      case CK_BaseToDerived: {
        SVal val = state->getSVal(Ex, LCtx);
        QualType resultType = CastE->getType();
        if (CastE->isGLValue())
          resultType = getContext().getPointerType(resultType);

        bool Failed = false;

        if (!val.isConstant()) {
          val = getStoreManager().attemptDownCast(val, T, Failed);
        }

        // Failed to cast or the result is unknown, fall back to conservative.
        if (Failed || val.isUnknown()) {
          val =
            svalBuilder.conjureSymbolVal(nullptr, CastE, LCtx, resultType,
                                         currBldrCtx->blockCount());
        }
        state = state->BindExpr(CastE, LCtx, val);
        Bldr.generateNode(CastE, Pred, state);
        continue;
      }
      case CK_NullToMemberPointer: {
        SVal V = svalBuilder.getMemberPointer(nullptr);
        state = state->BindExpr(CastE, LCtx, V);
        Bldr.generateNode(CastE, Pred, state);
        continue;
      }
      case CK_DerivedToBaseMemberPointer:
      case CK_BaseToDerivedMemberPointer:
      case CK_ReinterpretMemberPointer: {
        SVal V = state->getSVal(Ex, LCtx);
        if (auto PTMSV = V.getAs<nonloc::PointerToMember>()) {
          SVal CastedPTMSV = svalBuilder.makePointerToMember(
              getBasicVals().accumCXXBase(
                  llvm::make_range<CastExpr::path_const_iterator>(
                      CastE->path_begin(), CastE->path_end()), *PTMSV));
          state = state->BindExpr(CastE, LCtx, CastedPTMSV);
          Bldr.generateNode(CastE, Pred, state);
          continue;
        }
        // Explicitly proceed with default handler for this case cascade.
        state = handleLVectorSplat(state, LCtx, CastE, Bldr, Pred);
        continue;
      }
      // Various C++ casts that are not handled yet.
      case CK_ToUnion:
      case CK_VectorSplat: {
        state = handleLVectorSplat(state, LCtx, CastE, Bldr, Pred);
        continue;
      }
    }
  }
}

void ExprEngine::VisitCompoundLiteralExpr(const CompoundLiteralExpr *CL,
                                          ExplodedNode *Pred,
                                          ExplodedNodeSet &Dst) {
  StmtNodeBuilder B(Pred, Dst, *currBldrCtx);

  ProgramStateRef State = Pred->getState();
  const LocationContext *LCtx = Pred->getLocationContext();

  const Expr *Init = CL->getInitializer();
  SVal V = State->getSVal(CL->getInitializer(), LCtx);

  if (isa<CXXConstructExpr>(Init) || isa<CXXStdInitializerListExpr>(Init)) {
    // No work needed. Just pass the value up to this expression.
  } else {
    assert(isa<InitListExpr>(Init));
    Loc CLLoc = State->getLValue(CL, LCtx);
    State = State->bindLoc(CLLoc, V, LCtx);

    if (CL->isGLValue())
      V = CLLoc;
  }

  B.generateNode(CL, Pred, State->BindExpr(CL, LCtx, V));
}

void ExprEngine::VisitDeclStmt(const DeclStmt *DS, ExplodedNode *Pred,
                               ExplodedNodeSet &Dst) {
  // Assumption: The CFG has one DeclStmt per Decl.
  const VarDecl *VD = dyn_cast_or_null<VarDecl>(*DS->decl_begin());

  if (!VD) {
    //TODO:AZ: remove explicit insertion after refactoring is done.
    Dst.insert(Pred);
    return;
  }

  // FIXME: all pre/post visits should eventually be handled by ::Visit().
  ExplodedNodeSet dstPreVisit;
  getCheckerManager().runCheckersForPreStmt(dstPreVisit, Pred, DS, *this);

  ExplodedNodeSet dstEvaluated;
  StmtNodeBuilder B(dstPreVisit, dstEvaluated, *currBldrCtx);
  for (ExplodedNodeSet::iterator I = dstPreVisit.begin(), E = dstPreVisit.end();
       I!=E; ++I) {
    ExplodedNode *N = *I;
    ProgramStateRef state = N->getState();
    const LocationContext *LC = N->getLocationContext();

    // Decls without InitExpr are not initialized explicitly.
    if (const Expr *InitEx = VD->getInit()) {

      // Note in the state that the initialization has occurred.
      ExplodedNode *UpdatedN = N;
      SVal InitVal = state->getSVal(InitEx, LC);

      assert(DS->isSingleDecl());
      if (getObjectUnderConstruction(state, DS, LC)) {
        state = finishObjectConstruction(state, DS, LC);
        // We constructed the object directly in the variable.
        // No need to bind anything.
        B.generateNode(DS, UpdatedN, state);
      } else {
        // Recover some path-sensitivity if a scalar value evaluated to
        // UnknownVal.
        if (InitVal.isUnknown()) {
          QualType Ty = InitEx->getType();
          if (InitEx->isGLValue()) {
            Ty = getContext().getPointerType(Ty);
          }

          InitVal = svalBuilder.conjureSymbolVal(nullptr, InitEx, LC, Ty,
                                                 currBldrCtx->blockCount());
        }


        B.takeNodes(UpdatedN);
        ExplodedNodeSet Dst2;
        evalBind(Dst2, DS, UpdatedN, state->getLValue(VD, LC), InitVal, true);
        B.addNodes(Dst2);
      }
    }
    else {
      B.generateNode(DS, N, state);
    }
  }

  getCheckerManager().runCheckersForPostStmt(Dst, B.getResults(), DS, *this);
}

void ExprEngine::VisitLogicalExpr(const BinaryOperator* B, ExplodedNode *Pred,
                                  ExplodedNodeSet &Dst) {
  assert(B->getOpcode() == BO_LAnd ||
         B->getOpcode() == BO_LOr);

  StmtNodeBuilder Bldr(Pred, Dst, *currBldrCtx);
  ProgramStateRef state = Pred->getState();

  if (B->getType()->isVectorType()) {
    // FIXME: We do not model vector arithmetic yet. When adding support for
    // that, note that the CFG-based reasoning below does not apply, because
    // logical operators on vectors are not short-circuit. Currently they are
    // modeled as short-circuit in Clang CFG but this is incorrect.
    // Do not set the value for the expression. It'd be UnknownVal by default.
    Bldr.generateNode(B, Pred, state);
    return;
  }

  ExplodedNode *N = Pred;
  while (!N->getLocation().getAs<BlockEntrance>()) {
    ProgramPoint P = N->getLocation();
    assert(P.getAs<PreStmt>()|| P.getAs<PreStmtPurgeDeadSymbols>());
    (void) P;
    assert(N->pred_size() == 1);
    N = *N->pred_begin();
  }
  assert(N->pred_size() == 1);
  N = *N->pred_begin();
  BlockEdge BE = N->getLocation().castAs<BlockEdge>();
  SVal X;

  // Determine the value of the expression by introspecting how we
  // got this location in the CFG.  This requires looking at the previous
  // block we were in and what kind of control-flow transfer was involved.
  const CFGBlock *SrcBlock = BE.getSrc();
  // The only terminator (if there is one) that makes sense is a logical op.
  CFGTerminator T = SrcBlock->getTerminator();
  if (const BinaryOperator *Term = cast_or_null<BinaryOperator>(T.getStmt())) {
    (void) Term;
    assert(Term->isLogicalOp());
    assert(SrcBlock->succ_size() == 2);
    // Did we take the true or false branch?
    unsigned constant = (*SrcBlock->succ_begin() == BE.getDst()) ? 1 : 0;
    X = svalBuilder.makeIntVal(constant, B->getType());
  }
  else {
    // If there is no terminator, by construction the last statement
    // in SrcBlock is the value of the enclosing expression.
    // However, we still need to constrain that value to be 0 or 1.
    assert(!SrcBlock->empty());
    CFGStmt Elem = SrcBlock->rbegin()->castAs<CFGStmt>();
    const Expr *RHS = cast<Expr>(Elem.getStmt());
    SVal RHSVal = N->getState()->getSVal(RHS, Pred->getLocationContext());

    if (RHSVal.isUndef()) {
      X = RHSVal;
    } else {
      // We evaluate "RHSVal != 0" expression which result in 0 if the value is
      // known to be false, 1 if the value is known to be true and a new symbol
      // when the assumption is unknown.
      nonloc::ConcreteInt Zero(getBasicVals().getValue(0, B->getType()));
      X = evalBinOp(N->getState(), BO_NE,
                    svalBuilder.evalCast(RHSVal, B->getType(), RHS->getType()),
                    Zero, B->getType());
    }
  }
  Bldr.generateNode(B, Pred, state->BindExpr(B, Pred->getLocationContext(), X));
}

void ExprEngine::VisitInitListExpr(const InitListExpr *IE,
                                   ExplodedNode *Pred,
                                   ExplodedNodeSet &Dst) {
  StmtNodeBuilder B(Pred, Dst, *currBldrCtx);

  ProgramStateRef state = Pred->getState();
  const LocationContext *LCtx = Pred->getLocationContext();
  QualType T = getContext().getCanonicalType(IE->getType());
  unsigned NumInitElements = IE->getNumInits();

  if (!IE->isGLValue() &&
      (T->isArrayType() || T->isRecordType() || T->isVectorType() ||
       T->isAnyComplexType())) {
    llvm::ImmutableList<SVal> vals = getBasicVals().getEmptySValList();

    // Handle base case where the initializer has no elements.
    // e.g: static int* myArray[] = {};
    if (NumInitElements == 0) {
      SVal V = svalBuilder.makeCompoundVal(T, vals);
      B.generateNode(IE, Pred, state->BindExpr(IE, LCtx, V));
      return;
    }

    for (InitListExpr::const_reverse_iterator it = IE->rbegin(),
         ei = IE->rend(); it != ei; ++it) {
      SVal V = state->getSVal(cast<Expr>(*it), LCtx);
      vals = getBasicVals().prependSVal(V, vals);
    }

    B.generateNode(IE, Pred,
                   state->BindExpr(IE, LCtx,
                                   svalBuilder.makeCompoundVal(T, vals)));
    return;
  }

  // Handle scalars: int{5} and int{} and GLvalues.
  // Note, if the InitListExpr is a GLvalue, it means that there is an address
  // representing it, so it must have a single init element.
  assert(NumInitElements <= 1);

  SVal V;
  if (NumInitElements == 0)
    V = getSValBuilder().makeZeroVal(T);
  else
    V = state->getSVal(IE->getInit(0), LCtx);

  B.generateNode(IE, Pred, state->BindExpr(IE, LCtx, V));
}

void ExprEngine::VisitGuardedExpr(const Expr *Ex,
                                  const Expr *L,
                                  const Expr *R,
                                  ExplodedNode *Pred,
                                  ExplodedNodeSet &Dst) {
  assert(L && R);

  StmtNodeBuilder B(Pred, Dst, *currBldrCtx);
  ProgramStateRef state = Pred->getState();
  const LocationContext *LCtx = Pred->getLocationContext();
  const CFGBlock *SrcBlock = nullptr;

  // Find the predecessor block.
  ProgramStateRef SrcState = state;
  for (const ExplodedNode *N = Pred ; N ; N = *N->pred_begin()) {
    ProgramPoint PP = N->getLocation();
    if (PP.getAs<PreStmtPurgeDeadSymbols>() || PP.getAs<BlockEntrance>()) {
      // If the state N has multiple predecessors P, it means that successors
      // of P are all equivalent.
      // In turn, that means that all nodes at P are equivalent in terms
      // of observable behavior at N, and we can follow any of them.
      // FIXME: a more robust solution which does not walk up the tree.
      continue;
    }
    SrcBlock = PP.castAs<BlockEdge>().getSrc();
    SrcState = N->getState();
    break;
  }

  assert(SrcBlock && "missing function entry");

  // Find the last expression in the predecessor block.  That is the
  // expression that is used for the value of the ternary expression.
  bool hasValue = false;
  SVal V;

  for (CFGElement CE : llvm::reverse(*SrcBlock)) {
    if (Optional<CFGStmt> CS = CE.getAs<CFGStmt>()) {
      const Expr *ValEx = cast<Expr>(CS->getStmt());
      ValEx = ValEx->IgnoreParens();

      // For GNU extension '?:' operator, the left hand side will be an
      // OpaqueValueExpr, so get the underlying expression.
      if (const OpaqueValueExpr *OpaqueEx = dyn_cast<OpaqueValueExpr>(L))
        L = OpaqueEx->getSourceExpr();

      // If the last expression in the predecessor block matches true or false
      // subexpression, get its the value.
      if (ValEx == L->IgnoreParens() || ValEx == R->IgnoreParens()) {
        hasValue = true;
        V = SrcState->getSVal(ValEx, LCtx);
      }
      break;
    }
  }

  if (!hasValue)
    V = svalBuilder.conjureSymbolVal(nullptr, Ex, LCtx,
                                     currBldrCtx->blockCount());

  // Generate a new node with the binding from the appropriate path.
  B.generateNode(Ex, Pred, state->BindExpr(Ex, LCtx, V, true));
}

void ExprEngine::
VisitOffsetOfExpr(const OffsetOfExpr *OOE,
                  ExplodedNode *Pred, ExplodedNodeSet &Dst) {
  StmtNodeBuilder B(Pred, Dst, *currBldrCtx);
  Expr::EvalResult Result;
  if (OOE->EvaluateAsInt(Result, getContext())) {
    APSInt IV = Result.Val.getInt();
    assert(IV.getBitWidth() == getContext().getTypeSize(OOE->getType()));
    assert(OOE->getType()->isBuiltinType());
    assert(OOE->getType()->getAs<BuiltinType>()->isInteger());
    assert(IV.isSigned() == OOE->getType()->isSignedIntegerType());
    SVal X = svalBuilder.makeIntVal(IV);
    B.generateNode(OOE, Pred,
                   Pred->getState()->BindExpr(OOE, Pred->getLocationContext(),
                                              X));
  }
  // FIXME: Handle the case where __builtin_offsetof is not a constant.
}


void ExprEngine::
VisitUnaryExprOrTypeTraitExpr(const UnaryExprOrTypeTraitExpr *Ex,
                              ExplodedNode *Pred,
                              ExplodedNodeSet &Dst) {
  // FIXME: Prechecks eventually go in ::Visit().
  ExplodedNodeSet CheckedSet;
  getCheckerManager().runCheckersForPreStmt(CheckedSet, Pred, Ex, *this);

  ExplodedNodeSet EvalSet;
  StmtNodeBuilder Bldr(CheckedSet, EvalSet, *currBldrCtx);

  QualType T = Ex->getTypeOfArgument();

  for (ExplodedNodeSet::iterator I = CheckedSet.begin(), E = CheckedSet.end();
       I != E; ++I) {
    if (Ex->getKind() == UETT_SizeOf) {
      if (!T->isIncompleteType() && !T->isConstantSizeType()) {
        assert(T->isVariableArrayType() && "Unknown non-constant-sized type.");

        // FIXME: Add support for VLA type arguments and VLA expressions.
        // When that happens, we should probably refactor VLASizeChecker's code.
        continue;
      } else if (T->getAs<ObjCObjectType>()) {
        // Some code tries to take the sizeof an ObjCObjectType, relying that
        // the compiler has laid out its representation.  Just report Unknown
        // for these.
        continue;
      }
    }

    APSInt Value = Ex->EvaluateKnownConstInt(getContext());
    CharUnits amt = CharUnits::fromQuantity(Value.getZExtValue());

    ProgramStateRef state = (*I)->getState();
    state = state->BindExpr(Ex, (*I)->getLocationContext(),
                            svalBuilder.makeIntVal(amt.getQuantity(),
                                                   Ex->getType()));
    Bldr.generateNode(Ex, *I, state);
  }

  getCheckerManager().runCheckersForPostStmt(Dst, EvalSet, Ex, *this);
}

void ExprEngine::handleUOExtension(ExplodedNodeSet::iterator I,
                                   const UnaryOperator *U,
                                   StmtNodeBuilder &Bldr) {
  // FIXME: We can probably just have some magic in Environment::getSVal()
  // that propagates values, instead of creating a new node here.
  //
  // Unary "+" is a no-op, similar to a parentheses.  We still have places
  // where it may be a block-level expression, so we need to
  // generate an extra node that just propagates the value of the
  // subexpression.
  const Expr *Ex = U->getSubExpr()->IgnoreParens();
  ProgramStateRef state = (*I)->getState();
  const LocationContext *LCtx = (*I)->getLocationContext();
  Bldr.generateNode(U, *I, state->BindExpr(U, LCtx,
                                           state->getSVal(Ex, LCtx)));
}

void ExprEngine::VisitUnaryOperator(const UnaryOperator* U, ExplodedNode *Pred,
                                    ExplodedNodeSet &Dst) {
  // FIXME: Prechecks eventually go in ::Visit().
  ExplodedNodeSet CheckedSet;
  getCheckerManager().runCheckersForPreStmt(CheckedSet, Pred, U, *this);

  ExplodedNodeSet EvalSet;
  StmtNodeBuilder Bldr(CheckedSet, EvalSet, *currBldrCtx);

  for (ExplodedNodeSet::iterator I = CheckedSet.begin(), E = CheckedSet.end();
       I != E; ++I) {
    switch (U->getOpcode()) {
    default: {
      Bldr.takeNodes(*I);
      ExplodedNodeSet Tmp;
      VisitIncrementDecrementOperator(U, *I, Tmp);
      Bldr.addNodes(Tmp);
      break;
    }
    case UO_Real: {
      const Expr *Ex = U->getSubExpr()->IgnoreParens();

      // FIXME: We don't have complex SValues yet.
      if (Ex->getType()->isAnyComplexType()) {
        // Just report "Unknown."
        break;
      }

      // For all other types, UO_Real is an identity operation.
      assert (U->getType() == Ex->getType());
      ProgramStateRef state = (*I)->getState();
      const LocationContext *LCtx = (*I)->getLocationContext();
      Bldr.generateNode(U, *I, state->BindExpr(U, LCtx,
                                               state->getSVal(Ex, LCtx)));
      break;
    }

    case UO_Imag: {
      const Expr *Ex = U->getSubExpr()->IgnoreParens();
      // FIXME: We don't have complex SValues yet.
      if (Ex->getType()->isAnyComplexType()) {
        // Just report "Unknown."
        break;
      }
      // For all other types, UO_Imag returns 0.
      ProgramStateRef state = (*I)->getState();
      const LocationContext *LCtx = (*I)->getLocationContext();
      SVal X = svalBuilder.makeZeroVal(Ex->getType());
      Bldr.generateNode(U, *I, state->BindExpr(U, LCtx, X));
      break;
    }

    case UO_AddrOf: {
      // Process pointer-to-member address operation.
      const Expr *Ex = U->getSubExpr()->IgnoreParens();
      if (const DeclRefExpr *DRE = dyn_cast<DeclRefExpr>(Ex)) {
        const ValueDecl *VD = DRE->getDecl();

        if (isa<CXXMethodDecl>(VD) || isa<FieldDecl>(VD)) {
          ProgramStateRef State = (*I)->getState();
          const LocationContext *LCtx = (*I)->getLocationContext();
          SVal SV = svalBuilder.getMemberPointer(cast<DeclaratorDecl>(VD));
          Bldr.generateNode(U, *I, State->BindExpr(U, LCtx, SV));
          break;
        }
      }
      // Explicitly proceed with default handler for this case cascade.
      handleUOExtension(I, U, Bldr);
      break;
    }
    case UO_Plus:
      assert(!U->isGLValue());
      LLVM_FALLTHROUGH;
    case UO_Deref:
    case UO_Extension: {
      handleUOExtension(I, U, Bldr);
      break;
    }

    case UO_LNot:
    case UO_Minus:
    case UO_Not: {
      assert (!U->isGLValue());
      const Expr *Ex = U->getSubExpr()->IgnoreParens();
      ProgramStateRef state = (*I)->getState();
      const LocationContext *LCtx = (*I)->getLocationContext();

      // Get the value of the subexpression.
      SVal V = state->getSVal(Ex, LCtx);

      if (V.isUnknownOrUndef()) {
        Bldr.generateNode(U, *I, state->BindExpr(U, LCtx, V));
        break;
      }

      switch (U->getOpcode()) {
        default:
          llvm_unreachable("Invalid Opcode.");
        case UO_Not:
          // FIXME: Do we need to handle promotions?
          state = state->BindExpr(U, LCtx, evalComplement(V.castAs<NonLoc>()));
          break;
        case UO_Minus:
          // FIXME: Do we need to handle promotions?
          state = state->BindExpr(U, LCtx, evalMinus(V.castAs<NonLoc>()));
          break;
        case UO_LNot:
          // C99 6.5.3.3: "The expression !E is equivalent to (0==E)."
          //
          //  Note: technically we do "E == 0", but this is the same in the
          //    transfer functions as "0 == E".
          SVal Result;
          if (Optional<Loc> LV = V.getAs<Loc>()) {
            Loc X = svalBuilder.makeNullWithType(Ex->getType());
            Result = evalBinOp(state, BO_EQ, *LV, X, U->getType());
          } else if (Ex->getType()->isFloatingType()) {
            // FIXME: handle floating point types.
            Result = UnknownVal();
          } else {
            nonloc::ConcreteInt X(getBasicVals().getValue(0, Ex->getType()));
            Result = evalBinOp(state, BO_EQ, V.castAs<NonLoc>(), X,
                               U->getType());
          }

          state = state->BindExpr(U, LCtx, Result);
          break;
      }
      Bldr.generateNode(U, *I, state);
      break;
    }
    }
  }

  getCheckerManager().runCheckersForPostStmt(Dst, EvalSet, U, *this);
}

void ExprEngine::VisitIncrementDecrementOperator(const UnaryOperator* U,
                                                 ExplodedNode *Pred,
                                                 ExplodedNodeSet &Dst) {
  // Handle ++ and -- (both pre- and post-increment).
  assert (U->isIncrementDecrementOp());
  const Expr *Ex = U->getSubExpr()->IgnoreParens();

  const LocationContext *LCtx = Pred->getLocationContext();
  ProgramStateRef state = Pred->getState();
  SVal loc = state->getSVal(Ex, LCtx);

  // Perform a load.
  ExplodedNodeSet Tmp;
  evalLoad(Tmp, U, Ex, Pred, state, loc);

  ExplodedNodeSet Dst2;
  StmtNodeBuilder Bldr(Tmp, Dst2, *currBldrCtx);
  for (ExplodedNodeSet::iterator I=Tmp.begin(), E=Tmp.end();I!=E;++I) {

    state = (*I)->getState();
    assert(LCtx == (*I)->getLocationContext());
    SVal V2_untested = state->getSVal(Ex, LCtx);

    // Propagate unknown and undefined values.
    if (V2_untested.isUnknownOrUndef()) {
      state = state->BindExpr(U, LCtx, V2_untested);

      // Perform the store, so that the uninitialized value detection happens.
      Bldr.takeNodes(*I);
      ExplodedNodeSet Dst3;
      evalStore(Dst3, U, Ex, *I, state, loc, V2_untested);
      Bldr.addNodes(Dst3);

      continue;
    }
    DefinedSVal V2 = V2_untested.castAs<DefinedSVal>();

    // Handle all other values.
    BinaryOperator::Opcode Op = U->isIncrementOp() ? BO_Add : BO_Sub;

    // If the UnaryOperator has non-location type, use its type to create the
    // constant value. If the UnaryOperator has location type, create the
    // constant with int type and pointer width.
    SVal RHS;
    SVal Result;

    if (U->getType()->isAnyPointerType())
      RHS = svalBuilder.makeArrayIndex(1);
    else if (U->getType()->isIntegralOrEnumerationType())
      RHS = svalBuilder.makeIntVal(1, U->getType());
    else
      RHS = UnknownVal();

    // The use of an operand of type bool with the ++ operators is deprecated
    // but valid until C++17. And if the operand of the ++ operator is of type
    // bool, it is set to true until C++17. Note that for '_Bool', it is also
    // set to true when it encounters ++ operator.
    if (U->getType()->isBooleanType() && U->isIncrementOp())
      Result = svalBuilder.makeTruthVal(true, U->getType());
    else
      Result = evalBinOp(state, Op, V2, RHS, U->getType());

    // Conjure a new symbol if necessary to recover precision.
    if (Result.isUnknown()){
      DefinedOrUnknownSVal SymVal =
        svalBuilder.conjureSymbolVal(nullptr, U, LCtx,
                                     currBldrCtx->blockCount());
      Result = SymVal;

      // If the value is a location, ++/-- should always preserve
      // non-nullness.  Check if the original value was non-null, and if so
      // propagate that constraint.
      if (Loc::isLocType(U->getType())) {
        DefinedOrUnknownSVal Constraint =
        svalBuilder.evalEQ(state, V2,svalBuilder.makeZeroVal(U->getType()));

        if (!state->assume(Constraint, true)) {
          // It isn't feasible for the original value to be null.
          // Propagate this constraint.
          Constraint = svalBuilder.evalEQ(state, SymVal,
                                       svalBuilder.makeZeroVal(U->getType()));

          state = state->assume(Constraint, false);
          assert(state);
        }
      }
    }

    // Since the lvalue-to-rvalue conversion is explicit in the AST,
    // we bind an l-value if the operator is prefix and an lvalue (in C++).
    if (U->isGLValue())
      state = state->BindExpr(U, LCtx, loc);
    else
      state = state->BindExpr(U, LCtx, U->isPostfix() ? V2 : Result);

    // Perform the store.
    Bldr.takeNodes(*I);
    ExplodedNodeSet Dst3;
    evalStore(Dst3, U, Ex, *I, state, loc, Result);
    Bldr.addNodes(Dst3);
  }
  Dst.insert(Dst2);
}

void ExprEngine::VisitCHKCBindTemporaryExpr(
  const CHKCBindTemporaryExpr *Binding, const Expr *SE, ExplodedNode *Pred,
  ExplodedNodeSet &Dst) {

  ExplodedNodeSet dstPreStmt;
  getCheckerManager().runCheckersForPreStmt(dstPreStmt, Pred, Binding, *this);
  StmtNodeBuilder Bldr(dstPreStmt, Dst, *currBldrCtx);
  for (ExplodedNodeSet::iterator I = dstPreStmt.begin(), E = dstPreStmt.end();
       I != E; ++I) {

    Pred = *I;
    // Copy the SVal of SE to the Binding
    ProgramStateRef state = Pred->getState();
    const LocationContext *LCtx = Pred->getLocationContext();
    SVal V = state->getSVal(SE, LCtx);
    state = state->BindExpr(Binding, LCtx, V);
    Bldr.generateNode(Binding, Pred, state);
  }
}<|MERGE_RESOLUTION|>--- conflicted
+++ resolved
@@ -414,15 +414,11 @@
       case CK_ObjCObjectLValueCast:
       case CK_ZeroToOCLOpaqueType:
       case CK_IntToOCLSampler:
-<<<<<<< HEAD
       case CK_LValueBitCast:
+      case CK_DynamicPtrBounds:
+      case CK_AssumePtrBounds:
       case CK_FixedPointCast:
       case CK_FixedPointToBoolean: {
-=======
-      case CK_DynamicPtrBounds:
-      case CK_AssumePtrBounds:
-      case CK_LValueBitCast: {
->>>>>>> 96940ffe
         state =
             handleLValueBitCast(state, Ex, LCtx, T, ExTy, CastE, Bldr, Pred);
         continue;
