--- conflicted
+++ resolved
@@ -1811,7 +1811,11 @@
     }
   }
 
-<<<<<<< HEAD
+  MemberExpr *ME = 
+	BuildMemberExpr(*this, Context, Base.get(), IsArrow, OpLoc, SS,
+	/*TemplateKWLoc=*/SourceLocation(), Field, FoundDecl,
+	MemberNameInfo, MemberType, VK, OK);
+
   // For Checked C, if we are in a checked scope, cast expression member
   // accesses with with unchecked types to checked types based on their
   // bounds-safe interfaces.
@@ -1825,11 +1829,6 @@
   }
 
   return ME;
-=======
-  return BuildMemberExpr(*this, Context, Base.get(), IsArrow, OpLoc, SS,
-                         /*TemplateKWLoc=*/SourceLocation(), Field, FoundDecl,
-                         MemberNameInfo, MemberType, VK, OK);
->>>>>>> ad9b4c40
 }
 
 /// Builds an implicit member access expression.  The current context
