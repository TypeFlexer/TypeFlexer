//===--- SemaStmt.cpp - Semantic Analysis for Statements ------------------===//
//
//                     The LLVM Compiler Infrastructure
//
// This file is distributed under the University of Illinois Open Source
// License. See LICENSE.TXT for details.
//
//===----------------------------------------------------------------------===//
//
//  This file implements semantic analysis for statements.
//
//===----------------------------------------------------------------------===//

#include "clang/Sema/SemaInternal.h"
#include "clang/AST/ASTContext.h"
#include "clang/AST/ASTDiagnostic.h"
#include "clang/AST/ASTLambda.h"
#include "clang/AST/CharUnits.h"
#include "clang/AST/CXXInheritance.h"
#include "clang/AST/DeclObjC.h"
#include "clang/AST/EvaluatedExprVisitor.h"
#include "clang/AST/ExprCXX.h"
#include "clang/AST/ExprObjC.h"
#include "clang/AST/RecursiveASTVisitor.h"
#include "clang/AST/StmtCXX.h"
#include "clang/AST/StmtObjC.h"
#include "clang/AST/TypeLoc.h"
#include "clang/AST/TypeOrdering.h"
#include "clang/Basic/TargetInfo.h"
#include "clang/Lex/Preprocessor.h"
#include "clang/Sema/Initialization.h"
#include "clang/Sema/Lookup.h"
#include "clang/Sema/Scope.h"
#include "clang/Sema/ScopeInfo.h"
#include "llvm/ADT/ArrayRef.h"
#include "llvm/ADT/DenseMap.h"
#include "llvm/ADT/STLExtras.h"
#include "llvm/ADT/SmallPtrSet.h"
#include "llvm/ADT/SmallString.h"
#include "llvm/ADT/SmallVector.h"

using namespace clang;
using namespace sema;

StmtResult Sema::ActOnExprStmt(ExprResult FE, bool DiscardedValue) {
  if (FE.isInvalid())
    return StmtError();

  FE = ActOnFinishFullExpr(FE.get(), FE.get()->getExprLoc(), DiscardedValue);
  if (FE.isInvalid())
    return StmtError();

  // C99 6.8.3p2: The expression in an expression statement is evaluated as a
  // void expression for its side effects.  Conversion to void allows any
  // operand, even incomplete types.

  // Same thing in for stmt first clause (when expr) and third clause.
  return StmtResult(FE.getAs<Stmt>());
}


StmtResult Sema::ActOnExprStmtError() {
  DiscardCleanupsInEvaluationContext();
  return StmtError();
}

StmtResult Sema::ActOnNullStmt(SourceLocation SemiLoc,
                               bool HasLeadingEmptyMacro) {
  return new (Context) NullStmt(SemiLoc, HasLeadingEmptyMacro);
}

StmtResult Sema::ActOnDeclStmt(DeclGroupPtrTy dg, SourceLocation StartLoc,
                               SourceLocation EndLoc) {
  DeclGroupRef DG = dg.get();

  // If we have an invalid decl, just return an error.
  if (DG.isNull()) return StmtError();

  return new (Context) DeclStmt(DG, StartLoc, EndLoc);
}

void Sema::ActOnForEachDeclStmt(DeclGroupPtrTy dg) {
  DeclGroupRef DG = dg.get();

  // If we don't have a declaration, or we have an invalid declaration,
  // just return.
  if (DG.isNull() || !DG.isSingleDecl())
    return;

  Decl *decl = DG.getSingleDecl();
  if (!decl || decl->isInvalidDecl())
    return;

  // Only variable declarations are permitted.
  VarDecl *var = dyn_cast<VarDecl>(decl);
  if (!var) {
    Diag(decl->getLocation(), diag::err_non_variable_decl_in_for);
    decl->setInvalidDecl();
    return;
  }

  // foreach variables are never actually initialized in the way that
  // the parser came up with.
  var->setInit(nullptr);

  // In ARC, we don't need to retain the iteration variable of a fast
  // enumeration loop.  Rather than actually trying to catch that
  // during declaration processing, we remove the consequences here.
  if (getLangOpts().ObjCAutoRefCount) {
    QualType type = var->getType();

    // Only do this if we inferred the lifetime.  Inferred lifetime
    // will show up as a local qualifier because explicit lifetime
    // should have shown up as an AttributedType instead.
    if (type.getLocalQualifiers().getObjCLifetime() == Qualifiers::OCL_Strong) {
      // Add 'const' and mark the variable as pseudo-strong.
      var->setType(type.withConst());
      var->setARCPseudoStrong(true);
    }
  }
}

/// Diagnose unused comparisons, both builtin and overloaded operators.
/// For '==' and '!=', suggest fixits for '=' or '|='.
///
/// Adding a cast to void (or other expression wrappers) will prevent the
/// warning from firing.
static bool DiagnoseUnusedComparison(Sema &S, const Expr *E) {
  SourceLocation Loc;
  bool CanAssign;
  enum { Equality, Inequality, Relational, ThreeWay } Kind;

  if (const BinaryOperator *Op = dyn_cast<BinaryOperator>(E)) {
    if (!Op->isComparisonOp())
      return false;

    if (Op->getOpcode() == BO_EQ)
      Kind = Equality;
    else if (Op->getOpcode() == BO_NE)
      Kind = Inequality;
    else if (Op->getOpcode() == BO_Cmp)
      Kind = ThreeWay;
    else {
      assert(Op->isRelationalOp());
      Kind = Relational;
    }
    Loc = Op->getOperatorLoc();
    CanAssign = Op->getLHS()->IgnoreParenImpCasts()->isLValue();
  } else if (const CXXOperatorCallExpr *Op = dyn_cast<CXXOperatorCallExpr>(E)) {
    switch (Op->getOperator()) {
    case OO_EqualEqual:
      Kind = Equality;
      break;
    case OO_ExclaimEqual:
      Kind = Inequality;
      break;
    case OO_Less:
    case OO_Greater:
    case OO_GreaterEqual:
    case OO_LessEqual:
      Kind = Relational;
      break;
    case OO_Spaceship:
      Kind = ThreeWay;
      break;
    default:
      return false;
    }

    Loc = Op->getOperatorLoc();
    CanAssign = Op->getArg(0)->IgnoreParenImpCasts()->isLValue();
  } else {
    // Not a typo-prone comparison.
    return false;
  }

  // Suppress warnings when the operator, suspicious as it may be, comes from
  // a macro expansion.
  if (S.SourceMgr.isMacroBodyExpansion(Loc))
    return false;

  S.Diag(Loc, diag::warn_unused_comparison)
    << (unsigned)Kind << E->getSourceRange();

  // If the LHS is a plausible entity to assign to, provide a fixit hint to
  // correct common typos.
  if (CanAssign) {
    if (Kind == Inequality)
      S.Diag(Loc, diag::note_inequality_comparison_to_or_assign)
        << FixItHint::CreateReplacement(Loc, "|=");
    else if (Kind == Equality)
      S.Diag(Loc, diag::note_equality_comparison_to_assign)
        << FixItHint::CreateReplacement(Loc, "=");
  }

  return true;
}

void Sema::DiagnoseUnusedExprResult(const Stmt *S) {
  if (const LabelStmt *Label = dyn_cast_or_null<LabelStmt>(S))
    return DiagnoseUnusedExprResult(Label->getSubStmt());

  const Expr *E = dyn_cast_or_null<Expr>(S);
  if (!E)
    return;

  // If we are in an unevaluated expression context, then there can be no unused
  // results because the results aren't expected to be used in the first place.
  if (isUnevaluatedContext())
    return;

  SourceLocation ExprLoc = E->IgnoreParenImpCasts()->getExprLoc();
  // In most cases, we don't want to warn if the expression is written in a
  // macro body, or if the macro comes from a system header. If the offending
  // expression is a call to a function with the warn_unused_result attribute,
  // we warn no matter the location. Because of the order in which the various
  // checks need to happen, we factor out the macro-related test here.
  bool ShouldSuppress =
      SourceMgr.isMacroBodyExpansion(ExprLoc) ||
      SourceMgr.isInSystemMacro(ExprLoc);

  const Expr *WarnExpr;
  SourceLocation Loc;
  SourceRange R1, R2;
  if (!E->isUnusedResultAWarning(WarnExpr, Loc, R1, R2, Context))
    return;

  // If this is a GNU statement expression expanded from a macro, it is probably
  // unused because it is a function-like macro that can be used as either an
  // expression or statement.  Don't warn, because it is almost certainly a
  // false positive.
  if (isa<StmtExpr>(E) && Loc.isMacroID())
    return;

  // Check if this is the UNREFERENCED_PARAMETER from the Microsoft headers.
  // That macro is frequently used to suppress "unused parameter" warnings,
  // but its implementation makes clang's -Wunused-value fire.  Prevent this.
  if (isa<ParenExpr>(E->IgnoreImpCasts()) && Loc.isMacroID()) {
    SourceLocation SpellLoc = Loc;
    if (findMacroSpelling(SpellLoc, "UNREFERENCED_PARAMETER"))
      return;
  }

  // Okay, we have an unused result.  Depending on what the base expression is,
  // we might want to make a more specific diagnostic.  Check for one of these
  // cases now.
  unsigned DiagID = diag::warn_unused_expr;
  if (const FullExpr *Temps = dyn_cast<FullExpr>(E))
    E = Temps->getSubExpr();
  if (const CXXBindTemporaryExpr *TempExpr = dyn_cast<CXXBindTemporaryExpr>(E))
    E = TempExpr->getSubExpr();

  if (DiagnoseUnusedComparison(*this, E))
    return;

  E = WarnExpr;
  if (const CallExpr *CE = dyn_cast<CallExpr>(E)) {
    if (E->getType()->isVoidType())
      return;

    if (const Attr *A = CE->getUnusedResultAttr(Context)) {
      Diag(Loc, diag::warn_unused_result) << A << R1 << R2;
      return;
    }

    // If the callee has attribute pure, const, or warn_unused_result, warn with
    // a more specific message to make it clear what is happening. If the call
    // is written in a macro body, only warn if it has the warn_unused_result
    // attribute.
    if (const Decl *FD = CE->getCalleeDecl()) {
      if (ShouldSuppress)
        return;
      if (FD->hasAttr<PureAttr>()) {
        Diag(Loc, diag::warn_unused_call) << R1 << R2 << "pure";
        return;
      }
      if (FD->hasAttr<ConstAttr>()) {
        Diag(Loc, diag::warn_unused_call) << R1 << R2 << "const";
        return;
      }
    }
  } else if (ShouldSuppress)
    return;

  if (const ObjCMessageExpr *ME = dyn_cast<ObjCMessageExpr>(E)) {
    if (getLangOpts().ObjCAutoRefCount && ME->isDelegateInitCall()) {
      Diag(Loc, diag::err_arc_unused_init_message) << R1;
      return;
    }
    const ObjCMethodDecl *MD = ME->getMethodDecl();
    if (MD) {
      if (const auto *A = MD->getAttr<WarnUnusedResultAttr>()) {
        Diag(Loc, diag::warn_unused_result) << A << R1 << R2;
        return;
      }
    }
  } else if (const PseudoObjectExpr *POE = dyn_cast<PseudoObjectExpr>(E)) {
    const Expr *Source = POE->getSyntacticForm();
    if (isa<ObjCSubscriptRefExpr>(Source))
      DiagID = diag::warn_unused_container_subscript_expr;
    else
      DiagID = diag::warn_unused_property_expr;
  } else if (const CXXFunctionalCastExpr *FC
                                       = dyn_cast<CXXFunctionalCastExpr>(E)) {
    const Expr *E = FC->getSubExpr();
    if (const CXXBindTemporaryExpr *TE = dyn_cast<CXXBindTemporaryExpr>(E))
      E = TE->getSubExpr();
    if (isa<CXXTemporaryObjectExpr>(E))
      return;
    if (const CXXConstructExpr *CE = dyn_cast<CXXConstructExpr>(E))
      if (const CXXRecordDecl *RD = CE->getType()->getAsCXXRecordDecl())
        if (!RD->getAttr<WarnUnusedAttr>())
          return;
  }
  // Diagnose "(void*) blah" as a typo for "(void) blah".
  else if (const CStyleCastExpr *CE = dyn_cast<CStyleCastExpr>(E)) {
    TypeSourceInfo *TI = CE->getTypeInfoAsWritten();
    QualType T = TI->getType();

    // We really do want to use the non-canonical type here.
    if (T == Context.VoidPtrTy) {
      PointerTypeLoc TL = TI->getTypeLoc().castAs<PointerTypeLoc>();

      Diag(Loc, diag::warn_unused_voidptr)
        << FixItHint::CreateRemoval(TL.getStarLoc());
      return;
    }
  }

  if (E->isGLValue() && E->getType().isVolatileQualified()) {
    Diag(Loc, diag::warn_unused_volatile) << R1 << R2;
    return;
  }

  DiagRuntimeBehavior(Loc, nullptr, PDiag(DiagID) << R1 << R2);
}

void Sema::ActOnStartOfCompoundStmt(bool IsStmtExpr) {
  PushCompoundScope(IsStmtExpr);
}

void Sema::ActOnFinishOfCompoundStmt() {
  PopCompoundScope();
}

sema::CompoundScopeInfo &Sema::getCurCompoundScope() const {
  return getCurFunction()->CompoundScopes.back();
}

bool Sema::isCurCompoundStmtAStmtExpr() const {
  return getCurCompoundScope().IsStmtExpr;
}

StmtResult Sema::ActOnCompoundStmt(SourceLocation L, SourceLocation R,
                                   ArrayRef<Stmt *> Elts, bool isStmtExpr,
                                   CheckedScopeSpecifier WrittenCSS,
                                   SourceLocation CSSLoc,
                                   SourceLocation CSMLoc) {
  const unsigned NumElts = Elts.size();

  // If we're in C89 mode, check that we don't have any decls after stmts.  If
  // so, emit an extension diagnostic.
  if (!getLangOpts().C99 && !getLangOpts().CPlusPlus) {
    // Note that __extension__ can be around a decl.
    unsigned i = 0;
    // Skip over all declarations.
    for (; i != NumElts && isa<DeclStmt>(Elts[i]); ++i)
      /*empty*/;

    // We found the end of the list or a statement.  Scan for another declstmt.
    for (; i != NumElts && !isa<DeclStmt>(Elts[i]); ++i)
      /*empty*/;

    if (i != NumElts) {
      Decl *D = *cast<DeclStmt>(Elts[i])->decl_begin();
      Diag(D->getLocation(), diag::ext_mixed_decls_code);
    }
  }

  // Check for suspicious empty body (null statement) in `for' and `while'
  // statements.  Don't do anything for template instantiations, this just adds
  // noise.
  if (NumElts != 0 && !CurrentInstantiationScope &&
      getCurCompoundScope().HasEmptyLoopBodies) {
    for (unsigned i = 0; i != NumElts - 1; ++i)
      DiagnoseEmptyLoopBody(Elts[i], Elts[i + 1]);
  }

<<<<<<< HEAD
  return CompoundStmt::Create(Context, Elts, L, R);
}

ExprResult
Sema::ActOnCaseExpr(SourceLocation CaseLoc, ExprResult Val) {
  if (!Val.get())
    return Val;

  if (DiagnoseUnexpandedParameterPack(Val.get()))
    return ExprError();

  // If we're not inside a switch, let the 'case' statement handling diagnose
  // this. Just clean up after the expression as best we can.
  if (!getCurFunction()->SwitchStack.empty()) {
    Expr *CondExpr =
        getCurFunction()->SwitchStack.back().getPointer()->getCond();
    if (!CondExpr)
      return ExprError();
    QualType CondType = CondExpr->getType();

    auto CheckAndFinish = [&](Expr *E) {
      if (CondType->isDependentType() || E->isTypeDependent())
        return ExprResult(E);

      if (getLangOpts().CPlusPlus11) {
        // C++11 [stmt.switch]p2: the constant-expression shall be a converted
        // constant expression of the promoted type of the switch condition.
        llvm::APSInt TempVal;
        return CheckConvertedConstantExpression(E, CondType, TempVal,
                                                CCEK_CaseValue);
      }

      ExprResult ER = E;
      if (!E->isValueDependent())
        ER = VerifyIntegerConstantExpression(E);
      if (!ER.isInvalid())
        ER = DefaultLvalueConversion(ER.get());
      if (!ER.isInvalid())
        ER = ImpCastExprToType(ER.get(), CondType, CK_IntegralCast);
      return ER;
    };

    ExprResult Converted = CorrectDelayedTyposInExpr(Val, CheckAndFinish);
    if (Converted.get() == Val.get())
      Converted = CheckAndFinish(Val.get());
    if (Converted.isInvalid())
      return ExprError();
    Val = Converted;
  }

  return ActOnFinishFullExpr(Val.get(), Val.get()->getExprLoc(), false,
                             getLangOpts().CPlusPlus11);
=======
  return new (Context) CompoundStmt(Context, Elts, L, R, WrittenCSS,
                                    GetCheckedScopeInfo(), CSSLoc, CSMLoc);

>>>>>>> 96940ffe
}

StmtResult
Sema::ActOnCaseStmt(SourceLocation CaseLoc, ExprResult LHSVal,
                    SourceLocation DotDotDotLoc, ExprResult RHSVal,
                    SourceLocation ColonLoc) {
  assert((LHSVal.isInvalid() || LHSVal.get()) && "missing LHS value");
  assert((DotDotDotLoc.isInvalid() ? RHSVal.isUnset()
                                   : RHSVal.isInvalid() || RHSVal.get()) &&
         "missing RHS value");

  if (getCurFunction()->SwitchStack.empty()) {
    Diag(CaseLoc, diag::err_case_not_in_switch);
    return StmtError();
  }

  if (LHSVal.isInvalid() || RHSVal.isInvalid()) {
    getCurFunction()->SwitchStack.back().setInt(true);
    return StmtError();
  }

  auto *CS = CaseStmt::Create(Context, LHSVal.get(), RHSVal.get(),
                              CaseLoc, DotDotDotLoc, ColonLoc);
  getCurFunction()->SwitchStack.back().getPointer()->addSwitchCase(CS);
  return CS;
}

/// ActOnCaseStmtBody - This installs a statement as the body of a case.
void Sema::ActOnCaseStmtBody(Stmt *S, Stmt *SubStmt) {
  cast<CaseStmt>(S)->setSubStmt(SubStmt);
}

StmtResult
Sema::ActOnDefaultStmt(SourceLocation DefaultLoc, SourceLocation ColonLoc,
                       Stmt *SubStmt, Scope *CurScope) {
  if (getCurFunction()->SwitchStack.empty()) {
    Diag(DefaultLoc, diag::err_default_not_in_switch);
    return SubStmt;
  }

  DefaultStmt *DS = new (Context) DefaultStmt(DefaultLoc, ColonLoc, SubStmt);
  getCurFunction()->SwitchStack.back().getPointer()->addSwitchCase(DS);
  return DS;
}

StmtResult
Sema::ActOnLabelStmt(SourceLocation IdentLoc, LabelDecl *TheDecl,
                     SourceLocation ColonLoc, Stmt *SubStmt) {
  // If the label was multiply defined, reject it now.
  if (TheDecl->getStmt()) {
    Diag(IdentLoc, diag::err_redefinition_of_label) << TheDecl->getDeclName();
    Diag(TheDecl->getLocation(), diag::note_previous_definition);
    return SubStmt;
  }

  // Otherwise, things are good.  Fill in the declaration and return it.
  LabelStmt *LS = new (Context) LabelStmt(IdentLoc, TheDecl, SubStmt);
  TheDecl->setStmt(LS);
  if (!TheDecl->isGnuLocal()) {
    TheDecl->setLocStart(IdentLoc);
    if (!TheDecl->isMSAsmLabel()) {
      // Don't update the location of MS ASM labels.  These will result in
      // a diagnostic, and changing the location here will mess that up.
      TheDecl->setLocation(IdentLoc);
    }
  }
  return LS;
}

StmtResult Sema::ActOnAttributedStmt(SourceLocation AttrLoc,
                                     ArrayRef<const Attr*> Attrs,
                                     Stmt *SubStmt) {
  // Fill in the declaration and return it.
  AttributedStmt *LS = AttributedStmt::Create(Context, AttrLoc, Attrs, SubStmt);
  return LS;
}

namespace {
class CommaVisitor : public EvaluatedExprVisitor<CommaVisitor> {
  typedef EvaluatedExprVisitor<CommaVisitor> Inherited;
  Sema &SemaRef;
public:
  CommaVisitor(Sema &SemaRef) : Inherited(SemaRef.Context), SemaRef(SemaRef) {}
  void VisitBinaryOperator(BinaryOperator *E) {
    if (E->getOpcode() == BO_Comma)
      SemaRef.DiagnoseCommaOperator(E->getLHS(), E->getExprLoc());
    EvaluatedExprVisitor<CommaVisitor>::VisitBinaryOperator(E);
  }
};
}

StmtResult
Sema::ActOnIfStmt(SourceLocation IfLoc, bool IsConstexpr, Stmt *InitStmt,
                  ConditionResult Cond,
                  Stmt *thenStmt, SourceLocation ElseLoc,
                  Stmt *elseStmt) {
  if (Cond.isInvalid())
    Cond = ConditionResult(
        *this, nullptr,
        MakeFullExpr(new (Context) OpaqueValueExpr(SourceLocation(),
                                                   Context.BoolTy, VK_RValue),
                     IfLoc),
        false);

  Expr *CondExpr = Cond.get().second;
  // Only call the CommaVisitor when not C89 due to differences in scope flags.
  if ((getLangOpts().C99 || getLangOpts().CPlusPlus) &&
      !Diags.isIgnored(diag::warn_comma_operator, CondExpr->getExprLoc()))
    CommaVisitor(*this).Visit(CondExpr);

  if (!elseStmt)
    DiagnoseEmptyStmtBody(CondExpr->getEndLoc(), thenStmt,
                          diag::warn_empty_if_body);

  return BuildIfStmt(IfLoc, IsConstexpr, InitStmt, Cond, thenStmt, ElseLoc,
                     elseStmt);
}

StmtResult Sema::BuildIfStmt(SourceLocation IfLoc, bool IsConstexpr,
                             Stmt *InitStmt, ConditionResult Cond,
                             Stmt *thenStmt, SourceLocation ElseLoc,
                             Stmt *elseStmt) {
  if (Cond.isInvalid())
    return StmtError();

  if (IsConstexpr || isa<ObjCAvailabilityCheckExpr>(Cond.get().second))
    setFunctionHasBranchProtectedScope();

  return IfStmt::Create(Context, IfLoc, IsConstexpr, InitStmt, Cond.get().first,
                        Cond.get().second, thenStmt, ElseLoc, elseStmt);
}

namespace {
  struct CaseCompareFunctor {
    bool operator()(const std::pair<llvm::APSInt, CaseStmt*> &LHS,
                    const llvm::APSInt &RHS) {
      return LHS.first < RHS;
    }
    bool operator()(const std::pair<llvm::APSInt, CaseStmt*> &LHS,
                    const std::pair<llvm::APSInt, CaseStmt*> &RHS) {
      return LHS.first < RHS.first;
    }
    bool operator()(const llvm::APSInt &LHS,
                    const std::pair<llvm::APSInt, CaseStmt*> &RHS) {
      return LHS < RHS.first;
    }
  };
}

/// CmpCaseVals - Comparison predicate for sorting case values.
///
static bool CmpCaseVals(const std::pair<llvm::APSInt, CaseStmt*>& lhs,
                        const std::pair<llvm::APSInt, CaseStmt*>& rhs) {
  if (lhs.first < rhs.first)
    return true;

  if (lhs.first == rhs.first &&
      lhs.second->getCaseLoc().getRawEncoding()
       < rhs.second->getCaseLoc().getRawEncoding())
    return true;
  return false;
}

/// CmpEnumVals - Comparison predicate for sorting enumeration values.
///
static bool CmpEnumVals(const std::pair<llvm::APSInt, EnumConstantDecl*>& lhs,
                        const std::pair<llvm::APSInt, EnumConstantDecl*>& rhs)
{
  return lhs.first < rhs.first;
}

/// EqEnumVals - Comparison preficate for uniqing enumeration values.
///
static bool EqEnumVals(const std::pair<llvm::APSInt, EnumConstantDecl*>& lhs,
                       const std::pair<llvm::APSInt, EnumConstantDecl*>& rhs)
{
  return lhs.first == rhs.first;
}

/// GetTypeBeforeIntegralPromotion - Returns the pre-promotion type of
/// potentially integral-promoted expression @p expr.
static QualType GetTypeBeforeIntegralPromotion(const Expr *&E) {
  if (const auto *FE = dyn_cast<FullExpr>(E))
    E = FE->getSubExpr();
  while (const auto *ImpCast = dyn_cast<ImplicitCastExpr>(E)) {
    if (ImpCast->getCastKind() != CK_IntegralCast) break;
    E = ImpCast->getSubExpr();
  }
  return E->getType();
}

ExprResult Sema::CheckSwitchCondition(SourceLocation SwitchLoc, Expr *Cond) {
  class SwitchConvertDiagnoser : public ICEConvertDiagnoser {
    Expr *Cond;

  public:
    SwitchConvertDiagnoser(Expr *Cond)
        : ICEConvertDiagnoser(/*AllowScopedEnumerations*/true, false, true),
          Cond(Cond) {}

    SemaDiagnosticBuilder diagnoseNotInt(Sema &S, SourceLocation Loc,
                                         QualType T) override {
      return S.Diag(Loc, diag::err_typecheck_statement_requires_integer) << T;
    }

    SemaDiagnosticBuilder diagnoseIncomplete(
        Sema &S, SourceLocation Loc, QualType T) override {
      return S.Diag(Loc, diag::err_switch_incomplete_class_type)
               << T << Cond->getSourceRange();
    }

    SemaDiagnosticBuilder diagnoseExplicitConv(
        Sema &S, SourceLocation Loc, QualType T, QualType ConvTy) override {
      return S.Diag(Loc, diag::err_switch_explicit_conversion) << T << ConvTy;
    }

    SemaDiagnosticBuilder noteExplicitConv(
        Sema &S, CXXConversionDecl *Conv, QualType ConvTy) override {
      return S.Diag(Conv->getLocation(), diag::note_switch_conversion)
        << ConvTy->isEnumeralType() << ConvTy;
    }

    SemaDiagnosticBuilder diagnoseAmbiguous(Sema &S, SourceLocation Loc,
                                            QualType T) override {
      return S.Diag(Loc, diag::err_switch_multiple_conversions) << T;
    }

    SemaDiagnosticBuilder noteAmbiguous(
        Sema &S, CXXConversionDecl *Conv, QualType ConvTy) override {
      return S.Diag(Conv->getLocation(), diag::note_switch_conversion)
      << ConvTy->isEnumeralType() << ConvTy;
    }

    SemaDiagnosticBuilder diagnoseConversion(
        Sema &S, SourceLocation Loc, QualType T, QualType ConvTy) override {
      llvm_unreachable("conversion functions are permitted");
    }
  } SwitchDiagnoser(Cond);

  ExprResult CondResult =
      PerformContextualImplicitConversion(SwitchLoc, Cond, SwitchDiagnoser);
  if (CondResult.isInvalid())
    return ExprError();

  // FIXME: PerformContextualImplicitConversion doesn't always tell us if it
  // failed and produced a diagnostic.
  Cond = CondResult.get();
  if (!Cond->isTypeDependent() &&
      !Cond->getType()->isIntegralOrEnumerationType())
    return ExprError();

  // C99 6.8.4.2p5 - Integer promotions are performed on the controlling expr.
  return UsualUnaryConversions(Cond);
}

StmtResult Sema::ActOnStartOfSwitchStmt(SourceLocation SwitchLoc,
                                        Stmt *InitStmt, ConditionResult Cond) {
  Expr *CondExpr = Cond.get().second;
  assert((Cond.isInvalid() || CondExpr) && "switch with no condition");

  if (CondExpr && !CondExpr->isTypeDependent()) {
    // We have already converted the expression to an integral or enumeration
    // type, when we parsed the switch condition. If we don't have an
    // appropriate type now, enter the switch scope but remember that it's
    // invalid.
    assert(CondExpr->getType()->isIntegralOrEnumerationType() &&
           "invalid condition type");
    if (CondExpr->isKnownToHaveBooleanValue()) {
      // switch(bool_expr) {...} is often a programmer error, e.g.
      //   switch(n && mask) { ... }  // Doh - should be "n & mask".
      // One can always use an if statement instead of switch(bool_expr).
      Diag(SwitchLoc, diag::warn_bool_switch_condition)
          << CondExpr->getSourceRange();
    }
  }

  setFunctionHasBranchIntoScope();

  auto *SS = SwitchStmt::Create(Context, InitStmt, Cond.get().first, CondExpr);
  getCurFunction()->SwitchStack.push_back(
      FunctionScopeInfo::SwitchInfo(SS, false));
  return SS;
}

static void AdjustAPSInt(llvm::APSInt &Val, unsigned BitWidth, bool IsSigned) {
  Val = Val.extOrTrunc(BitWidth);
  Val.setIsSigned(IsSigned);
}

/// Check the specified case value is in range for the given unpromoted switch
/// type.
static void checkCaseValue(Sema &S, SourceLocation Loc, const llvm::APSInt &Val,
                           unsigned UnpromotedWidth, bool UnpromotedSign) {
  // In C++11 onwards, this is checked by the language rules.
  if (S.getLangOpts().CPlusPlus11)
    return;

  // If the case value was signed and negative and the switch expression is
  // unsigned, don't bother to warn: this is implementation-defined behavior.
  // FIXME: Introduce a second, default-ignored warning for this case?
  if (UnpromotedWidth < Val.getBitWidth()) {
    llvm::APSInt ConvVal(Val);
    AdjustAPSInt(ConvVal, UnpromotedWidth, UnpromotedSign);
    AdjustAPSInt(ConvVal, Val.getBitWidth(), Val.isSigned());
    // FIXME: Use different diagnostics for overflow  in conversion to promoted
    // type versus "switch expression cannot have this value". Use proper
    // IntRange checking rather than just looking at the unpromoted type here.
    if (ConvVal != Val)
      S.Diag(Loc, diag::warn_case_value_overflow) << Val.toString(10)
                                                  << ConvVal.toString(10);
  }
}

typedef SmallVector<std::pair<llvm::APSInt, EnumConstantDecl*>, 64> EnumValsTy;

/// Returns true if we should emit a diagnostic about this case expression not
/// being a part of the enum used in the switch controlling expression.
static bool ShouldDiagnoseSwitchCaseNotInEnum(const Sema &S,
                                              const EnumDecl *ED,
                                              const Expr *CaseExpr,
                                              EnumValsTy::iterator &EI,
                                              EnumValsTy::iterator &EIEnd,
                                              const llvm::APSInt &Val) {
  if (!ED->isClosed())
    return false;

  if (const DeclRefExpr *DRE =
          dyn_cast<DeclRefExpr>(CaseExpr->IgnoreParenImpCasts())) {
    if (const VarDecl *VD = dyn_cast<VarDecl>(DRE->getDecl())) {
      QualType VarType = VD->getType();
      QualType EnumType = S.Context.getTypeDeclType(ED);
      if (VD->hasGlobalStorage() && VarType.isConstQualified() &&
          S.Context.hasSameUnqualifiedType(EnumType, VarType))
        return false;
    }
  }

  if (ED->hasAttr<FlagEnumAttr>())
    return !S.IsValueInFlagEnum(ED, Val, false);

  while (EI != EIEnd && EI->first < Val)
    EI++;

  if (EI != EIEnd && EI->first == Val)
    return false;

  return true;
}

static void checkEnumTypesInSwitchStmt(Sema &S, const Expr *Cond,
                                       const Expr *Case) {
  QualType CondType = Cond->getType();
  QualType CaseType = Case->getType();

  const EnumType *CondEnumType = CondType->getAs<EnumType>();
  const EnumType *CaseEnumType = CaseType->getAs<EnumType>();
  if (!CondEnumType || !CaseEnumType)
    return;

  // Ignore anonymous enums.
  if (!CondEnumType->getDecl()->getIdentifier() &&
      !CondEnumType->getDecl()->getTypedefNameForAnonDecl())
    return;
  if (!CaseEnumType->getDecl()->getIdentifier() &&
      !CaseEnumType->getDecl()->getTypedefNameForAnonDecl())
    return;

  if (S.Context.hasSameUnqualifiedType(CondType, CaseType))
    return;

  S.Diag(Case->getExprLoc(), diag::warn_comparison_of_mixed_enum_types_switch)
      << CondType << CaseType << Cond->getSourceRange()
      << Case->getSourceRange();
}

StmtResult
Sema::ActOnFinishSwitchStmt(SourceLocation SwitchLoc, Stmt *Switch,
                            Stmt *BodyStmt) {
  SwitchStmt *SS = cast<SwitchStmt>(Switch);
  bool CaseListIsIncomplete = getCurFunction()->SwitchStack.back().getInt();
  assert(SS == getCurFunction()->SwitchStack.back().getPointer() &&
         "switch stack missing push/pop!");

  getCurFunction()->SwitchStack.pop_back();

  if (!BodyStmt) return StmtError();
  SS->setBody(BodyStmt, SwitchLoc);

  Expr *CondExpr = SS->getCond();
  if (!CondExpr) return StmtError();

  QualType CondType = CondExpr->getType();

  // C++ 6.4.2.p2:
  // Integral promotions are performed (on the switch condition).
  //
  // A case value unrepresentable by the original switch condition
  // type (before the promotion) doesn't make sense, even when it can
  // be represented by the promoted type.  Therefore we need to find
  // the pre-promotion type of the switch condition.
  const Expr *CondExprBeforePromotion = CondExpr;
  QualType CondTypeBeforePromotion =
      GetTypeBeforeIntegralPromotion(CondExprBeforePromotion);

  // Get the bitwidth of the switched-on value after promotions. We must
  // convert the integer case values to this width before comparison.
  bool HasDependentValue
    = CondExpr->isTypeDependent() || CondExpr->isValueDependent();
  unsigned CondWidth = HasDependentValue ? 0 : Context.getIntWidth(CondType);
  bool CondIsSigned = CondType->isSignedIntegerOrEnumerationType();

  // Get the width and signedness that the condition might actually have, for
  // warning purposes.
  // FIXME: Grab an IntRange for the condition rather than using the unpromoted
  // type.
  unsigned CondWidthBeforePromotion
    = HasDependentValue ? 0 : Context.getIntWidth(CondTypeBeforePromotion);
  bool CondIsSignedBeforePromotion
    = CondTypeBeforePromotion->isSignedIntegerOrEnumerationType();

  // Accumulate all of the case values in a vector so that we can sort them
  // and detect duplicates.  This vector contains the APInt for the case after
  // it has been converted to the condition type.
  typedef SmallVector<std::pair<llvm::APSInt, CaseStmt*>, 64> CaseValsTy;
  CaseValsTy CaseVals;

  // Keep track of any GNU case ranges we see.  The APSInt is the low value.
  typedef std::vector<std::pair<llvm::APSInt, CaseStmt*> > CaseRangesTy;
  CaseRangesTy CaseRanges;

  DefaultStmt *TheDefaultStmt = nullptr;

  bool CaseListIsErroneous = false;

  for (SwitchCase *SC = SS->getSwitchCaseList(); SC && !HasDependentValue;
       SC = SC->getNextSwitchCase()) {

    if (DefaultStmt *DS = dyn_cast<DefaultStmt>(SC)) {
      if (TheDefaultStmt) {
        Diag(DS->getDefaultLoc(), diag::err_multiple_default_labels_defined);
        Diag(TheDefaultStmt->getDefaultLoc(), diag::note_duplicate_case_prev);

        // FIXME: Remove the default statement from the switch block so that
        // we'll return a valid AST.  This requires recursing down the AST and
        // finding it, not something we are set up to do right now.  For now,
        // just lop the entire switch stmt out of the AST.
        CaseListIsErroneous = true;
      }
      TheDefaultStmt = DS;

    } else {
      CaseStmt *CS = cast<CaseStmt>(SC);

      Expr *Lo = CS->getLHS();

      if (Lo->isValueDependent()) {
        HasDependentValue = true;
        break;
      }

      // We already verified that the expression has a constant value;
      // get that value (prior to conversions).
      const Expr *LoBeforePromotion = Lo;
      GetTypeBeforeIntegralPromotion(LoBeforePromotion);
      llvm::APSInt LoVal = LoBeforePromotion->EvaluateKnownConstInt(Context);

      // Check the unconverted value is within the range of possible values of
      // the switch expression.
      checkCaseValue(*this, Lo->getBeginLoc(), LoVal, CondWidthBeforePromotion,
                     CondIsSignedBeforePromotion);

      // FIXME: This duplicates the check performed for warn_not_in_enum below.
      checkEnumTypesInSwitchStmt(*this, CondExprBeforePromotion,
                                 LoBeforePromotion);

      // Convert the value to the same width/sign as the condition.
      AdjustAPSInt(LoVal, CondWidth, CondIsSigned);

      // If this is a case range, remember it in CaseRanges, otherwise CaseVals.
      if (CS->getRHS()) {
        if (CS->getRHS()->isValueDependent()) {
          HasDependentValue = true;
          break;
        }
        CaseRanges.push_back(std::make_pair(LoVal, CS));
      } else
        CaseVals.push_back(std::make_pair(LoVal, CS));
    }
  }

  if (!HasDependentValue) {
    // If we don't have a default statement, check whether the
    // condition is constant.
    llvm::APSInt ConstantCondValue;
    bool HasConstantCond = false;
    if (!HasDependentValue && !TheDefaultStmt) {
      Expr::EvalResult Result;
      HasConstantCond = CondExpr->EvaluateAsInt(Result, Context,
                                                Expr::SE_AllowSideEffects);
      if (Result.Val.isInt())
        ConstantCondValue = Result.Val.getInt();
      assert(!HasConstantCond ||
             (ConstantCondValue.getBitWidth() == CondWidth &&
              ConstantCondValue.isSigned() == CondIsSigned));
    }
    bool ShouldCheckConstantCond = HasConstantCond;

    // Sort all the scalar case values so we can easily detect duplicates.
    std::stable_sort(CaseVals.begin(), CaseVals.end(), CmpCaseVals);

    if (!CaseVals.empty()) {
      for (unsigned i = 0, e = CaseVals.size(); i != e; ++i) {
        if (ShouldCheckConstantCond &&
            CaseVals[i].first == ConstantCondValue)
          ShouldCheckConstantCond = false;

        if (i != 0 && CaseVals[i].first == CaseVals[i-1].first) {
          // If we have a duplicate, report it.
          // First, determine if either case value has a name
          StringRef PrevString, CurrString;
          Expr *PrevCase = CaseVals[i-1].second->getLHS()->IgnoreParenCasts();
          Expr *CurrCase = CaseVals[i].second->getLHS()->IgnoreParenCasts();
          if (DeclRefExpr *DeclRef = dyn_cast<DeclRefExpr>(PrevCase)) {
            PrevString = DeclRef->getDecl()->getName();
          }
          if (DeclRefExpr *DeclRef = dyn_cast<DeclRefExpr>(CurrCase)) {
            CurrString = DeclRef->getDecl()->getName();
          }
          SmallString<16> CaseValStr;
          CaseVals[i-1].first.toString(CaseValStr);

          if (PrevString == CurrString)
            Diag(CaseVals[i].second->getLHS()->getBeginLoc(),
                 diag::err_duplicate_case)
                << (PrevString.empty() ? StringRef(CaseValStr) : PrevString);
          else
            Diag(CaseVals[i].second->getLHS()->getBeginLoc(),
                 diag::err_duplicate_case_differing_expr)
                << (PrevString.empty() ? StringRef(CaseValStr) : PrevString)
                << (CurrString.empty() ? StringRef(CaseValStr) : CurrString)
                << CaseValStr;

          Diag(CaseVals[i - 1].second->getLHS()->getBeginLoc(),
               diag::note_duplicate_case_prev);
          // FIXME: We really want to remove the bogus case stmt from the
          // substmt, but we have no way to do this right now.
          CaseListIsErroneous = true;
        }
      }
    }

    // Detect duplicate case ranges, which usually don't exist at all in
    // the first place.
    if (!CaseRanges.empty()) {
      // Sort all the case ranges by their low value so we can easily detect
      // overlaps between ranges.
      std::stable_sort(CaseRanges.begin(), CaseRanges.end());

      // Scan the ranges, computing the high values and removing empty ranges.
      std::vector<llvm::APSInt> HiVals;
      for (unsigned i = 0, e = CaseRanges.size(); i != e; ++i) {
        llvm::APSInt &LoVal = CaseRanges[i].first;
        CaseStmt *CR = CaseRanges[i].second;
        Expr *Hi = CR->getRHS();

        const Expr *HiBeforePromotion = Hi;
        GetTypeBeforeIntegralPromotion(HiBeforePromotion);
        llvm::APSInt HiVal = HiBeforePromotion->EvaluateKnownConstInt(Context);

        // Check the unconverted value is within the range of possible values of
        // the switch expression.
        checkCaseValue(*this, Hi->getBeginLoc(), HiVal,
                       CondWidthBeforePromotion, CondIsSignedBeforePromotion);

        // Convert the value to the same width/sign as the condition.
        AdjustAPSInt(HiVal, CondWidth, CondIsSigned);

        // If the low value is bigger than the high value, the case is empty.
        if (LoVal > HiVal) {
          Diag(CR->getLHS()->getBeginLoc(), diag::warn_case_empty_range)
              << SourceRange(CR->getLHS()->getBeginLoc(), Hi->getEndLoc());
          CaseRanges.erase(CaseRanges.begin()+i);
          --i;
          --e;
          continue;
        }

        if (ShouldCheckConstantCond &&
            LoVal <= ConstantCondValue &&
            ConstantCondValue <= HiVal)
          ShouldCheckConstantCond = false;

        HiVals.push_back(HiVal);
      }

      // Rescan the ranges, looking for overlap with singleton values and other
      // ranges.  Since the range list is sorted, we only need to compare case
      // ranges with their neighbors.
      for (unsigned i = 0, e = CaseRanges.size(); i != e; ++i) {
        llvm::APSInt &CRLo = CaseRanges[i].first;
        llvm::APSInt &CRHi = HiVals[i];
        CaseStmt *CR = CaseRanges[i].second;

        // Check to see whether the case range overlaps with any
        // singleton cases.
        CaseStmt *OverlapStmt = nullptr;
        llvm::APSInt OverlapVal(32);

        // Find the smallest value >= the lower bound.  If I is in the
        // case range, then we have overlap.
        CaseValsTy::iterator I = std::lower_bound(CaseVals.begin(),
                                                  CaseVals.end(), CRLo,
                                                  CaseCompareFunctor());
        if (I != CaseVals.end() && I->first < CRHi) {
          OverlapVal  = I->first;   // Found overlap with scalar.
          OverlapStmt = I->second;
        }

        // Find the smallest value bigger than the upper bound.
        I = std::upper_bound(I, CaseVals.end(), CRHi, CaseCompareFunctor());
        if (I != CaseVals.begin() && (I-1)->first >= CRLo) {
          OverlapVal  = (I-1)->first;      // Found overlap with scalar.
          OverlapStmt = (I-1)->second;
        }

        // Check to see if this case stmt overlaps with the subsequent
        // case range.
        if (i && CRLo <= HiVals[i-1]) {
          OverlapVal  = HiVals[i-1];       // Found overlap with range.
          OverlapStmt = CaseRanges[i-1].second;
        }

        if (OverlapStmt) {
          // If we have a duplicate, report it.
          Diag(CR->getLHS()->getBeginLoc(), diag::err_duplicate_case)
              << OverlapVal.toString(10);
          Diag(OverlapStmt->getLHS()->getBeginLoc(),
               diag::note_duplicate_case_prev);
          // FIXME: We really want to remove the bogus case stmt from the
          // substmt, but we have no way to do this right now.
          CaseListIsErroneous = true;
        }
      }
    }

    // Complain if we have a constant condition and we didn't find a match.
    if (!CaseListIsErroneous && !CaseListIsIncomplete &&
        ShouldCheckConstantCond) {
      // TODO: it would be nice if we printed enums as enums, chars as
      // chars, etc.
      Diag(CondExpr->getExprLoc(), diag::warn_missing_case_for_condition)
        << ConstantCondValue.toString(10)
        << CondExpr->getSourceRange();
    }

    // Check to see if switch is over an Enum and handles all of its
    // values.  We only issue a warning if there is not 'default:', but
    // we still do the analysis to preserve this information in the AST
    // (which can be used by flow-based analyes).
    //
    const EnumType *ET = CondTypeBeforePromotion->getAs<EnumType>();

    // If switch has default case, then ignore it.
    if (!CaseListIsErroneous && !CaseListIsIncomplete && !HasConstantCond &&
        ET && ET->getDecl()->isCompleteDefinition()) {
      const EnumDecl *ED = ET->getDecl();
      EnumValsTy EnumVals;

      // Gather all enum values, set their type and sort them,
      // allowing easier comparison with CaseVals.
      for (auto *EDI : ED->enumerators()) {
        llvm::APSInt Val = EDI->getInitVal();
        AdjustAPSInt(Val, CondWidth, CondIsSigned);
        EnumVals.push_back(std::make_pair(Val, EDI));
      }
      std::stable_sort(EnumVals.begin(), EnumVals.end(), CmpEnumVals);
      auto EI = EnumVals.begin(), EIEnd =
        std::unique(EnumVals.begin(), EnumVals.end(), EqEnumVals);

      // See which case values aren't in enum.
      for (CaseValsTy::const_iterator CI = CaseVals.begin();
          CI != CaseVals.end(); CI++) {
        Expr *CaseExpr = CI->second->getLHS();
        if (ShouldDiagnoseSwitchCaseNotInEnum(*this, ED, CaseExpr, EI, EIEnd,
                                              CI->first))
          Diag(CaseExpr->getExprLoc(), diag::warn_not_in_enum)
            << CondTypeBeforePromotion;
      }

      // See which of case ranges aren't in enum
      EI = EnumVals.begin();
      for (CaseRangesTy::const_iterator RI = CaseRanges.begin();
          RI != CaseRanges.end(); RI++) {
        Expr *CaseExpr = RI->second->getLHS();
        if (ShouldDiagnoseSwitchCaseNotInEnum(*this, ED, CaseExpr, EI, EIEnd,
                                              RI->first))
          Diag(CaseExpr->getExprLoc(), diag::warn_not_in_enum)
            << CondTypeBeforePromotion;

        llvm::APSInt Hi =
          RI->second->getRHS()->EvaluateKnownConstInt(Context);
        AdjustAPSInt(Hi, CondWidth, CondIsSigned);

        CaseExpr = RI->second->getRHS();
        if (ShouldDiagnoseSwitchCaseNotInEnum(*this, ED, CaseExpr, EI, EIEnd,
                                              Hi))
          Diag(CaseExpr->getExprLoc(), diag::warn_not_in_enum)
            << CondTypeBeforePromotion;
      }

      // Check which enum vals aren't in switch
      auto CI = CaseVals.begin();
      auto RI = CaseRanges.begin();
      bool hasCasesNotInSwitch = false;

      SmallVector<DeclarationName,8> UnhandledNames;

      for (EI = EnumVals.begin(); EI != EIEnd; EI++) {
        // Don't warn about omitted unavailable EnumConstantDecls.
        switch (EI->second->getAvailability()) {
        case AR_Deprecated:
          // Omitting a deprecated constant is ok; it should never materialize.
        case AR_Unavailable:
          continue;

        case AR_NotYetIntroduced:
          // Partially available enum constants should be present. Note that we
          // suppress -Wunguarded-availability diagnostics for such uses.
        case AR_Available:
          break;
        }

        // Drop unneeded case values
        while (CI != CaseVals.end() && CI->first < EI->first)
          CI++;

        if (CI != CaseVals.end() && CI->first == EI->first)
          continue;

        // Drop unneeded case ranges
        for (; RI != CaseRanges.end(); RI++) {
          llvm::APSInt Hi =
            RI->second->getRHS()->EvaluateKnownConstInt(Context);
          AdjustAPSInt(Hi, CondWidth, CondIsSigned);
          if (EI->first <= Hi)
            break;
        }

        if (RI == CaseRanges.end() || EI->first < RI->first) {
          hasCasesNotInSwitch = true;
          UnhandledNames.push_back(EI->second->getDeclName());
        }
      }

      if (TheDefaultStmt && UnhandledNames.empty() && ED->isClosedNonFlag())
        Diag(TheDefaultStmt->getDefaultLoc(), diag::warn_unreachable_default);

      // Produce a nice diagnostic if multiple values aren't handled.
      if (!UnhandledNames.empty()) {
        DiagnosticBuilder DB = Diag(CondExpr->getExprLoc(),
                                    TheDefaultStmt ? diag::warn_def_missing_case
                                                   : diag::warn_missing_case)
                               << (int)UnhandledNames.size();

        for (size_t I = 0, E = std::min(UnhandledNames.size(), (size_t)3);
             I != E; ++I)
          DB << UnhandledNames[I];
      }

      if (!hasCasesNotInSwitch)
        SS->setAllEnumCasesCovered();
    }
  }

  if (BodyStmt)
    DiagnoseEmptyStmtBody(CondExpr->getEndLoc(), BodyStmt,
                          diag::warn_empty_switch_body);

  // FIXME: If the case list was broken is some way, we don't have a good system
  // to patch it up.  Instead, just return the whole substmt as broken.
  if (CaseListIsErroneous)
    return StmtError();

  return SS;
}

void
Sema::DiagnoseAssignmentEnum(QualType DstType, QualType SrcType,
                             Expr *SrcExpr) {
  if (Diags.isIgnored(diag::warn_not_in_enum_assignment, SrcExpr->getExprLoc()))
    return;

  if (const EnumType *ET = DstType->getAs<EnumType>())
    if (!Context.hasSameUnqualifiedType(SrcType, DstType) &&
        SrcType->isIntegerType()) {
      if (!SrcExpr->isTypeDependent() && !SrcExpr->isValueDependent() &&
          SrcExpr->isIntegerConstantExpr(Context)) {
        // Get the bitwidth of the enum value before promotions.
        unsigned DstWidth = Context.getIntWidth(DstType);
        bool DstIsSigned = DstType->isSignedIntegerOrEnumerationType();

        llvm::APSInt RhsVal = SrcExpr->EvaluateKnownConstInt(Context);
        AdjustAPSInt(RhsVal, DstWidth, DstIsSigned);
        const EnumDecl *ED = ET->getDecl();

        if (!ED->isClosed())
          return;

        if (ED->hasAttr<FlagEnumAttr>()) {
          if (!IsValueInFlagEnum(ED, RhsVal, true))
            Diag(SrcExpr->getExprLoc(), diag::warn_not_in_enum_assignment)
              << DstType.getUnqualifiedType();
        } else {
          typedef SmallVector<std::pair<llvm::APSInt, EnumConstantDecl *>, 64>
              EnumValsTy;
          EnumValsTy EnumVals;

          // Gather all enum values, set their type and sort them,
          // allowing easier comparison with rhs constant.
          for (auto *EDI : ED->enumerators()) {
            llvm::APSInt Val = EDI->getInitVal();
            AdjustAPSInt(Val, DstWidth, DstIsSigned);
            EnumVals.push_back(std::make_pair(Val, EDI));
          }
          if (EnumVals.empty())
            return;
          std::stable_sort(EnumVals.begin(), EnumVals.end(), CmpEnumVals);
          EnumValsTy::iterator EIend =
              std::unique(EnumVals.begin(), EnumVals.end(), EqEnumVals);

          // See which values aren't in the enum.
          EnumValsTy::const_iterator EI = EnumVals.begin();
          while (EI != EIend && EI->first < RhsVal)
            EI++;
          if (EI == EIend || EI->first != RhsVal) {
            Diag(SrcExpr->getExprLoc(), diag::warn_not_in_enum_assignment)
                << DstType.getUnqualifiedType();
          }
        }
      }
    }
}

StmtResult Sema::ActOnWhileStmt(SourceLocation WhileLoc, ConditionResult Cond,
                                Stmt *Body) {
  if (Cond.isInvalid())
    return StmtError();

  auto CondVal = Cond.get();
  CheckBreakContinueBinding(CondVal.second);

  if (CondVal.second &&
      !Diags.isIgnored(diag::warn_comma_operator, CondVal.second->getExprLoc()))
    CommaVisitor(*this).Visit(CondVal.second);

  if (isa<NullStmt>(Body))
    getCurCompoundScope().setHasEmptyLoopBodies();

  return WhileStmt::Create(Context, CondVal.first, CondVal.second, Body,
                           WhileLoc);
}

StmtResult
Sema::ActOnDoStmt(SourceLocation DoLoc, Stmt *Body,
                  SourceLocation WhileLoc, SourceLocation CondLParen,
                  Expr *Cond, SourceLocation CondRParen) {
  assert(Cond && "ActOnDoStmt(): missing expression");

  CheckBreakContinueBinding(Cond);
  ExprResult CondResult = CheckBooleanCondition(DoLoc, Cond);
  if (CondResult.isInvalid())
    return StmtError();
  Cond = CondResult.get();

  CondResult = ActOnFinishFullExpr(Cond, DoLoc, /*DiscardedValue*/ false);
  if (CondResult.isInvalid())
    return StmtError();
  Cond = CondResult.get();

  // Only call the CommaVisitor for C89 due to differences in scope flags.
  if (Cond && !getLangOpts().C99 && !getLangOpts().CPlusPlus &&
      !Diags.isIgnored(diag::warn_comma_operator, Cond->getExprLoc()))
    CommaVisitor(*this).Visit(Cond);

  return new (Context) DoStmt(Body, Cond, DoLoc, WhileLoc, CondRParen);
}

namespace {
  // Use SetVector since the diagnostic cares about the ordering of the Decl's.
  using DeclSetVector =
      llvm::SetVector<VarDecl *, llvm::SmallVector<VarDecl *, 8>,
                      llvm::SmallPtrSet<VarDecl *, 8>>;

  // This visitor will traverse a conditional statement and store all
  // the evaluated decls into a vector.  Simple is set to true if none
  // of the excluded constructs are used.
  class DeclExtractor : public EvaluatedExprVisitor<DeclExtractor> {
    DeclSetVector &Decls;
    SmallVectorImpl<SourceRange> &Ranges;
    bool Simple;
  public:
    typedef EvaluatedExprVisitor<DeclExtractor> Inherited;

    DeclExtractor(Sema &S, DeclSetVector &Decls,
                  SmallVectorImpl<SourceRange> &Ranges) :
        Inherited(S.Context),
        Decls(Decls),
        Ranges(Ranges),
        Simple(true) {}

    bool isSimple() { return Simple; }

    // Replaces the method in EvaluatedExprVisitor.
    void VisitMemberExpr(MemberExpr* E) {
      Simple = false;
    }

    // Any Stmt not whitelisted will cause the condition to be marked complex.
    void VisitStmt(Stmt *S) {
      Simple = false;
    }

    void VisitBinaryOperator(BinaryOperator *E) {
      Visit(E->getLHS());
      Visit(E->getRHS());
    }

    void VisitCastExpr(CastExpr *E) {
      Visit(E->getSubExpr());
    }

    void VisitUnaryOperator(UnaryOperator *E) {
      // Skip checking conditionals with derefernces.
      if (E->getOpcode() == UO_Deref)
        Simple = false;
      else
        Visit(E->getSubExpr());
    }

    void VisitConditionalOperator(ConditionalOperator *E) {
      Visit(E->getCond());
      Visit(E->getTrueExpr());
      Visit(E->getFalseExpr());
    }

    void VisitParenExpr(ParenExpr *E) {
      Visit(E->getSubExpr());
    }

    void VisitBinaryConditionalOperator(BinaryConditionalOperator *E) {
      Visit(E->getOpaqueValue()->getSourceExpr());
      Visit(E->getFalseExpr());
    }

    void VisitIntegerLiteral(IntegerLiteral *E) { }
    void VisitFloatingLiteral(FloatingLiteral *E) { }
    void VisitCXXBoolLiteralExpr(CXXBoolLiteralExpr *E) { }
    void VisitCharacterLiteral(CharacterLiteral *E) { }
    void VisitGNUNullExpr(GNUNullExpr *E) { }
    void VisitImaginaryLiteral(ImaginaryLiteral *E) { }

    void VisitDeclRefExpr(DeclRefExpr *E) {
      VarDecl *VD = dyn_cast<VarDecl>(E->getDecl());
      if (!VD) {
        // Don't allow unhandled Decl types.
        Simple = false;
        return;
      }

      Ranges.push_back(E->getSourceRange());

      Decls.insert(VD);
    }

  }; // end class DeclExtractor

  // DeclMatcher checks to see if the decls are used in a non-evaluated
  // context.
  class DeclMatcher : public EvaluatedExprVisitor<DeclMatcher> {
    DeclSetVector &Decls;
    bool FoundDecl;

  public:
    typedef EvaluatedExprVisitor<DeclMatcher> Inherited;

    DeclMatcher(Sema &S, DeclSetVector &Decls, Stmt *Statement) :
        Inherited(S.Context), Decls(Decls), FoundDecl(false) {
      if (!Statement) return;

      Visit(Statement);
    }

    void VisitReturnStmt(ReturnStmt *S) {
      FoundDecl = true;
    }

    void VisitBreakStmt(BreakStmt *S) {
      FoundDecl = true;
    }

    void VisitGotoStmt(GotoStmt *S) {
      FoundDecl = true;
    }

    void VisitCastExpr(CastExpr *E) {
      if (E->getCastKind() == CK_LValueToRValue)
        CheckLValueToRValueCast(E->getSubExpr());
      else
        Visit(E->getSubExpr());
    }

    void CheckLValueToRValueCast(Expr *E) {
      E = E->IgnoreParenImpCasts();

      if (isa<DeclRefExpr>(E)) {
        return;
      }

      if (ConditionalOperator *CO = dyn_cast<ConditionalOperator>(E)) {
        Visit(CO->getCond());
        CheckLValueToRValueCast(CO->getTrueExpr());
        CheckLValueToRValueCast(CO->getFalseExpr());
        return;
      }

      if (BinaryConditionalOperator *BCO =
              dyn_cast<BinaryConditionalOperator>(E)) {
        CheckLValueToRValueCast(BCO->getOpaqueValue()->getSourceExpr());
        CheckLValueToRValueCast(BCO->getFalseExpr());
        return;
      }

      Visit(E);
    }

    void VisitDeclRefExpr(DeclRefExpr *E) {
      if (VarDecl *VD = dyn_cast<VarDecl>(E->getDecl()))
        if (Decls.count(VD))
          FoundDecl = true;
    }

    void VisitPseudoObjectExpr(PseudoObjectExpr *POE) {
      // Only need to visit the semantics for POE.
      // SyntaticForm doesn't really use the Decal.
      for (auto *S : POE->semantics()) {
        if (auto *OVE = dyn_cast<OpaqueValueExpr>(S))
          // Look past the OVE into the expression it binds.
          Visit(OVE->getSourceExpr());
        else
          Visit(S);
      }
    }

    bool FoundDeclInUse() { return FoundDecl; }

  };  // end class DeclMatcher

  void CheckForLoopConditionalStatement(Sema &S, Expr *Second,
                                        Expr *Third, Stmt *Body) {
    // Condition is empty
    if (!Second) return;

    if (S.Diags.isIgnored(diag::warn_variables_not_in_loop_body,
                          Second->getBeginLoc()))
      return;

    PartialDiagnostic PDiag = S.PDiag(diag::warn_variables_not_in_loop_body);
    DeclSetVector Decls;
    SmallVector<SourceRange, 10> Ranges;
    DeclExtractor DE(S, Decls, Ranges);
    DE.Visit(Second);

    // Don't analyze complex conditionals.
    if (!DE.isSimple()) return;

    // No decls found.
    if (Decls.size() == 0) return;

    // Don't warn on volatile, static, or global variables.
    for (auto *VD : Decls)
      if (VD->getType().isVolatileQualified() || VD->hasGlobalStorage())
        return;

    if (DeclMatcher(S, Decls, Second).FoundDeclInUse() ||
        DeclMatcher(S, Decls, Third).FoundDeclInUse() ||
        DeclMatcher(S, Decls, Body).FoundDeclInUse())
      return;

    // Load decl names into diagnostic.
    if (Decls.size() > 4) {
      PDiag << 0;
    } else {
      PDiag << (unsigned)Decls.size();
      for (auto *VD : Decls)
        PDiag << VD->getDeclName();
    }

    for (auto Range : Ranges)
      PDiag << Range;

    S.Diag(Ranges.begin()->getBegin(), PDiag);
  }

  // If Statement is an incemement or decrement, return true and sets the
  // variables Increment and DRE.
  bool ProcessIterationStmt(Sema &S, Stmt* Statement, bool &Increment,
                            DeclRefExpr *&DRE) {
    if (auto Cleanups = dyn_cast<ExprWithCleanups>(Statement))
      if (!Cleanups->cleanupsHaveSideEffects())
        Statement = Cleanups->getSubExpr();

    if (UnaryOperator *UO = dyn_cast<UnaryOperator>(Statement)) {
      switch (UO->getOpcode()) {
        default: return false;
        case UO_PostInc:
        case UO_PreInc:
          Increment = true;
          break;
        case UO_PostDec:
        case UO_PreDec:
          Increment = false;
          break;
      }
      DRE = dyn_cast<DeclRefExpr>(UO->getSubExpr());
      return DRE;
    }

    if (CXXOperatorCallExpr *Call = dyn_cast<CXXOperatorCallExpr>(Statement)) {
      FunctionDecl *FD = Call->getDirectCallee();
      if (!FD || !FD->isOverloadedOperator()) return false;
      switch (FD->getOverloadedOperator()) {
        default: return false;
        case OO_PlusPlus:
          Increment = true;
          break;
        case OO_MinusMinus:
          Increment = false;
          break;
      }
      DRE = dyn_cast<DeclRefExpr>(Call->getArg(0));
      return DRE;
    }

    return false;
  }

  // A visitor to determine if a continue or break statement is a
  // subexpression.
  class BreakContinueFinder : public ConstEvaluatedExprVisitor<BreakContinueFinder> {
    SourceLocation BreakLoc;
    SourceLocation ContinueLoc;
    bool InSwitch = false;

  public:
    BreakContinueFinder(Sema &S, const Stmt* Body) :
        Inherited(S.Context) {
      Visit(Body);
    }

    typedef ConstEvaluatedExprVisitor<BreakContinueFinder> Inherited;

    void VisitContinueStmt(const ContinueStmt* E) {
      ContinueLoc = E->getContinueLoc();
    }

    void VisitBreakStmt(const BreakStmt* E) {
      if (!InSwitch)
        BreakLoc = E->getBreakLoc();
    }

    void VisitSwitchStmt(const SwitchStmt* S) {
      if (const Stmt *Init = S->getInit())
        Visit(Init);
      if (const Stmt *CondVar = S->getConditionVariableDeclStmt())
        Visit(CondVar);
      if (const Stmt *Cond = S->getCond())
        Visit(Cond);

      // Don't return break statements from the body of a switch.
      InSwitch = true;
      if (const Stmt *Body = S->getBody())
        Visit(Body);
      InSwitch = false;
    }

    void VisitForStmt(const ForStmt *S) {
      // Only visit the init statement of a for loop; the body
      // has a different break/continue scope.
      if (const Stmt *Init = S->getInit())
        Visit(Init);
    }

    void VisitWhileStmt(const WhileStmt *) {
      // Do nothing; the children of a while loop have a different
      // break/continue scope.
    }

    void VisitDoStmt(const DoStmt *) {
      // Do nothing; the children of a while loop have a different
      // break/continue scope.
    }

    void VisitCXXForRangeStmt(const CXXForRangeStmt *S) {
      // Only visit the initialization of a for loop; the body
      // has a different break/continue scope.
      if (const Stmt *Init = S->getInit())
        Visit(Init);
      if (const Stmt *Range = S->getRangeStmt())
        Visit(Range);
      if (const Stmt *Begin = S->getBeginStmt())
        Visit(Begin);
      if (const Stmt *End = S->getEndStmt())
        Visit(End);
    }

    void VisitObjCForCollectionStmt(const ObjCForCollectionStmt *S) {
      // Only visit the initialization of a for loop; the body
      // has a different break/continue scope.
      if (const Stmt *Element = S->getElement())
        Visit(Element);
      if (const Stmt *Collection = S->getCollection())
        Visit(Collection);
    }

    bool ContinueFound() { return ContinueLoc.isValid(); }
    bool BreakFound() { return BreakLoc.isValid(); }
    SourceLocation GetContinueLoc() { return ContinueLoc; }
    SourceLocation GetBreakLoc() { return BreakLoc; }

  };  // end class BreakContinueFinder

  // Emit a warning when a loop increment/decrement appears twice per loop
  // iteration.  The conditions which trigger this warning are:
  // 1) The last statement in the loop body and the third expression in the
  //    for loop are both increment or both decrement of the same variable
  // 2) No continue statements in the loop body.
  void CheckForRedundantIteration(Sema &S, Expr *Third, Stmt *Body) {
    // Return when there is nothing to check.
    if (!Body || !Third) return;

    if (S.Diags.isIgnored(diag::warn_redundant_loop_iteration,
                          Third->getBeginLoc()))
      return;

    // Get the last statement from the loop body.
    CompoundStmt *CS = dyn_cast<CompoundStmt>(Body);
    if (!CS || CS->body_empty()) return;
    Stmt *LastStmt = CS->body_back();
    if (!LastStmt) return;

    bool LoopIncrement, LastIncrement;
    DeclRefExpr *LoopDRE, *LastDRE;

    if (!ProcessIterationStmt(S, Third, LoopIncrement, LoopDRE)) return;
    if (!ProcessIterationStmt(S, LastStmt, LastIncrement, LastDRE)) return;

    // Check that the two statements are both increments or both decrements
    // on the same variable.
    if (LoopIncrement != LastIncrement ||
        LoopDRE->getDecl() != LastDRE->getDecl()) return;

    if (BreakContinueFinder(S, Body).ContinueFound()) return;

    S.Diag(LastDRE->getLocation(), diag::warn_redundant_loop_iteration)
         << LastDRE->getDecl() << LastIncrement;
    S.Diag(LoopDRE->getLocation(), diag::note_loop_iteration_here)
         << LoopIncrement;
  }

} // end namespace


void Sema::CheckBreakContinueBinding(Expr *E) {
  if (!E || getLangOpts().CPlusPlus)
    return;
  BreakContinueFinder BCFinder(*this, E);
  Scope *BreakParent = CurScope->getBreakParent();
  if (BCFinder.BreakFound() && BreakParent) {
    if (BreakParent->getFlags() & Scope::SwitchScope) {
      Diag(BCFinder.GetBreakLoc(), diag::warn_break_binds_to_switch);
    } else {
      Diag(BCFinder.GetBreakLoc(), diag::warn_loop_ctrl_binds_to_inner)
          << "break";
    }
  } else if (BCFinder.ContinueFound() && CurScope->getContinueParent()) {
    Diag(BCFinder.GetContinueLoc(), diag::warn_loop_ctrl_binds_to_inner)
        << "continue";
  }
}

StmtResult Sema::ActOnForStmt(SourceLocation ForLoc, SourceLocation LParenLoc,
                              Stmt *First, ConditionResult Second,
                              FullExprArg third, SourceLocation RParenLoc,
                              Stmt *Body) {
  if (Second.isInvalid())
    return StmtError();

  if (!getLangOpts().CPlusPlus) {
    if (DeclStmt *DS = dyn_cast_or_null<DeclStmt>(First)) {
      // C99 6.8.5p3: The declaration part of a 'for' statement shall only
      // declare identifiers for objects having storage class 'auto' or
      // 'register'.
      for (auto *DI : DS->decls()) {
        VarDecl *VD = dyn_cast<VarDecl>(DI);
        if (VD && VD->isLocalVarDecl() && !VD->hasLocalStorage())
          VD = nullptr;
        if (!VD) {
          Diag(DI->getLocation(), diag::err_non_local_variable_decl_in_for);
          DI->setInvalidDecl();
        }
      }
    }
  }

  CheckBreakContinueBinding(Second.get().second);
  CheckBreakContinueBinding(third.get());

  if (!Second.get().first)
    CheckForLoopConditionalStatement(*this, Second.get().second, third.get(),
                                     Body);
  CheckForRedundantIteration(*this, third.get(), Body);

  if (Second.get().second &&
      !Diags.isIgnored(diag::warn_comma_operator,
                       Second.get().second->getExprLoc()))
    CommaVisitor(*this).Visit(Second.get().second);

  Expr *Third  = third.release().getAs<Expr>();
  if (isa<NullStmt>(Body))
    getCurCompoundScope().setHasEmptyLoopBodies();

  return new (Context)
      ForStmt(Context, First, Second.get().second, Second.get().first, Third,
              Body, ForLoc, LParenLoc, RParenLoc);
}

/// In an Objective C collection iteration statement:
///   for (x in y)
/// x can be an arbitrary l-value expression.  Bind it up as a
/// full-expression.
StmtResult Sema::ActOnForEachLValueExpr(Expr *E) {
  // Reduce placeholder expressions here.  Note that this rejects the
  // use of pseudo-object l-values in this position.
  ExprResult result = CheckPlaceholderExpr(E);
  if (result.isInvalid()) return StmtError();
  E = result.get();

  ExprResult FullExpr = ActOnFinishFullExpr(E, /*DiscardedValue*/ false);
  if (FullExpr.isInvalid())
    return StmtError();
  return StmtResult(static_cast<Stmt*>(FullExpr.get()));
}

ExprResult
Sema::CheckObjCForCollectionOperand(SourceLocation forLoc, Expr *collection) {
  if (!collection)
    return ExprError();

  ExprResult result = CorrectDelayedTyposInExpr(collection);
  if (!result.isUsable())
    return ExprError();
  collection = result.get();

  // Bail out early if we've got a type-dependent expression.
  if (collection->isTypeDependent()) return collection;

  // Perform normal l-value conversion.
  result = DefaultFunctionArrayLvalueConversion(collection);
  if (result.isInvalid())
    return ExprError();
  collection = result.get();

  // The operand needs to have object-pointer type.
  // TODO: should we do a contextual conversion?
  const ObjCObjectPointerType *pointerType =
    collection->getType()->getAs<ObjCObjectPointerType>();
  if (!pointerType)
    return Diag(forLoc, diag::err_collection_expr_type)
             << collection->getType() << collection->getSourceRange();

  // Check that the operand provides
  //   - countByEnumeratingWithState:objects:count:
  const ObjCObjectType *objectType = pointerType->getObjectType();
  ObjCInterfaceDecl *iface = objectType->getInterface();

  // If we have a forward-declared type, we can't do this check.
  // Under ARC, it is an error not to have a forward-declared class.
  if (iface &&
      (getLangOpts().ObjCAutoRefCount
           ? RequireCompleteType(forLoc, QualType(objectType, 0),
                                 diag::err_arc_collection_forward, collection)
           : !isCompleteType(forLoc, QualType(objectType, 0)))) {
    // Otherwise, if we have any useful type information, check that
    // the type declares the appropriate method.
  } else if (iface || !objectType->qual_empty()) {
    IdentifierInfo *selectorIdents[] = {
      &Context.Idents.get("countByEnumeratingWithState"),
      &Context.Idents.get("objects"),
      &Context.Idents.get("count")
    };
    Selector selector = Context.Selectors.getSelector(3, &selectorIdents[0]);

    ObjCMethodDecl *method = nullptr;

    // If there's an interface, look in both the public and private APIs.
    if (iface) {
      method = iface->lookupInstanceMethod(selector);
      if (!method) method = iface->lookupPrivateMethod(selector);
    }

    // Also check protocol qualifiers.
    if (!method)
      method = LookupMethodInQualifiedType(selector, pointerType,
                                           /*instance*/ true);

    // If we didn't find it anywhere, give up.
    if (!method) {
      Diag(forLoc, diag::warn_collection_expr_type)
        << collection->getType() << selector << collection->getSourceRange();
    }

    // TODO: check for an incompatible signature?
  }

  // Wrap up any cleanups in the expression.
  return collection;
}

StmtResult
Sema::ActOnObjCForCollectionStmt(SourceLocation ForLoc,
                                 Stmt *First, Expr *collection,
                                 SourceLocation RParenLoc) {
  setFunctionHasBranchProtectedScope();

  ExprResult CollectionExprResult =
    CheckObjCForCollectionOperand(ForLoc, collection);

  if (First) {
    QualType FirstType;
    if (DeclStmt *DS = dyn_cast<DeclStmt>(First)) {
      if (!DS->isSingleDecl())
        return StmtError(Diag((*DS->decl_begin())->getLocation(),
                         diag::err_toomany_element_decls));

      VarDecl *D = dyn_cast<VarDecl>(DS->getSingleDecl());
      if (!D || D->isInvalidDecl())
        return StmtError();

      FirstType = D->getType();
      // C99 6.8.5p3: The declaration part of a 'for' statement shall only
      // declare identifiers for objects having storage class 'auto' or
      // 'register'.
      if (!D->hasLocalStorage())
        return StmtError(Diag(D->getLocation(),
                              diag::err_non_local_variable_decl_in_for));

      // If the type contained 'auto', deduce the 'auto' to 'id'.
      if (FirstType->getContainedAutoType()) {
        OpaqueValueExpr OpaqueId(D->getLocation(), Context.getObjCIdType(),
                                 VK_RValue);
        Expr *DeducedInit = &OpaqueId;
        if (DeduceAutoType(D->getTypeSourceInfo(), DeducedInit, FirstType) ==
                DAR_Failed)
          DiagnoseAutoDeductionFailure(D, DeducedInit);
        if (FirstType.isNull()) {
          D->setInvalidDecl();
          return StmtError();
        }

        D->setType(FirstType);

        if (!inTemplateInstantiation()) {
          SourceLocation Loc =
              D->getTypeSourceInfo()->getTypeLoc().getBeginLoc();
          Diag(Loc, diag::warn_auto_var_is_id)
            << D->getDeclName();
        }
      }

    } else {
      Expr *FirstE = cast<Expr>(First);
      if (!FirstE->isTypeDependent() && !FirstE->isLValue())
        return StmtError(
            Diag(First->getBeginLoc(), diag::err_selector_element_not_lvalue)
            << First->getSourceRange());

      FirstType = static_cast<Expr*>(First)->getType();
      if (FirstType.isConstQualified())
        Diag(ForLoc, diag::err_selector_element_const_type)
          << FirstType << First->getSourceRange();
    }
    if (!FirstType->isDependentType() &&
        !FirstType->isObjCObjectPointerType() &&
        !FirstType->isBlockPointerType())
        return StmtError(Diag(ForLoc, diag::err_selector_element_type)
                           << FirstType << First->getSourceRange());
  }

  if (CollectionExprResult.isInvalid())
    return StmtError();

  CollectionExprResult =
      ActOnFinishFullExpr(CollectionExprResult.get(), /*DiscardedValue*/ false);
  if (CollectionExprResult.isInvalid())
    return StmtError();

  return new (Context) ObjCForCollectionStmt(First, CollectionExprResult.get(),
                                             nullptr, ForLoc, RParenLoc);
}

/// Finish building a variable declaration for a for-range statement.
/// \return true if an error occurs.
static bool FinishForRangeVarDecl(Sema &SemaRef, VarDecl *Decl, Expr *Init,
                                  SourceLocation Loc, int DiagID) {
  if (Decl->getType()->isUndeducedType()) {
    ExprResult Res = SemaRef.CorrectDelayedTyposInExpr(Init);
    if (!Res.isUsable()) {
      Decl->setInvalidDecl();
      return true;
    }
    Init = Res.get();
  }

  // Deduce the type for the iterator variable now rather than leaving it to
  // AddInitializerToDecl, so we can produce a more suitable diagnostic.
  QualType InitType;
  if ((!isa<InitListExpr>(Init) && Init->getType()->isVoidType()) ||
      SemaRef.DeduceAutoType(Decl->getTypeSourceInfo(), Init, InitType) ==
          Sema::DAR_Failed)
    SemaRef.Diag(Loc, DiagID) << Init->getType();
  if (InitType.isNull()) {
    Decl->setInvalidDecl();
    return true;
  }
  Decl->setType(InitType);

  // In ARC, infer lifetime.
  // FIXME: ARC may want to turn this into 'const __unsafe_unretained' if
  // we're doing the equivalent of fast iteration.
  if (SemaRef.getLangOpts().ObjCAutoRefCount &&
      SemaRef.inferObjCARCLifetime(Decl))
    Decl->setInvalidDecl();

  SemaRef.AddInitializerToDecl(Decl, Init, /*DirectInit=*/false);
  SemaRef.FinalizeDeclaration(Decl);
  SemaRef.CurContext->addHiddenDecl(Decl);
  return false;
}

namespace {
// An enum to represent whether something is dealing with a call to begin()
// or a call to end() in a range-based for loop.
enum BeginEndFunction {
  BEF_begin,
  BEF_end
};

/// Produce a note indicating which begin/end function was implicitly called
/// by a C++11 for-range statement. This is often not obvious from the code,
/// nor from the diagnostics produced when analysing the implicit expressions
/// required in a for-range statement.
void NoteForRangeBeginEndFunction(Sema &SemaRef, Expr *E,
                                  BeginEndFunction BEF) {
  CallExpr *CE = dyn_cast<CallExpr>(E);
  if (!CE)
    return;
  FunctionDecl *D = dyn_cast<FunctionDecl>(CE->getCalleeDecl());
  if (!D)
    return;
  SourceLocation Loc = D->getLocation();

  std::string Description;
  bool IsTemplate = false;
  if (FunctionTemplateDecl *FunTmpl = D->getPrimaryTemplate()) {
    Description = SemaRef.getTemplateArgumentBindingsText(
      FunTmpl->getTemplateParameters(), *D->getTemplateSpecializationArgs());
    IsTemplate = true;
  }

  SemaRef.Diag(Loc, diag::note_for_range_begin_end)
    << BEF << IsTemplate << Description << E->getType();
}

/// Build a variable declaration for a for-range statement.
VarDecl *BuildForRangeVarDecl(Sema &SemaRef, SourceLocation Loc,
                              QualType Type, StringRef Name) {
  DeclContext *DC = SemaRef.CurContext;
  IdentifierInfo *II = &SemaRef.PP.getIdentifierTable().get(Name);
  TypeSourceInfo *TInfo = SemaRef.Context.getTrivialTypeSourceInfo(Type, Loc);
  VarDecl *Decl = VarDecl::Create(SemaRef.Context, DC, Loc, Loc, II, Type,
                                  TInfo, SC_None);
  Decl->setImplicit();
  return Decl;
}

}

static bool ObjCEnumerationCollection(Expr *Collection) {
  return !Collection->isTypeDependent()
          && Collection->getType()->getAs<ObjCObjectPointerType>() != nullptr;
}

/// ActOnCXXForRangeStmt - Check and build a C++11 for-range statement.
///
/// C++11 [stmt.ranged]:
///   A range-based for statement is equivalent to
///
///   {
///     auto && __range = range-init;
///     for ( auto __begin = begin-expr,
///           __end = end-expr;
///           __begin != __end;
///           ++__begin ) {
///       for-range-declaration = *__begin;
///       statement
///     }
///   }
///
/// The body of the loop is not available yet, since it cannot be analysed until
/// we have determined the type of the for-range-declaration.
StmtResult Sema::ActOnCXXForRangeStmt(Scope *S, SourceLocation ForLoc,
                                      SourceLocation CoawaitLoc, Stmt *InitStmt,
                                      Stmt *First, SourceLocation ColonLoc,
                                      Expr *Range, SourceLocation RParenLoc,
                                      BuildForRangeKind Kind) {
  if (!First)
    return StmtError();

  if (Range && ObjCEnumerationCollection(Range)) {
    // FIXME: Support init-statements in Objective-C++20 ranged for statement.
    if (InitStmt)
      return Diag(InitStmt->getBeginLoc(), diag::err_objc_for_range_init_stmt)
                 << InitStmt->getSourceRange();
    return ActOnObjCForCollectionStmt(ForLoc, First, Range, RParenLoc);
  }

  DeclStmt *DS = dyn_cast<DeclStmt>(First);
  assert(DS && "first part of for range not a decl stmt");

  if (!DS->isSingleDecl()) {
    Diag(DS->getBeginLoc(), diag::err_type_defined_in_for_range);
    return StmtError();
  }

  Decl *LoopVar = DS->getSingleDecl();
  if (LoopVar->isInvalidDecl() || !Range ||
      DiagnoseUnexpandedParameterPack(Range, UPPC_Expression)) {
    LoopVar->setInvalidDecl();
    return StmtError();
  }

  // Build the coroutine state immediately and not later during template
  // instantiation
  if (!CoawaitLoc.isInvalid()) {
    if (!ActOnCoroutineBodyStart(S, CoawaitLoc, "co_await"))
      return StmtError();
  }

  // Build  auto && __range = range-init
  // Divide by 2, since the variables are in the inner scope (loop body).
  const auto DepthStr = std::to_string(S->getDepth() / 2);
  SourceLocation RangeLoc = Range->getBeginLoc();
  VarDecl *RangeVar = BuildForRangeVarDecl(*this, RangeLoc,
                                           Context.getAutoRRefDeductType(),
                                           std::string("__range") + DepthStr);
  if (FinishForRangeVarDecl(*this, RangeVar, Range, RangeLoc,
                            diag::err_for_range_deduction_failure)) {
    LoopVar->setInvalidDecl();
    return StmtError();
  }

  // Claim the type doesn't contain auto: we've already done the checking.
  DeclGroupPtrTy RangeGroup =
      BuildDeclaratorGroup(MutableArrayRef<Decl *>((Decl **)&RangeVar, 1));
  StmtResult RangeDecl = ActOnDeclStmt(RangeGroup, RangeLoc, RangeLoc);
  if (RangeDecl.isInvalid()) {
    LoopVar->setInvalidDecl();
    return StmtError();
  }

  return BuildCXXForRangeStmt(
      ForLoc, CoawaitLoc, InitStmt, ColonLoc, RangeDecl.get(),
      /*BeginStmt=*/nullptr, /*EndStmt=*/nullptr,
      /*Cond=*/nullptr, /*Inc=*/nullptr, DS, RParenLoc, Kind);
}

/// Create the initialization, compare, and increment steps for
/// the range-based for loop expression.
/// This function does not handle array-based for loops,
/// which are created in Sema::BuildCXXForRangeStmt.
///
/// \returns a ForRangeStatus indicating success or what kind of error occurred.
/// BeginExpr and EndExpr are set and FRS_Success is returned on success;
/// CandidateSet and BEF are set and some non-success value is returned on
/// failure.
static Sema::ForRangeStatus
BuildNonArrayForRange(Sema &SemaRef, Expr *BeginRange, Expr *EndRange,
                      QualType RangeType, VarDecl *BeginVar, VarDecl *EndVar,
                      SourceLocation ColonLoc, SourceLocation CoawaitLoc,
                      OverloadCandidateSet *CandidateSet, ExprResult *BeginExpr,
                      ExprResult *EndExpr, BeginEndFunction *BEF) {
  DeclarationNameInfo BeginNameInfo(
      &SemaRef.PP.getIdentifierTable().get("begin"), ColonLoc);
  DeclarationNameInfo EndNameInfo(&SemaRef.PP.getIdentifierTable().get("end"),
                                  ColonLoc);

  LookupResult BeginMemberLookup(SemaRef, BeginNameInfo,
                                 Sema::LookupMemberName);
  LookupResult EndMemberLookup(SemaRef, EndNameInfo, Sema::LookupMemberName);

  auto BuildBegin = [&] {
    *BEF = BEF_begin;
    Sema::ForRangeStatus RangeStatus =
        SemaRef.BuildForRangeBeginEndCall(ColonLoc, ColonLoc, BeginNameInfo,
                                          BeginMemberLookup, CandidateSet,
                                          BeginRange, BeginExpr);

    if (RangeStatus != Sema::FRS_Success) {
      if (RangeStatus == Sema::FRS_DiagnosticIssued)
        SemaRef.Diag(BeginRange->getBeginLoc(), diag::note_in_for_range)
            << ColonLoc << BEF_begin << BeginRange->getType();
      return RangeStatus;
    }
    if (!CoawaitLoc.isInvalid()) {
      // FIXME: getCurScope() should not be used during template instantiation.
      // We should pick up the set of unqualified lookup results for operator
      // co_await during the initial parse.
      *BeginExpr = SemaRef.ActOnCoawaitExpr(SemaRef.getCurScope(), ColonLoc,
                                            BeginExpr->get());
      if (BeginExpr->isInvalid())
        return Sema::FRS_DiagnosticIssued;
    }
    if (FinishForRangeVarDecl(SemaRef, BeginVar, BeginExpr->get(), ColonLoc,
                              diag::err_for_range_iter_deduction_failure)) {
      NoteForRangeBeginEndFunction(SemaRef, BeginExpr->get(), *BEF);
      return Sema::FRS_DiagnosticIssued;
    }
    return Sema::FRS_Success;
  };

  auto BuildEnd = [&] {
    *BEF = BEF_end;
    Sema::ForRangeStatus RangeStatus =
        SemaRef.BuildForRangeBeginEndCall(ColonLoc, ColonLoc, EndNameInfo,
                                          EndMemberLookup, CandidateSet,
                                          EndRange, EndExpr);
    if (RangeStatus != Sema::FRS_Success) {
      if (RangeStatus == Sema::FRS_DiagnosticIssued)
        SemaRef.Diag(EndRange->getBeginLoc(), diag::note_in_for_range)
            << ColonLoc << BEF_end << EndRange->getType();
      return RangeStatus;
    }
    if (FinishForRangeVarDecl(SemaRef, EndVar, EndExpr->get(), ColonLoc,
                              diag::err_for_range_iter_deduction_failure)) {
      NoteForRangeBeginEndFunction(SemaRef, EndExpr->get(), *BEF);
      return Sema::FRS_DiagnosticIssued;
    }
    return Sema::FRS_Success;
  };

  if (CXXRecordDecl *D = RangeType->getAsCXXRecordDecl()) {
    // - if _RangeT is a class type, the unqualified-ids begin and end are
    //   looked up in the scope of class _RangeT as if by class member access
    //   lookup (3.4.5), and if either (or both) finds at least one
    //   declaration, begin-expr and end-expr are __range.begin() and
    //   __range.end(), respectively;
    SemaRef.LookupQualifiedName(BeginMemberLookup, D);
    if (BeginMemberLookup.isAmbiguous())
      return Sema::FRS_DiagnosticIssued;

    SemaRef.LookupQualifiedName(EndMemberLookup, D);
    if (EndMemberLookup.isAmbiguous())
      return Sema::FRS_DiagnosticIssued;

    if (BeginMemberLookup.empty() != EndMemberLookup.empty()) {
      // Look up the non-member form of the member we didn't find, first.
      // This way we prefer a "no viable 'end'" diagnostic over a "i found
      // a 'begin' but ignored it because there was no member 'end'"
      // diagnostic.
      auto BuildNonmember = [&](
          BeginEndFunction BEFFound, LookupResult &Found,
          llvm::function_ref<Sema::ForRangeStatus()> BuildFound,
          llvm::function_ref<Sema::ForRangeStatus()> BuildNotFound) {
        LookupResult OldFound = std::move(Found);
        Found.clear();

        if (Sema::ForRangeStatus Result = BuildNotFound())
          return Result;

        switch (BuildFound()) {
        case Sema::FRS_Success:
          return Sema::FRS_Success;

        case Sema::FRS_NoViableFunction:
          SemaRef.Diag(BeginRange->getBeginLoc(), diag::err_for_range_invalid)
              << BeginRange->getType() << BEFFound;
          CandidateSet->NoteCandidates(SemaRef, OCD_AllCandidates, BeginRange);
          LLVM_FALLTHROUGH;

        case Sema::FRS_DiagnosticIssued:
          for (NamedDecl *D : OldFound) {
            SemaRef.Diag(D->getLocation(),
                         diag::note_for_range_member_begin_end_ignored)
                << BeginRange->getType() << BEFFound;
          }
          return Sema::FRS_DiagnosticIssued;
        }
        llvm_unreachable("unexpected ForRangeStatus");
      };
      if (BeginMemberLookup.empty())
        return BuildNonmember(BEF_end, EndMemberLookup, BuildEnd, BuildBegin);
      return BuildNonmember(BEF_begin, BeginMemberLookup, BuildBegin, BuildEnd);
    }
  } else {
    // - otherwise, begin-expr and end-expr are begin(__range) and
    //   end(__range), respectively, where begin and end are looked up with
    //   argument-dependent lookup (3.4.2). For the purposes of this name
    //   lookup, namespace std is an associated namespace.
  }

  if (Sema::ForRangeStatus Result = BuildBegin())
    return Result;
  return BuildEnd();
}

/// Speculatively attempt to dereference an invalid range expression.
/// If the attempt fails, this function will return a valid, null StmtResult
/// and emit no diagnostics.
static StmtResult RebuildForRangeWithDereference(Sema &SemaRef, Scope *S,
                                                 SourceLocation ForLoc,
                                                 SourceLocation CoawaitLoc,
                                                 Stmt *InitStmt,
                                                 Stmt *LoopVarDecl,
                                                 SourceLocation ColonLoc,
                                                 Expr *Range,
                                                 SourceLocation RangeLoc,
                                                 SourceLocation RParenLoc) {
  // Determine whether we can rebuild the for-range statement with a
  // dereferenced range expression.
  ExprResult AdjustedRange;
  {
    Sema::SFINAETrap Trap(SemaRef);

    AdjustedRange = SemaRef.BuildUnaryOp(S, RangeLoc, UO_Deref, Range);
    if (AdjustedRange.isInvalid())
      return StmtResult();

    StmtResult SR = SemaRef.ActOnCXXForRangeStmt(
        S, ForLoc, CoawaitLoc, InitStmt, LoopVarDecl, ColonLoc,
        AdjustedRange.get(), RParenLoc, Sema::BFRK_Check);
    if (SR.isInvalid())
      return StmtResult();
  }

  // The attempt to dereference worked well enough that it could produce a valid
  // loop. Produce a fixit, and rebuild the loop with diagnostics enabled, in
  // case there are any other (non-fatal) problems with it.
  SemaRef.Diag(RangeLoc, diag::err_for_range_dereference)
    << Range->getType() << FixItHint::CreateInsertion(RangeLoc, "*");
  return SemaRef.ActOnCXXForRangeStmt(
      S, ForLoc, CoawaitLoc, InitStmt, LoopVarDecl, ColonLoc,
      AdjustedRange.get(), RParenLoc, Sema::BFRK_Rebuild);
}

namespace {
/// RAII object to automatically invalidate a declaration if an error occurs.
struct InvalidateOnErrorScope {
  InvalidateOnErrorScope(Sema &SemaRef, Decl *D, bool Enabled)
      : Trap(SemaRef.Diags), D(D), Enabled(Enabled) {}
  ~InvalidateOnErrorScope() {
    if (Enabled && Trap.hasErrorOccurred())
      D->setInvalidDecl();
  }

  DiagnosticErrorTrap Trap;
  Decl *D;
  bool Enabled;
};
}

/// BuildCXXForRangeStmt - Build or instantiate a C++11 for-range statement.
StmtResult Sema::BuildCXXForRangeStmt(SourceLocation ForLoc,
                                      SourceLocation CoawaitLoc, Stmt *InitStmt,
                                      SourceLocation ColonLoc, Stmt *RangeDecl,
                                      Stmt *Begin, Stmt *End, Expr *Cond,
                                      Expr *Inc, Stmt *LoopVarDecl,
                                      SourceLocation RParenLoc,
                                      BuildForRangeKind Kind) {
  // FIXME: This should not be used during template instantiation. We should
  // pick up the set of unqualified lookup results for the != and + operators
  // in the initial parse.
  //
  // Testcase (accepts-invalid):
  //   template<typename T> void f() { for (auto x : T()) {} }
  //   namespace N { struct X { X begin(); X end(); int operator*(); }; }
  //   bool operator!=(N::X, N::X); void operator++(N::X);
  //   void g() { f<N::X>(); }
  Scope *S = getCurScope();

  DeclStmt *RangeDS = cast<DeclStmt>(RangeDecl);
  VarDecl *RangeVar = cast<VarDecl>(RangeDS->getSingleDecl());
  QualType RangeVarType = RangeVar->getType();

  DeclStmt *LoopVarDS = cast<DeclStmt>(LoopVarDecl);
  VarDecl *LoopVar = cast<VarDecl>(LoopVarDS->getSingleDecl());

  // If we hit any errors, mark the loop variable as invalid if its type
  // contains 'auto'.
  InvalidateOnErrorScope Invalidate(*this, LoopVar,
                                    LoopVar->getType()->isUndeducedType());

  StmtResult BeginDeclStmt = Begin;
  StmtResult EndDeclStmt = End;
  ExprResult NotEqExpr = Cond, IncrExpr = Inc;

  if (RangeVarType->isDependentType()) {
    // The range is implicitly used as a placeholder when it is dependent.
    RangeVar->markUsed(Context);

    // Deduce any 'auto's in the loop variable as 'DependentTy'. We'll fill
    // them in properly when we instantiate the loop.
    if (!LoopVar->isInvalidDecl() && Kind != BFRK_Check) {
      if (auto *DD = dyn_cast<DecompositionDecl>(LoopVar))
        for (auto *Binding : DD->bindings())
          Binding->setType(Context.DependentTy);
      LoopVar->setType(SubstAutoType(LoopVar->getType(), Context.DependentTy));
    }
  } else if (!BeginDeclStmt.get()) {
    SourceLocation RangeLoc = RangeVar->getLocation();

    const QualType RangeVarNonRefType = RangeVarType.getNonReferenceType();

    ExprResult BeginRangeRef = BuildDeclRefExpr(RangeVar, RangeVarNonRefType,
                                                VK_LValue, ColonLoc);
    if (BeginRangeRef.isInvalid())
      return StmtError();

    ExprResult EndRangeRef = BuildDeclRefExpr(RangeVar, RangeVarNonRefType,
                                              VK_LValue, ColonLoc);
    if (EndRangeRef.isInvalid())
      return StmtError();

    QualType AutoType = Context.getAutoDeductType();
    Expr *Range = RangeVar->getInit();
    if (!Range)
      return StmtError();
    QualType RangeType = Range->getType();

    if (RequireCompleteType(RangeLoc, RangeType,
                            diag::err_for_range_incomplete_type))
      return StmtError();

    // Build auto __begin = begin-expr, __end = end-expr.
    // Divide by 2, since the variables are in the inner scope (loop body).
    const auto DepthStr = std::to_string(S->getDepth() / 2);
    VarDecl *BeginVar = BuildForRangeVarDecl(*this, ColonLoc, AutoType,
                                             std::string("__begin") + DepthStr);
    VarDecl *EndVar = BuildForRangeVarDecl(*this, ColonLoc, AutoType,
                                           std::string("__end") + DepthStr);

    // Build begin-expr and end-expr and attach to __begin and __end variables.
    ExprResult BeginExpr, EndExpr;
    if (const ArrayType *UnqAT = RangeType->getAsArrayTypeUnsafe()) {
      // - if _RangeT is an array type, begin-expr and end-expr are __range and
      //   __range + __bound, respectively, where __bound is the array bound. If
      //   _RangeT is an array of unknown size or an array of incomplete type,
      //   the program is ill-formed;

      // begin-expr is __range.
      BeginExpr = BeginRangeRef;
      if (!CoawaitLoc.isInvalid()) {
        BeginExpr = ActOnCoawaitExpr(S, ColonLoc, BeginExpr.get());
        if (BeginExpr.isInvalid())
          return StmtError();
      }
      if (FinishForRangeVarDecl(*this, BeginVar, BeginRangeRef.get(), ColonLoc,
                                diag::err_for_range_iter_deduction_failure)) {
        NoteForRangeBeginEndFunction(*this, BeginExpr.get(), BEF_begin);
        return StmtError();
      }

      // Find the array bound.
      ExprResult BoundExpr;
      if (const ConstantArrayType *CAT = dyn_cast<ConstantArrayType>(UnqAT))
        BoundExpr = IntegerLiteral::Create(
            Context, CAT->getSize(), Context.getPointerDiffType(), RangeLoc);
      else if (const VariableArrayType *VAT =
               dyn_cast<VariableArrayType>(UnqAT)) {
        // For a variably modified type we can't just use the expression within
        // the array bounds, since we don't want that to be re-evaluated here.
        // Rather, we need to determine what it was when the array was first
        // created - so we resort to using sizeof(vla)/sizeof(element).
        // For e.g.
        //  void f(int b) {
        //    int vla[b];
        //    b = -1;   <-- This should not affect the num of iterations below
        //    for (int &c : vla) { .. }
        //  }

        // FIXME: This results in codegen generating IR that recalculates the
        // run-time number of elements (as opposed to just using the IR Value
        // that corresponds to the run-time value of each bound that was
        // generated when the array was created.) If this proves too embarrassing
        // even for unoptimized IR, consider passing a magic-value/cookie to
        // codegen that then knows to simply use that initial llvm::Value (that
        // corresponds to the bound at time of array creation) within
        // getelementptr.  But be prepared to pay the price of increasing a
        // customized form of coupling between the two components - which  could
        // be hard to maintain as the codebase evolves.

        ExprResult SizeOfVLAExprR = ActOnUnaryExprOrTypeTraitExpr(
            EndVar->getLocation(), UETT_SizeOf,
            /*isType=*/true,
            CreateParsedType(VAT->desugar(), Context.getTrivialTypeSourceInfo(
                                                 VAT->desugar(), RangeLoc))
                .getAsOpaquePtr(),
            EndVar->getSourceRange());
        if (SizeOfVLAExprR.isInvalid())
          return StmtError();

        ExprResult SizeOfEachElementExprR = ActOnUnaryExprOrTypeTraitExpr(
            EndVar->getLocation(), UETT_SizeOf,
            /*isType=*/true,
            CreateParsedType(VAT->desugar(),
                             Context.getTrivialTypeSourceInfo(
                                 VAT->getElementType(), RangeLoc))
                .getAsOpaquePtr(),
            EndVar->getSourceRange());
        if (SizeOfEachElementExprR.isInvalid())
          return StmtError();

        BoundExpr =
            ActOnBinOp(S, EndVar->getLocation(), tok::slash,
                       SizeOfVLAExprR.get(), SizeOfEachElementExprR.get());
        if (BoundExpr.isInvalid())
          return StmtError();

      } else {
        // Can't be a DependentSizedArrayType or an IncompleteArrayType since
        // UnqAT is not incomplete and Range is not type-dependent.
        llvm_unreachable("Unexpected array type in for-range");
      }

      // end-expr is __range + __bound.
      EndExpr = ActOnBinOp(S, ColonLoc, tok::plus, EndRangeRef.get(),
                           BoundExpr.get());
      if (EndExpr.isInvalid())
        return StmtError();
      if (FinishForRangeVarDecl(*this, EndVar, EndExpr.get(), ColonLoc,
                                diag::err_for_range_iter_deduction_failure)) {
        NoteForRangeBeginEndFunction(*this, EndExpr.get(), BEF_end);
        return StmtError();
      }
    } else {
      OverloadCandidateSet CandidateSet(RangeLoc,
                                        OverloadCandidateSet::CSK_Normal);
      BeginEndFunction BEFFailure;
      ForRangeStatus RangeStatus = BuildNonArrayForRange(
          *this, BeginRangeRef.get(), EndRangeRef.get(), RangeType, BeginVar,
          EndVar, ColonLoc, CoawaitLoc, &CandidateSet, &BeginExpr, &EndExpr,
          &BEFFailure);

      if (Kind == BFRK_Build && RangeStatus == FRS_NoViableFunction &&
          BEFFailure == BEF_begin) {
        // If the range is being built from an array parameter, emit a
        // a diagnostic that it is being treated as a pointer.
        if (DeclRefExpr *DRE = dyn_cast<DeclRefExpr>(Range)) {
          if (ParmVarDecl *PVD = dyn_cast<ParmVarDecl>(DRE->getDecl())) {
            QualType ArrayTy = PVD->getOriginalType();
            QualType PointerTy = PVD->getType();
            if (PointerTy->isPointerType() && ArrayTy->isArrayType()) {
              Diag(Range->getBeginLoc(), diag::err_range_on_array_parameter)
                  << RangeLoc << PVD << ArrayTy << PointerTy;
              Diag(PVD->getLocation(), diag::note_declared_at);
              return StmtError();
            }
          }
        }

        // If building the range failed, try dereferencing the range expression
        // unless a diagnostic was issued or the end function is problematic.
        StmtResult SR = RebuildForRangeWithDereference(*this, S, ForLoc,
                                                       CoawaitLoc, InitStmt,
                                                       LoopVarDecl, ColonLoc,
                                                       Range, RangeLoc,
                                                       RParenLoc);
        if (SR.isInvalid() || SR.isUsable())
          return SR;
      }

      // Otherwise, emit diagnostics if we haven't already.
      if (RangeStatus == FRS_NoViableFunction) {
        Expr *Range = BEFFailure ? EndRangeRef.get() : BeginRangeRef.get();
        Diag(Range->getBeginLoc(), diag::err_for_range_invalid)
            << RangeLoc << Range->getType() << BEFFailure;
        CandidateSet.NoteCandidates(*this, OCD_AllCandidates, Range);
      }
      // Return an error if no fix was discovered.
      if (RangeStatus != FRS_Success)
        return StmtError();
    }

    assert(!BeginExpr.isInvalid() && !EndExpr.isInvalid() &&
           "invalid range expression in for loop");

    // C++11 [dcl.spec.auto]p7: BeginType and EndType must be the same.
    // C++1z removes this restriction.
    QualType BeginType = BeginVar->getType(), EndType = EndVar->getType();
    if (!Context.hasSameType(BeginType, EndType)) {
      Diag(RangeLoc, getLangOpts().CPlusPlus17
                         ? diag::warn_for_range_begin_end_types_differ
                         : diag::ext_for_range_begin_end_types_differ)
          << BeginType << EndType;
      NoteForRangeBeginEndFunction(*this, BeginExpr.get(), BEF_begin);
      NoteForRangeBeginEndFunction(*this, EndExpr.get(), BEF_end);
    }

    BeginDeclStmt =
        ActOnDeclStmt(ConvertDeclToDeclGroup(BeginVar), ColonLoc, ColonLoc);
    EndDeclStmt =
        ActOnDeclStmt(ConvertDeclToDeclGroup(EndVar), ColonLoc, ColonLoc);

    const QualType BeginRefNonRefType = BeginType.getNonReferenceType();
    ExprResult BeginRef = BuildDeclRefExpr(BeginVar, BeginRefNonRefType,
                                           VK_LValue, ColonLoc);
    if (BeginRef.isInvalid())
      return StmtError();

    ExprResult EndRef = BuildDeclRefExpr(EndVar, EndType.getNonReferenceType(),
                                         VK_LValue, ColonLoc);
    if (EndRef.isInvalid())
      return StmtError();

    // Build and check __begin != __end expression.
    NotEqExpr = ActOnBinOp(S, ColonLoc, tok::exclaimequal,
                           BeginRef.get(), EndRef.get());
    if (!NotEqExpr.isInvalid())
      NotEqExpr = CheckBooleanCondition(ColonLoc, NotEqExpr.get());
    if (!NotEqExpr.isInvalid())
      NotEqExpr =
          ActOnFinishFullExpr(NotEqExpr.get(), /*DiscardedValue*/ false);
    if (NotEqExpr.isInvalid()) {
      Diag(RangeLoc, diag::note_for_range_invalid_iterator)
        << RangeLoc << 0 << BeginRangeRef.get()->getType();
      NoteForRangeBeginEndFunction(*this, BeginExpr.get(), BEF_begin);
      if (!Context.hasSameType(BeginType, EndType))
        NoteForRangeBeginEndFunction(*this, EndExpr.get(), BEF_end);
      return StmtError();
    }

    // Build and check ++__begin expression.
    BeginRef = BuildDeclRefExpr(BeginVar, BeginRefNonRefType,
                                VK_LValue, ColonLoc);
    if (BeginRef.isInvalid())
      return StmtError();

    IncrExpr = ActOnUnaryOp(S, ColonLoc, tok::plusplus, BeginRef.get());
    if (!IncrExpr.isInvalid() && CoawaitLoc.isValid())
      // FIXME: getCurScope() should not be used during template instantiation.
      // We should pick up the set of unqualified lookup results for operator
      // co_await during the initial parse.
      IncrExpr = ActOnCoawaitExpr(S, CoawaitLoc, IncrExpr.get());
    if (!IncrExpr.isInvalid())
      IncrExpr = ActOnFinishFullExpr(IncrExpr.get(), /*DiscardedValue*/ false);
    if (IncrExpr.isInvalid()) {
      Diag(RangeLoc, diag::note_for_range_invalid_iterator)
        << RangeLoc << 2 << BeginRangeRef.get()->getType() ;
      NoteForRangeBeginEndFunction(*this, BeginExpr.get(), BEF_begin);
      return StmtError();
    }

    // Build and check *__begin  expression.
    BeginRef = BuildDeclRefExpr(BeginVar, BeginRefNonRefType,
                                VK_LValue, ColonLoc);
    if (BeginRef.isInvalid())
      return StmtError();

    ExprResult DerefExpr = ActOnUnaryOp(S, ColonLoc, tok::star, BeginRef.get());
    if (DerefExpr.isInvalid()) {
      Diag(RangeLoc, diag::note_for_range_invalid_iterator)
        << RangeLoc << 1 << BeginRangeRef.get()->getType();
      NoteForRangeBeginEndFunction(*this, BeginExpr.get(), BEF_begin);
      return StmtError();
    }

    // Attach  *__begin  as initializer for VD. Don't touch it if we're just
    // trying to determine whether this would be a valid range.
    if (!LoopVar->isInvalidDecl() && Kind != BFRK_Check) {
      AddInitializerToDecl(LoopVar, DerefExpr.get(), /*DirectInit=*/false);
      if (LoopVar->isInvalidDecl())
        NoteForRangeBeginEndFunction(*this, BeginExpr.get(), BEF_begin);
    }
  }

  // Don't bother to actually allocate the result if we're just trying to
  // determine whether it would be valid.
  if (Kind == BFRK_Check)
    return StmtResult();

  return new (Context) CXXForRangeStmt(
      InitStmt, RangeDS, cast_or_null<DeclStmt>(BeginDeclStmt.get()),
      cast_or_null<DeclStmt>(EndDeclStmt.get()), NotEqExpr.get(),
      IncrExpr.get(), LoopVarDS, /*Body=*/nullptr, ForLoc, CoawaitLoc,
      ColonLoc, RParenLoc);
}

/// FinishObjCForCollectionStmt - Attach the body to a objective-C foreach
/// statement.
StmtResult Sema::FinishObjCForCollectionStmt(Stmt *S, Stmt *B) {
  if (!S || !B)
    return StmtError();
  ObjCForCollectionStmt * ForStmt = cast<ObjCForCollectionStmt>(S);

  ForStmt->setBody(B);
  return S;
}

// Warn when the loop variable is a const reference that creates a copy.
// Suggest using the non-reference type for copies.  If a copy can be prevented
// suggest the const reference type that would do so.
// For instance, given "for (const &Foo : Range)", suggest
// "for (const Foo : Range)" to denote a copy is made for the loop.  If
// possible, also suggest "for (const &Bar : Range)" if this type prevents
// the copy altogether.
static void DiagnoseForRangeReferenceVariableCopies(Sema &SemaRef,
                                                    const VarDecl *VD,
                                                    QualType RangeInitType) {
  const Expr *InitExpr = VD->getInit();
  if (!InitExpr)
    return;

  QualType VariableType = VD->getType();

  if (auto Cleanups = dyn_cast<ExprWithCleanups>(InitExpr))
    if (!Cleanups->cleanupsHaveSideEffects())
      InitExpr = Cleanups->getSubExpr();

  const MaterializeTemporaryExpr *MTE =
      dyn_cast<MaterializeTemporaryExpr>(InitExpr);

  // No copy made.
  if (!MTE)
    return;

  const Expr *E = MTE->GetTemporaryExpr()->IgnoreImpCasts();

  // Searching for either UnaryOperator for dereference of a pointer or
  // CXXOperatorCallExpr for handling iterators.
  while (!isa<CXXOperatorCallExpr>(E) && !isa<UnaryOperator>(E)) {
    if (const CXXConstructExpr *CCE = dyn_cast<CXXConstructExpr>(E)) {
      E = CCE->getArg(0);
    } else if (const CXXMemberCallExpr *Call = dyn_cast<CXXMemberCallExpr>(E)) {
      const MemberExpr *ME = cast<MemberExpr>(Call->getCallee());
      E = ME->getBase();
    } else {
      const MaterializeTemporaryExpr *MTE = cast<MaterializeTemporaryExpr>(E);
      E = MTE->GetTemporaryExpr();
    }
    E = E->IgnoreImpCasts();
  }

  bool ReturnsReference = false;
  if (isa<UnaryOperator>(E)) {
    ReturnsReference = true;
  } else {
    const CXXOperatorCallExpr *Call = cast<CXXOperatorCallExpr>(E);
    const FunctionDecl *FD = Call->getDirectCallee();
    QualType ReturnType = FD->getReturnType();
    ReturnsReference = ReturnType->isReferenceType();
  }

  if (ReturnsReference) {
    // Loop variable creates a temporary.  Suggest either to go with
    // non-reference loop variable to indicate a copy is made, or
    // the correct time to bind a const reference.
    SemaRef.Diag(VD->getLocation(), diag::warn_for_range_const_reference_copy)
        << VD << VariableType << E->getType();
    QualType NonReferenceType = VariableType.getNonReferenceType();
    NonReferenceType.removeLocalConst();
    QualType NewReferenceType =
        SemaRef.Context.getLValueReferenceType(E->getType().withConst());
    SemaRef.Diag(VD->getBeginLoc(), diag::note_use_type_or_non_reference)
        << NonReferenceType << NewReferenceType << VD->getSourceRange();
  } else {
    // The range always returns a copy, so a temporary is always created.
    // Suggest removing the reference from the loop variable.
    SemaRef.Diag(VD->getLocation(), diag::warn_for_range_variable_always_copy)
        << VD << RangeInitType;
    QualType NonReferenceType = VariableType.getNonReferenceType();
    NonReferenceType.removeLocalConst();
    SemaRef.Diag(VD->getBeginLoc(), diag::note_use_non_reference_type)
        << NonReferenceType << VD->getSourceRange();
  }
}

// Warns when the loop variable can be changed to a reference type to
// prevent a copy.  For instance, if given "for (const Foo x : Range)" suggest
// "for (const Foo &x : Range)" if this form does not make a copy.
static void DiagnoseForRangeConstVariableCopies(Sema &SemaRef,
                                                const VarDecl *VD) {
  const Expr *InitExpr = VD->getInit();
  if (!InitExpr)
    return;

  QualType VariableType = VD->getType();

  if (const CXXConstructExpr *CE = dyn_cast<CXXConstructExpr>(InitExpr)) {
    if (!CE->getConstructor()->isCopyConstructor())
      return;
  } else if (const CastExpr *CE = dyn_cast<CastExpr>(InitExpr)) {
    if (CE->getCastKind() != CK_LValueToRValue)
      return;
  } else {
    return;
  }

  // TODO: Determine a maximum size that a POD type can be before a diagnostic
  // should be emitted.  Also, only ignore POD types with trivial copy
  // constructors.
  if (VariableType.isPODType(SemaRef.Context))
    return;

  // Suggest changing from a const variable to a const reference variable
  // if doing so will prevent a copy.
  SemaRef.Diag(VD->getLocation(), diag::warn_for_range_copy)
      << VD << VariableType << InitExpr->getType();
  SemaRef.Diag(VD->getBeginLoc(), diag::note_use_reference_type)
      << SemaRef.Context.getLValueReferenceType(VariableType)
      << VD->getSourceRange();
}

/// DiagnoseForRangeVariableCopies - Diagnose three cases and fixes for them.
/// 1) for (const foo &x : foos) where foos only returns a copy.  Suggest
///    using "const foo x" to show that a copy is made
/// 2) for (const bar &x : foos) where bar is a temporary initialized by bar.
///    Suggest either "const bar x" to keep the copying or "const foo& x" to
///    prevent the copy.
/// 3) for (const foo x : foos) where x is constructed from a reference foo.
///    Suggest "const foo &x" to prevent the copy.
static void DiagnoseForRangeVariableCopies(Sema &SemaRef,
                                           const CXXForRangeStmt *ForStmt) {
  if (SemaRef.Diags.isIgnored(diag::warn_for_range_const_reference_copy,
                              ForStmt->getBeginLoc()) &&
      SemaRef.Diags.isIgnored(diag::warn_for_range_variable_always_copy,
                              ForStmt->getBeginLoc()) &&
      SemaRef.Diags.isIgnored(diag::warn_for_range_copy,
                              ForStmt->getBeginLoc())) {
    return;
  }

  const VarDecl *VD = ForStmt->getLoopVariable();
  if (!VD)
    return;

  QualType VariableType = VD->getType();

  if (VariableType->isIncompleteType())
    return;

  const Expr *InitExpr = VD->getInit();
  if (!InitExpr)
    return;

  if (VariableType->isReferenceType()) {
    DiagnoseForRangeReferenceVariableCopies(SemaRef, VD,
                                            ForStmt->getRangeInit()->getType());
  } else if (VariableType.isConstQualified()) {
    DiagnoseForRangeConstVariableCopies(SemaRef, VD);
  }
}

/// FinishCXXForRangeStmt - Attach the body to a C++0x for-range statement.
/// This is a separate step from ActOnCXXForRangeStmt because analysis of the
/// body cannot be performed until after the type of the range variable is
/// determined.
StmtResult Sema::FinishCXXForRangeStmt(Stmt *S, Stmt *B) {
  if (!S || !B)
    return StmtError();

  if (isa<ObjCForCollectionStmt>(S))
    return FinishObjCForCollectionStmt(S, B);

  CXXForRangeStmt *ForStmt = cast<CXXForRangeStmt>(S);
  ForStmt->setBody(B);

  DiagnoseEmptyStmtBody(ForStmt->getRParenLoc(), B,
                        diag::warn_empty_range_based_for_body);

  DiagnoseForRangeVariableCopies(*this, ForStmt);

  return S;
}

StmtResult Sema::ActOnGotoStmt(SourceLocation GotoLoc,
                               SourceLocation LabelLoc,
                               LabelDecl *TheDecl) {
  setFunctionHasBranchIntoScope();
  TheDecl->markUsed(Context);
  return new (Context) GotoStmt(TheDecl, GotoLoc, LabelLoc);
}

StmtResult
Sema::ActOnIndirectGotoStmt(SourceLocation GotoLoc, SourceLocation StarLoc,
                            Expr *E) {
  // Convert operand to void*
  if (!E->isTypeDependent()) {
    QualType ETy = E->getType();
    QualType DestTy = Context.getPointerType(Context.VoidTy.withConst());
    ExprResult ExprRes = E;
    AssignConvertType ConvTy =
      CheckSingleAssignmentConstraints(DestTy, ExprRes);
    if (ExprRes.isInvalid())
      return StmtError();
    E = ExprRes.get();
    if (DiagnoseAssignmentResult(ConvTy, StarLoc, DestTy, ETy, E, AA_Passing))
      return StmtError();
  }

  ExprResult ExprRes = ActOnFinishFullExpr(E, /*DiscardedValue*/ false);
  if (ExprRes.isInvalid())
    return StmtError();
  E = ExprRes.get();

  setFunctionHasIndirectGoto();

  return new (Context) IndirectGotoStmt(GotoLoc, StarLoc, E);
}

static void CheckJumpOutOfSEHFinally(Sema &S, SourceLocation Loc,
                                     const Scope &DestScope) {
  if (!S.CurrentSEHFinally.empty() &&
      DestScope.Contains(*S.CurrentSEHFinally.back())) {
    S.Diag(Loc, diag::warn_jump_out_of_seh_finally);
  }
}

StmtResult
Sema::ActOnContinueStmt(SourceLocation ContinueLoc, Scope *CurScope) {
  Scope *S = CurScope->getContinueParent();
  if (!S) {
    // C99 6.8.6.2p1: A break shall appear only in or as a loop body.
    return StmtError(Diag(ContinueLoc, diag::err_continue_not_in_loop));
  }
  CheckJumpOutOfSEHFinally(*this, ContinueLoc, *S);

  return new (Context) ContinueStmt(ContinueLoc);
}

StmtResult
Sema::ActOnBreakStmt(SourceLocation BreakLoc, Scope *CurScope) {
  Scope *S = CurScope->getBreakParent();
  if (!S) {
    // C99 6.8.6.3p1: A break shall appear only in or as a switch/loop body.
    return StmtError(Diag(BreakLoc, diag::err_break_not_in_loop_or_switch));
  }
  if (S->isOpenMPLoopScope())
    return StmtError(Diag(BreakLoc, diag::err_omp_loop_cannot_use_stmt)
                     << "break");
  CheckJumpOutOfSEHFinally(*this, BreakLoc, *S);

  return new (Context) BreakStmt(BreakLoc);
}

/// Determine whether the given expression is a candidate for
/// copy elision in either a return statement or a throw expression.
///
/// \param ReturnType If we're determining the copy elision candidate for
/// a return statement, this is the return type of the function. If we're
/// determining the copy elision candidate for a throw expression, this will
/// be a NULL type.
///
/// \param E The expression being returned from the function or block, or
/// being thrown.
///
/// \param CESK Whether we allow function parameters or
/// id-expressions that could be moved out of the function to be considered NRVO
/// candidates. C++ prohibits these for NRVO itself, but we re-use this logic to
/// determine whether we should try to move as part of a return or throw (which
/// does allow function parameters).
///
/// \returns The NRVO candidate variable, if the return statement may use the
/// NRVO, or NULL if there is no such candidate.
VarDecl *Sema::getCopyElisionCandidate(QualType ReturnType, Expr *E,
                                       CopyElisionSemanticsKind CESK) {
  // - in a return statement in a function [where] ...
  // ... the expression is the name of a non-volatile automatic object ...
  DeclRefExpr *DR = dyn_cast<DeclRefExpr>(E->IgnoreParens());
  if (!DR || DR->refersToEnclosingVariableOrCapture())
    return nullptr;
  VarDecl *VD = dyn_cast<VarDecl>(DR->getDecl());
  if (!VD)
    return nullptr;

  if (isCopyElisionCandidate(ReturnType, VD, CESK))
    return VD;
  return nullptr;
}

bool Sema::isCopyElisionCandidate(QualType ReturnType, const VarDecl *VD,
                                  CopyElisionSemanticsKind CESK) {
  QualType VDType = VD->getType();
  // - in a return statement in a function with ...
  // ... a class return type ...
  if (!ReturnType.isNull() && !ReturnType->isDependentType()) {
    if (!ReturnType->isRecordType())
      return false;
    // ... the same cv-unqualified type as the function return type ...
    // When considering moving this expression out, allow dissimilar types.
    if (!(CESK & CES_AllowDifferentTypes) && !VDType->isDependentType() &&
        !Context.hasSameUnqualifiedType(ReturnType, VDType))
      return false;
  }

  // ...object (other than a function or catch-clause parameter)...
  if (VD->getKind() != Decl::Var &&
      !((CESK & CES_AllowParameters) && VD->getKind() == Decl::ParmVar))
    return false;
  if (!(CESK & CES_AllowExceptionVariables) && VD->isExceptionVariable())
    return false;

  // ...automatic...
  if (!VD->hasLocalStorage()) return false;

  // Return false if VD is a __block variable. We don't want to implicitly move
  // out of a __block variable during a return because we cannot assume the
  // variable will no longer be used.
  if (VD->hasAttr<BlocksAttr>()) return false;

  if (CESK & CES_AllowDifferentTypes)
    return true;

  // ...non-volatile...
  if (VD->getType().isVolatileQualified()) return false;

  // Variables with higher required alignment than their type's ABI
  // alignment cannot use NRVO.
  if (!VD->getType()->isDependentType() && VD->hasAttr<AlignedAttr>() &&
      Context.getDeclAlign(VD) > Context.getTypeAlignInChars(VD->getType()))
    return false;

  return true;
}

/// Try to perform the initialization of a potentially-movable value,
/// which is the operand to a return or throw statement.
///
/// This routine implements C++14 [class.copy]p32, which attempts to treat
/// returned lvalues as rvalues in certain cases (to prefer move construction),
/// then falls back to treating them as lvalues if that failed.
///
/// \param ConvertingConstructorsOnly If true, follow [class.copy]p32 and reject
/// resolutions that find non-constructors, such as derived-to-base conversions
/// or `operator T()&&` member functions. If false, do consider such
/// conversion sequences.
///
/// \param Res We will fill this in if move-initialization was possible.
/// If move-initialization is not possible, such that we must fall back to
/// treating the operand as an lvalue, we will leave Res in its original
/// invalid state.
static void TryMoveInitialization(Sema& S,
                                  const InitializedEntity &Entity,
                                  const VarDecl *NRVOCandidate,
                                  QualType ResultType,
                                  Expr *&Value,
                                  bool ConvertingConstructorsOnly,
                                  ExprResult &Res) {
  ImplicitCastExpr AsRvalue(ImplicitCastExpr::OnStack, Value->getType(),
                            CK_NoOp, Value, VK_XValue);

  Expr *InitExpr = &AsRvalue;

  InitializationKind Kind = InitializationKind::CreateCopy(
      Value->getBeginLoc(), Value->getBeginLoc());

  InitializationSequence Seq(S, Entity, Kind, InitExpr);

  if (!Seq)
    return;

  for (const InitializationSequence::Step &Step : Seq.steps()) {
    if (Step.Kind != InitializationSequence::SK_ConstructorInitialization &&
        Step.Kind != InitializationSequence::SK_UserConversion)
      continue;

    FunctionDecl *FD = Step.Function.Function;
    if (ConvertingConstructorsOnly) {
      if (isa<CXXConstructorDecl>(FD)) {
        // C++14 [class.copy]p32:
        // [...] If the first overload resolution fails or was not performed,
        // or if the type of the first parameter of the selected constructor
        // is not an rvalue reference to the object's type (possibly
        // cv-qualified), overload resolution is performed again, considering
        // the object as an lvalue.
        const RValueReferenceType *RRefType =
            FD->getParamDecl(0)->getType()->getAs<RValueReferenceType>();
        if (!RRefType)
          break;
        if (!S.Context.hasSameUnqualifiedType(RRefType->getPointeeType(),
                                              NRVOCandidate->getType()))
          break;
      } else {
        continue;
      }
    } else {
      if (isa<CXXConstructorDecl>(FD)) {
        // Check that overload resolution selected a constructor taking an
        // rvalue reference. If it selected an lvalue reference, then we
        // didn't need to cast this thing to an rvalue in the first place.
        if (!isa<RValueReferenceType>(FD->getParamDecl(0)->getType()))
          break;
      } else if (isa<CXXMethodDecl>(FD)) {
        // Check that overload resolution selected a conversion operator
        // taking an rvalue reference.
        if (cast<CXXMethodDecl>(FD)->getRefQualifier() != RQ_RValue)
          break;
      } else {
        continue;
      }
    }

    // Promote "AsRvalue" to the heap, since we now need this
    // expression node to persist.
    Value = ImplicitCastExpr::Create(S.Context, Value->getType(), CK_NoOp,
                                     Value, nullptr, VK_XValue);

    // Complete type-checking the initialization of the return type
    // using the constructor we found.
    Res = Seq.Perform(S, Entity, Kind, Value);
  }
}

/// Perform the initialization of a potentially-movable value, which
/// is the result of return value.
///
/// This routine implements C++14 [class.copy]p32, which attempts to treat
/// returned lvalues as rvalues in certain cases (to prefer move construction),
/// then falls back to treating them as lvalues if that failed.
ExprResult
Sema::PerformMoveOrCopyInitialization(const InitializedEntity &Entity,
                                      const VarDecl *NRVOCandidate,
                                      QualType ResultType,
                                      Expr *Value,
                                      bool AllowNRVO) {
  // C++14 [class.copy]p32:
  // When the criteria for elision of a copy/move operation are met, but not for
  // an exception-declaration, and the object to be copied is designated by an
  // lvalue, or when the expression in a return statement is a (possibly
  // parenthesized) id-expression that names an object with automatic storage
  // duration declared in the body or parameter-declaration-clause of the
  // innermost enclosing function or lambda-expression, overload resolution to
  // select the constructor for the copy is first performed as if the object
  // were designated by an rvalue.
  ExprResult Res = ExprError();

  if (AllowNRVO) {
    bool AffectedByCWG1579 = false;

    if (!NRVOCandidate) {
      NRVOCandidate = getCopyElisionCandidate(ResultType, Value, CES_Default);
      if (NRVOCandidate &&
          !getDiagnostics().isIgnored(diag::warn_return_std_move_in_cxx11,
                                      Value->getExprLoc())) {
        const VarDecl *NRVOCandidateInCXX11 =
            getCopyElisionCandidate(ResultType, Value, CES_FormerDefault);
        AffectedByCWG1579 = (!NRVOCandidateInCXX11);
      }
    }

    if (NRVOCandidate) {
      TryMoveInitialization(*this, Entity, NRVOCandidate, ResultType, Value,
                            true, Res);
    }

    if (!Res.isInvalid() && AffectedByCWG1579) {
      QualType QT = NRVOCandidate->getType();
      if (QT.getNonReferenceType()
                     .getUnqualifiedType()
                     .isTriviallyCopyableType(Context)) {
        // Adding 'std::move' around a trivially copyable variable is probably
        // pointless. Don't suggest it.
      } else {
        // Common cases for this are returning unique_ptr<Derived> from a
        // function of return type unique_ptr<Base>, or returning T from a
        // function of return type Expected<T>. This is totally fine in a
        // post-CWG1579 world, but was not fine before.
        assert(!ResultType.isNull());
        SmallString<32> Str;
        Str += "std::move(";
        Str += NRVOCandidate->getDeclName().getAsString();
        Str += ")";
        Diag(Value->getExprLoc(), diag::warn_return_std_move_in_cxx11)
            << Value->getSourceRange()
            << NRVOCandidate->getDeclName() << ResultType << QT;
        Diag(Value->getExprLoc(), diag::note_add_std_move_in_cxx11)
            << FixItHint::CreateReplacement(Value->getSourceRange(), Str);
      }
    } else if (Res.isInvalid() &&
               !getDiagnostics().isIgnored(diag::warn_return_std_move,
                                           Value->getExprLoc())) {
      const VarDecl *FakeNRVOCandidate =
          getCopyElisionCandidate(QualType(), Value, CES_AsIfByStdMove);
      if (FakeNRVOCandidate) {
        QualType QT = FakeNRVOCandidate->getType();
        if (QT->isLValueReferenceType()) {
          // Adding 'std::move' around an lvalue reference variable's name is
          // dangerous. Don't suggest it.
        } else if (QT.getNonReferenceType()
                       .getUnqualifiedType()
                       .isTriviallyCopyableType(Context)) {
          // Adding 'std::move' around a trivially copyable variable is probably
          // pointless. Don't suggest it.
        } else {
          ExprResult FakeRes = ExprError();
          Expr *FakeValue = Value;
          TryMoveInitialization(*this, Entity, FakeNRVOCandidate, ResultType,
                                FakeValue, false, FakeRes);
          if (!FakeRes.isInvalid()) {
            bool IsThrow =
                (Entity.getKind() == InitializedEntity::EK_Exception);
            SmallString<32> Str;
            Str += "std::move(";
            Str += FakeNRVOCandidate->getDeclName().getAsString();
            Str += ")";
            Diag(Value->getExprLoc(), diag::warn_return_std_move)
                << Value->getSourceRange()
                << FakeNRVOCandidate->getDeclName() << IsThrow;
            Diag(Value->getExprLoc(), diag::note_add_std_move)
                << FixItHint::CreateReplacement(Value->getSourceRange(), Str);
          }
        }
      }
    }
  }

  // Either we didn't meet the criteria for treating an lvalue as an rvalue,
  // above, or overload resolution failed. Either way, we need to try
  // (again) now with the return value expression as written.
  if (Res.isInvalid())
    Res = PerformCopyInitialization(Entity, SourceLocation(), Value);

  return Res;
}

/// Determine whether the declared return type of the specified function
/// contains 'auto'.
static bool hasDeducedReturnType(FunctionDecl *FD) {
  const FunctionProtoType *FPT =
      FD->getTypeSourceInfo()->getType()->castAs<FunctionProtoType>();
  return FPT->getReturnType()->isUndeducedType();
}

/// ActOnCapScopeReturnStmt - Utility routine to type-check return statements
/// for capturing scopes.
///
StmtResult
Sema::ActOnCapScopeReturnStmt(SourceLocation ReturnLoc, Expr *RetValExp) {
  // If this is the first return we've seen, infer the return type.
  // [expr.prim.lambda]p4 in C++11; block literals follow the same rules.
  CapturingScopeInfo *CurCap = cast<CapturingScopeInfo>(getCurFunction());
  QualType FnRetType = CurCap->ReturnType;
  LambdaScopeInfo *CurLambda = dyn_cast<LambdaScopeInfo>(CurCap);
  bool HasDeducedReturnType =
      CurLambda && hasDeducedReturnType(CurLambda->CallOperator);

  if (ExprEvalContexts.back().Context ==
          ExpressionEvaluationContext::DiscardedStatement &&
      (HasDeducedReturnType || CurCap->HasImplicitReturnType)) {
    if (RetValExp) {
      ExprResult ER =
          ActOnFinishFullExpr(RetValExp, ReturnLoc, /*DiscardedValue*/ false);
      if (ER.isInvalid())
        return StmtError();
      RetValExp = ER.get();
    }
    return ReturnStmt::Create(Context, ReturnLoc, RetValExp,
                              /* NRVOCandidate=*/nullptr);
  }

  if (HasDeducedReturnType) {
    // In C++1y, the return type may involve 'auto'.
    // FIXME: Blocks might have a return type of 'auto' explicitly specified.
    FunctionDecl *FD = CurLambda->CallOperator;
    if (CurCap->ReturnType.isNull())
      CurCap->ReturnType = FD->getReturnType();

    AutoType *AT = CurCap->ReturnType->getContainedAutoType();
    assert(AT && "lost auto type from lambda return type");
    if (DeduceFunctionTypeFromReturnExpr(FD, ReturnLoc, RetValExp, AT)) {
      FD->setInvalidDecl();
      return StmtError();
    }
    CurCap->ReturnType = FnRetType = FD->getReturnType();
  } else if (CurCap->HasImplicitReturnType) {
    // For blocks/lambdas with implicit return types, we check each return
    // statement individually, and deduce the common return type when the block
    // or lambda is completed.
    // FIXME: Fold this into the 'auto' codepath above.
    if (RetValExp && !isa<InitListExpr>(RetValExp)) {
      ExprResult Result = DefaultFunctionArrayLvalueConversion(RetValExp);
      if (Result.isInvalid())
        return StmtError();
      RetValExp = Result.get();

      // DR1048: even prior to C++14, we should use the 'auto' deduction rules
      // when deducing a return type for a lambda-expression (or by extension
      // for a block). These rules differ from the stated C++11 rules only in
      // that they remove top-level cv-qualifiers.
      if (!CurContext->isDependentContext())
        FnRetType = RetValExp->getType().getUnqualifiedType();
      else
        FnRetType = CurCap->ReturnType = Context.DependentTy;
    } else {
      if (RetValExp) {
        // C++11 [expr.lambda.prim]p4 bans inferring the result from an
        // initializer list, because it is not an expression (even
        // though we represent it as one). We still deduce 'void'.
        Diag(ReturnLoc, diag::err_lambda_return_init_list)
          << RetValExp->getSourceRange();
      }

      FnRetType = Context.VoidTy;
    }

    // Although we'll properly infer the type of the block once it's completed,
    // make sure we provide a return type now for better error recovery.
    if (CurCap->ReturnType.isNull())
      CurCap->ReturnType = FnRetType;
  }
  assert(!FnRetType.isNull());

  if (BlockScopeInfo *CurBlock = dyn_cast<BlockScopeInfo>(CurCap)) {
    if (CurBlock->FunctionType->getAs<FunctionType>()->getNoReturnAttr()) {
      Diag(ReturnLoc, diag::err_noreturn_block_has_return_expr);
      return StmtError();
    }
  } else if (CapturedRegionScopeInfo *CurRegion =
                 dyn_cast<CapturedRegionScopeInfo>(CurCap)) {
    Diag(ReturnLoc, diag::err_return_in_captured_stmt) << CurRegion->getRegionName();
    return StmtError();
  } else {
    assert(CurLambda && "unknown kind of captured scope");
    if (CurLambda->CallOperator->getType()->getAs<FunctionType>()
            ->getNoReturnAttr()) {
      Diag(ReturnLoc, diag::err_noreturn_lambda_has_return_expr);
      return StmtError();
    }
  }

  // Otherwise, verify that this result type matches the previous one.  We are
  // pickier with blocks than for normal functions because we don't have GCC
  // compatibility to worry about here.
  const VarDecl *NRVOCandidate = nullptr;
  if (FnRetType->isDependentType()) {
    // Delay processing for now.  TODO: there are lots of dependent
    // types we can conclusively prove aren't void.
  } else if (FnRetType->isVoidType()) {
    if (RetValExp && !isa<InitListExpr>(RetValExp) &&
        !(getLangOpts().CPlusPlus &&
          (RetValExp->isTypeDependent() ||
           RetValExp->getType()->isVoidType()))) {
      if (!getLangOpts().CPlusPlus &&
          RetValExp->getType()->isVoidType())
        Diag(ReturnLoc, diag::ext_return_has_void_expr) << "literal" << 2;
      else {
        Diag(ReturnLoc, diag::err_return_block_has_expr);
        RetValExp = nullptr;
      }
    }
  } else if (!RetValExp) {
    return StmtError(Diag(ReturnLoc, diag::err_block_return_missing_expr));
  } else if (!RetValExp->isTypeDependent()) {
    // we have a non-void block with an expression, continue checking

    // C99 6.8.6.4p3(136): The return statement is not an assignment. The
    // overlap restriction of subclause 6.5.16.1 does not apply to the case of
    // function return.

    // In C++ the return statement is handled via a copy initialization.
    // the C version of which boils down to CheckSingleAssignmentConstraints.
    NRVOCandidate = getCopyElisionCandidate(FnRetType, RetValExp, CES_Strict);
    InitializedEntity Entity = InitializedEntity::InitializeResult(ReturnLoc,
                                                                   FnRetType,
                                                      NRVOCandidate != nullptr);
    ExprResult Res = PerformMoveOrCopyInitialization(Entity, NRVOCandidate,
                                                     FnRetType, RetValExp);
    if (Res.isInvalid()) {
      // FIXME: Cleanup temporaries here, anyway?
      return StmtError();
    }
    RetValExp = Res.get();
    CheckReturnValExpr(RetValExp, FnRetType, ReturnLoc);
  } else {
    NRVOCandidate = getCopyElisionCandidate(FnRetType, RetValExp, CES_Strict);
  }

  if (RetValExp) {
    ExprResult ER =
        ActOnFinishFullExpr(RetValExp, ReturnLoc, /*DiscardedValue*/ false);
    if (ER.isInvalid())
      return StmtError();
    RetValExp = ER.get();
  }
  auto *Result =
      ReturnStmt::Create(Context, ReturnLoc, RetValExp, NRVOCandidate);

  // If we need to check for the named return value optimization,
  // or if we need to infer the return type,
  // save the return statement in our scope for later processing.
  if (CurCap->HasImplicitReturnType || NRVOCandidate)
    FunctionScopes.back()->Returns.push_back(Result);

  if (FunctionScopes.back()->FirstReturnLoc.isInvalid())
    FunctionScopes.back()->FirstReturnLoc = ReturnLoc;

  return Result;
}

namespace {
/// Marks all typedefs in all local classes in a type referenced.
///
/// In a function like
/// auto f() {
///   struct S { typedef int a; };
///   return S();
/// }
///
/// the local type escapes and could be referenced in some TUs but not in
/// others. Pretend that all local typedefs are always referenced, to not warn
/// on this. This isn't necessary if f has internal linkage, or the typedef
/// is private.
class LocalTypedefNameReferencer
    : public RecursiveASTVisitor<LocalTypedefNameReferencer> {
public:
  LocalTypedefNameReferencer(Sema &S) : S(S) {}
  bool VisitRecordType(const RecordType *RT);
private:
  Sema &S;
};
bool LocalTypedefNameReferencer::VisitRecordType(const RecordType *RT) {
  auto *R = dyn_cast<CXXRecordDecl>(RT->getDecl());
  if (!R || !R->isLocalClass() || !R->isLocalClass()->isExternallyVisible() ||
      R->isDependentType())
    return true;
  for (auto *TmpD : R->decls())
    if (auto *T = dyn_cast<TypedefNameDecl>(TmpD))
      if (T->getAccess() != AS_private || R->hasFriends())
        S.MarkAnyDeclReferenced(T->getLocation(), T, /*OdrUse=*/false);
  return true;
}
}

TypeLoc Sema::getReturnTypeLoc(FunctionDecl *FD) const {
  TypeLoc TL = FD->getTypeSourceInfo()->getTypeLoc().IgnoreParens();
  while (auto ATL = TL.getAs<AttributedTypeLoc>())
    TL = ATL.getModifiedLoc().IgnoreParens();
  return TL.castAs<FunctionProtoTypeLoc>().getReturnLoc();
}

/// Deduce the return type for a function from a returned expression, per
/// C++1y [dcl.spec.auto]p6.
bool Sema::DeduceFunctionTypeFromReturnExpr(FunctionDecl *FD,
                                            SourceLocation ReturnLoc,
                                            Expr *&RetExpr,
                                            AutoType *AT) {
  // If this is the conversion function for a lambda, we choose to deduce it
  // type from the corresponding call operator, not from the synthesized return
  // statement within it. See Sema::DeduceReturnType.
  if (isLambdaConversionOperator(FD))
    return false;

  TypeLoc OrigResultType = getReturnTypeLoc(FD);
  QualType Deduced;

  if (RetExpr && isa<InitListExpr>(RetExpr)) {
    //  If the deduction is for a return statement and the initializer is
    //  a braced-init-list, the program is ill-formed.
    Diag(RetExpr->getExprLoc(),
         getCurLambda() ? diag::err_lambda_return_init_list
                        : diag::err_auto_fn_return_init_list)
        << RetExpr->getSourceRange();
    return true;
  }

  if (FD->isDependentContext()) {
    // C++1y [dcl.spec.auto]p12:
    //   Return type deduction [...] occurs when the definition is
    //   instantiated even if the function body contains a return
    //   statement with a non-type-dependent operand.
    assert(AT->isDeduced() && "should have deduced to dependent type");
    return false;
  }

  if (RetExpr) {
    //  Otherwise, [...] deduce a value for U using the rules of template
    //  argument deduction.
    DeduceAutoResult DAR = DeduceAutoType(OrigResultType, RetExpr, Deduced);

    if (DAR == DAR_Failed && !FD->isInvalidDecl())
      Diag(RetExpr->getExprLoc(), diag::err_auto_fn_deduction_failure)
        << OrigResultType.getType() << RetExpr->getType();

    if (DAR != DAR_Succeeded)
      return true;

    // If a local type is part of the returned type, mark its fields as
    // referenced.
    LocalTypedefNameReferencer Referencer(*this);
    Referencer.TraverseType(RetExpr->getType());
  } else {
    //  In the case of a return with no operand, the initializer is considered
    //  to be void().
    //
    // Deduction here can only succeed if the return type is exactly 'cv auto'
    // or 'decltype(auto)', so just check for that case directly.
    if (!OrigResultType.getType()->getAs<AutoType>()) {
      Diag(ReturnLoc, diag::err_auto_fn_return_void_but_not_auto)
        << OrigResultType.getType();
      return true;
    }
    // We always deduce U = void in this case.
    Deduced = SubstAutoType(OrigResultType.getType(), Context.VoidTy);
    if (Deduced.isNull())
      return true;
  }

  //  If a function with a declared return type that contains a placeholder type
  //  has multiple return statements, the return type is deduced for each return
  //  statement. [...] if the type deduced is not the same in each deduction,
  //  the program is ill-formed.
  QualType DeducedT = AT->getDeducedType();
  if (!DeducedT.isNull() && !FD->isInvalidDecl()) {
    AutoType *NewAT = Deduced->getContainedAutoType();
    // It is possible that NewAT->getDeducedType() is null. When that happens,
    // we should not crash, instead we ignore this deduction.
    if (NewAT->getDeducedType().isNull())
      return false;

    CanQualType OldDeducedType = Context.getCanonicalFunctionResultType(
                                   DeducedT);
    CanQualType NewDeducedType = Context.getCanonicalFunctionResultType(
                                   NewAT->getDeducedType());
    if (!FD->isDependentContext() && OldDeducedType != NewDeducedType) {
      const LambdaScopeInfo *LambdaSI = getCurLambda();
      if (LambdaSI && LambdaSI->HasImplicitReturnType) {
        Diag(ReturnLoc, diag::err_typecheck_missing_return_type_incompatible)
          << NewAT->getDeducedType() << DeducedT
          << true /*IsLambda*/;
      } else {
        Diag(ReturnLoc, diag::err_auto_fn_different_deductions)
          << (AT->isDecltypeAuto() ? 1 : 0)
          << NewAT->getDeducedType() << DeducedT;
      }
      return true;
    }
  } else if (!FD->isInvalidDecl()) {
    // Update all declarations of the function to have the deduced return type.
    Context.adjustDeducedFunctionResultType(FD, Deduced);
  }

  return false;
}

StmtResult
Sema::ActOnReturnStmt(SourceLocation ReturnLoc, Expr *RetValExp,
                      Scope *CurScope) {
  StmtResult R = BuildReturnStmt(ReturnLoc, RetValExp);
  if (R.isInvalid() || ExprEvalContexts.back().Context ==
                           ExpressionEvaluationContext::DiscardedStatement)
    return R;

  if (VarDecl *VD =
      const_cast<VarDecl*>(cast<ReturnStmt>(R.get())->getNRVOCandidate())) {
    CurScope->addNRVOCandidate(VD);
  } else {
    CurScope->setNoNRVO();
  }

  CheckJumpOutOfSEHFinally(*this, ReturnLoc, *CurScope->getFnParent());

  return R;
}

StmtResult Sema::BuildReturnStmt(SourceLocation ReturnLoc, Expr *RetValExp) {
  // Check for unexpanded parameter packs.
  if (RetValExp && DiagnoseUnexpandedParameterPack(RetValExp))
    return StmtError();

  if (isa<CapturingScopeInfo>(getCurFunction())) {
    // In Checked C, there is no way to write the return bounds for clang
    // extensions to C that capture variables such as __Block, so it is OK
    // to call this.  There is nothing to check.
    return ActOnCapScopeReturnStmt(ReturnLoc, RetValExp);
  }

  QualType FnRetType;
  BoundsAnnotations FnRetBounds;
  QualType RelatedRetType;
  const AttrVec *Attrs = nullptr;
  bool isObjCMethod = false;

  if (const FunctionDecl *FD = getCurFunctionDecl()) {
    FnRetType = FD->getReturnType();
    FnRetBounds = FD->getBoundsAnnotations();;
    if (FD->hasAttrs())
      Attrs = &FD->getAttrs();
    if (FD->isNoReturn())
      Diag(ReturnLoc, diag::warn_noreturn_function_has_return_expr)
        << FD->getDeclName();
    if (FD->isMain() && RetValExp)
      if (isa<CXXBoolLiteralExpr>(RetValExp))
        Diag(ReturnLoc, diag::warn_main_returns_bool_literal)
          << RetValExp->getSourceRange();
  } else if (ObjCMethodDecl *MD = getCurMethodDecl()) {
    FnRetType = MD->getReturnType();
    isObjCMethod = true;
    if (MD->hasAttrs())
      Attrs = &MD->getAttrs();
    if (MD->hasRelatedResultType() && MD->getClassInterface()) {
      // In the implementation of a method with a related return type, the
      // type used to type-check the validity of return statements within the
      // method body is a pointer to the type of the class being implemented.
      RelatedRetType = Context.getObjCInterfaceType(MD->getClassInterface());
      RelatedRetType = Context.getObjCObjectPointerType(RelatedRetType);
    }
  } else // If we don't have a function/method context, bail.
    return StmtError();

  // C++1z: discarded return statements are not considered when deducing a
  // return type.
  if (ExprEvalContexts.back().Context ==
          ExpressionEvaluationContext::DiscardedStatement &&
      FnRetType->getContainedAutoType()) {
    if (RetValExp) {
      ExprResult ER =
          ActOnFinishFullExpr(RetValExp, ReturnLoc, /*DiscardedValue*/ false);
      if (ER.isInvalid())
        return StmtError();
      RetValExp = ER.get();
    }
    return ReturnStmt::Create(Context, ReturnLoc, RetValExp,
                              /* NRVOCandidate=*/nullptr);
  }

  // FIXME: Add a flag to the ScopeInfo to indicate whether we're performing
  // deduction.
  if (getLangOpts().CPlusPlus14) {
    if (AutoType *AT = FnRetType->getContainedAutoType()) {
      FunctionDecl *FD = cast<FunctionDecl>(CurContext);
      if (DeduceFunctionTypeFromReturnExpr(FD, ReturnLoc, RetValExp, AT)) {
        FD->setInvalidDecl();
        return StmtError();
      } else {
        FnRetType = FD->getReturnType();
      }
    }
  }

  bool HasDependentReturnType = FnRetType->isDependentType();

  ReturnStmt *Result = nullptr;
  if (FnRetType->isVoidType()) {
    if (RetValExp) {
      if (isa<InitListExpr>(RetValExp)) {
        // We simply never allow init lists as the return value of void
        // functions. This is compatible because this was never allowed before,
        // so there's no legacy code to deal with.
        NamedDecl *CurDecl = getCurFunctionOrMethodDecl();
        int FunctionKind = 0;
        if (isa<ObjCMethodDecl>(CurDecl))
          FunctionKind = 1;
        else if (isa<CXXConstructorDecl>(CurDecl))
          FunctionKind = 2;
        else if (isa<CXXDestructorDecl>(CurDecl))
          FunctionKind = 3;

        Diag(ReturnLoc, diag::err_return_init_list)
          << CurDecl->getDeclName() << FunctionKind
          << RetValExp->getSourceRange();

        // Drop the expression.
        RetValExp = nullptr;
      } else if (!RetValExp->isTypeDependent()) {
        // C99 6.8.6.4p1 (ext_ since GCC warns)
        unsigned D = diag::ext_return_has_expr;
        if (IsCheckedScope())
          D = diag::err_return_has_expr;

        if (RetValExp->getType()->isVoidType()) {
          NamedDecl *CurDecl = getCurFunctionOrMethodDecl();
          if (isa<CXXConstructorDecl>(CurDecl) ||
              isa<CXXDestructorDecl>(CurDecl))
            D = diag::err_ctor_dtor_returns_void;
          else
            D = diag::ext_return_has_void_expr;
        }
        else {
          ExprResult Result = RetValExp;
          Result = IgnoredValueConversions(Result.get());
          if (Result.isInvalid())
            return StmtError();
          RetValExp = Result.get();
          RetValExp = ImpCastExprToType(RetValExp,
                                        Context.VoidTy, CK_ToVoid).get();
        }
        // return of void in constructor/destructor is illegal in C++.
        if (D == diag::err_ctor_dtor_returns_void) {
          NamedDecl *CurDecl = getCurFunctionOrMethodDecl();
          Diag(ReturnLoc, D)
            << CurDecl->getDeclName() << isa<CXXDestructorDecl>(CurDecl)
            << RetValExp->getSourceRange();
        }
        // return (some void expression); is legal in C++.
        else if (D != diag::ext_return_has_void_expr ||
                 !getLangOpts().CPlusPlus) {
          NamedDecl *CurDecl = getCurFunctionOrMethodDecl();

          int FunctionKind = 0;
          if (isa<ObjCMethodDecl>(CurDecl))
            FunctionKind = 1;
          else if (isa<CXXConstructorDecl>(CurDecl))
            FunctionKind = 2;
          else if (isa<CXXDestructorDecl>(CurDecl))
            FunctionKind = 3;

          Diag(ReturnLoc, D)
            << CurDecl->getDeclName() << FunctionKind
            << RetValExp->getSourceRange();
        }
      }

      if (RetValExp) {
        ExprResult ER =
            ActOnFinishFullExpr(RetValExp, ReturnLoc, /*DiscardedValue*/ false);
        if (ER.isInvalid())
          return StmtError();
        RetValExp = ER.get();
      }
    }

    Result = ReturnStmt::Create(Context, ReturnLoc, RetValExp,
                                /* NRVOCandidate=*/nullptr);
  } else if (!RetValExp && !HasDependentReturnType) {
    FunctionDecl *FD = getCurFunctionDecl();

    unsigned DiagID;
    if (getLangOpts().CPlusPlus11 && FD && FD->isConstexpr()) {
      // C++11 [stmt.return]p2
      DiagID = diag::err_constexpr_return_missing_expr;
      FD->setInvalidDecl();
    } else if (getLangOpts().C99) {
      // C99 6.8.6.4p1 (ext_ since GCC warns)
      DiagID = diag::ext_return_missing_expr;
    } else {
      // C90 6.6.6.4p4
      DiagID = diag::warn_return_missing_expr;
    }

    // In Checked C, it is an error if a return expression is
    // missing in a checked scope or when there are return bounds.
    if (getLangOpts().CheckedC) {
      if (FnRetType->isCheckedPointerType())
        DiagID = diag::err_return_missing_expr_for_checked_pointer;
      else if (!FnRetBounds.IsEmpty())
        DiagID = diag::err_return_missing_expr_for_bounds;
      else if (IsCheckedScope())
        DiagID = diag::err_return_missing_expr;
    }

    if (FD)
      Diag(ReturnLoc, DiagID) << FD->getIdentifier() << 0/*fn*/;
    else
      Diag(ReturnLoc, DiagID) << getCurMethodDecl()->getDeclName() << 1/*meth*/;

    Result = ReturnStmt::Create(Context, ReturnLoc, /* RetExpr=*/nullptr,
                                /* NRVOCandidate=*/nullptr);
  } else {
    assert(RetValExp || HasDependentReturnType);
    const VarDecl *NRVOCandidate = nullptr;

    QualType RetType = RelatedRetType.isNull() ? FnRetType : RelatedRetType;

    // C99 6.8.6.4p3(136): The return statement is not an assignment. The
    // overlap restriction of subclause 6.5.16.1 does not apply to the case of
    // function return.

    // In C++ the return statement is handled via a copy initialization,
    // the C version of which boils down to CheckSingleAssignmentConstraints.
    if (RetValExp)
      NRVOCandidate = getCopyElisionCandidate(FnRetType, RetValExp, CES_Strict);
    if (!HasDependentReturnType && !RetValExp->isTypeDependent()) {
      // we have a non-void function with an expression, continue checking
      InitializedEntity Entity = InitializedEntity::InitializeResult(ReturnLoc,
                                                                     RetType,
                                                      NRVOCandidate != nullptr,
                                                                     FnRetBounds);
      ExprResult Res = PerformMoveOrCopyInitialization(Entity, NRVOCandidate,
                                                       RetType, RetValExp);
      if (Res.isInvalid()) {
        // FIXME: Clean up temporaries here anyway?
        return StmtError();
      }
      RetValExp = Res.getAs<Expr>();

      // If we have a related result type, we need to implicitly
      // convert back to the formal result type.  We can't pretend to
      // initialize the result again --- we might end double-retaining
      // --- so instead we initialize a notional temporary.
      if (!RelatedRetType.isNull()) {
        Entity = InitializedEntity::InitializeRelatedResult(getCurMethodDecl(),
                                                            FnRetType);
        Res = PerformCopyInitialization(Entity, ReturnLoc, RetValExp);
        if (Res.isInvalid()) {
          // FIXME: Clean up temporaries here anyway?
          return StmtError();
        }
        RetValExp = Res.getAs<Expr>();
      }

      CheckReturnValExpr(RetValExp, FnRetType, ReturnLoc, isObjCMethod, Attrs,
                         getCurFunctionDecl());
    }

    if (RetValExp) {
      ExprResult ER =
          ActOnFinishFullExpr(RetValExp, ReturnLoc, /*DiscardedValue*/ false);
      if (ER.isInvalid())
        return StmtError();
      RetValExp = ER.get();
    }
    Result = ReturnStmt::Create(Context, ReturnLoc, RetValExp, NRVOCandidate);
  }

  // If we need to check for the named return value optimization, save the
  // return statement in our scope for later processing.
  if (Result->getNRVOCandidate())
    FunctionScopes.back()->Returns.push_back(Result);

  if (FunctionScopes.back()->FirstReturnLoc.isInvalid())
    FunctionScopes.back()->FirstReturnLoc = ReturnLoc;

  return Result;
}

StmtResult
Sema::ActOnObjCAtCatchStmt(SourceLocation AtLoc,
                           SourceLocation RParen, Decl *Parm,
                           Stmt *Body) {
  VarDecl *Var = cast_or_null<VarDecl>(Parm);
  if (Var && Var->isInvalidDecl())
    return StmtError();

  return new (Context) ObjCAtCatchStmt(AtLoc, RParen, Var, Body);
}

StmtResult
Sema::ActOnObjCAtFinallyStmt(SourceLocation AtLoc, Stmt *Body) {
  return new (Context) ObjCAtFinallyStmt(AtLoc, Body);
}

StmtResult
Sema::ActOnObjCAtTryStmt(SourceLocation AtLoc, Stmt *Try,
                         MultiStmtArg CatchStmts, Stmt *Finally) {
  if (!getLangOpts().ObjCExceptions)
    Diag(AtLoc, diag::err_objc_exceptions_disabled) << "@try";

  setFunctionHasBranchProtectedScope();
  unsigned NumCatchStmts = CatchStmts.size();
  return ObjCAtTryStmt::Create(Context, AtLoc, Try, CatchStmts.data(),
                               NumCatchStmts, Finally);
}

StmtResult Sema::BuildObjCAtThrowStmt(SourceLocation AtLoc, Expr *Throw) {
  if (Throw) {
    ExprResult Result = DefaultLvalueConversion(Throw);
    if (Result.isInvalid())
      return StmtError();

    Result = ActOnFinishFullExpr(Result.get(), /*DiscardedValue*/ false);
    if (Result.isInvalid())
      return StmtError();
    Throw = Result.get();

    QualType ThrowType = Throw->getType();
    // Make sure the expression type is an ObjC pointer or "void *".
    if (!ThrowType->isDependentType() &&
        !ThrowType->isObjCObjectPointerType()) {
      const PointerType *PT = ThrowType->getAs<PointerType>();
      if (!PT || !PT->getPointeeType()->isVoidType())
        return StmtError(Diag(AtLoc, diag::err_objc_throw_expects_object)
                         << Throw->getType() << Throw->getSourceRange());
    }
  }

  return new (Context) ObjCAtThrowStmt(AtLoc, Throw);
}

StmtResult
Sema::ActOnObjCAtThrowStmt(SourceLocation AtLoc, Expr *Throw,
                           Scope *CurScope) {
  if (!getLangOpts().ObjCExceptions)
    Diag(AtLoc, diag::err_objc_exceptions_disabled) << "@throw";

  if (!Throw) {
    // @throw without an expression designates a rethrow (which must occur
    // in the context of an @catch clause).
    Scope *AtCatchParent = CurScope;
    while (AtCatchParent && !AtCatchParent->isAtCatchScope())
      AtCatchParent = AtCatchParent->getParent();
    if (!AtCatchParent)
      return StmtError(Diag(AtLoc, diag::err_rethrow_used_outside_catch));
  }
  return BuildObjCAtThrowStmt(AtLoc, Throw);
}

ExprResult
Sema::ActOnObjCAtSynchronizedOperand(SourceLocation atLoc, Expr *operand) {
  ExprResult result = DefaultLvalueConversion(operand);
  if (result.isInvalid())
    return ExprError();
  operand = result.get();

  // Make sure the expression type is an ObjC pointer or "void *".
  QualType type = operand->getType();
  if (!type->isDependentType() &&
      !type->isObjCObjectPointerType()) {
    const PointerType *pointerType = type->getAs<PointerType>();
    if (!pointerType || !pointerType->getPointeeType()->isVoidType()) {
      if (getLangOpts().CPlusPlus) {
        if (RequireCompleteType(atLoc, type,
                                diag::err_incomplete_receiver_type))
          return Diag(atLoc, diag::err_objc_synchronized_expects_object)
                   << type << operand->getSourceRange();

        ExprResult result = PerformContextuallyConvertToObjCPointer(operand);
        if (result.isInvalid())
          return ExprError();
        if (!result.isUsable())
          return Diag(atLoc, diag::err_objc_synchronized_expects_object)
                   << type << operand->getSourceRange();

        operand = result.get();
      } else {
          return Diag(atLoc, diag::err_objc_synchronized_expects_object)
                   << type << operand->getSourceRange();
      }
    }
  }

  // The operand to @synchronized is a full-expression.
  return ActOnFinishFullExpr(operand, /*DiscardedValue*/ false);
}

StmtResult
Sema::ActOnObjCAtSynchronizedStmt(SourceLocation AtLoc, Expr *SyncExpr,
                                  Stmt *SyncBody) {
  // We can't jump into or indirect-jump out of a @synchronized block.
  setFunctionHasBranchProtectedScope();
  return new (Context) ObjCAtSynchronizedStmt(AtLoc, SyncExpr, SyncBody);
}

/// ActOnCXXCatchBlock - Takes an exception declaration and a handler block
/// and creates a proper catch handler from them.
StmtResult
Sema::ActOnCXXCatchBlock(SourceLocation CatchLoc, Decl *ExDecl,
                         Stmt *HandlerBlock) {
  // There's nothing to test that ActOnExceptionDecl didn't already test.
  return new (Context)
      CXXCatchStmt(CatchLoc, cast_or_null<VarDecl>(ExDecl), HandlerBlock);
}

StmtResult
Sema::ActOnObjCAutoreleasePoolStmt(SourceLocation AtLoc, Stmt *Body) {
  setFunctionHasBranchProtectedScope();
  return new (Context) ObjCAutoreleasePoolStmt(AtLoc, Body);
}

namespace {
class CatchHandlerType {
  QualType QT;
  unsigned IsPointer : 1;

  // This is a special constructor to be used only with DenseMapInfo's
  // getEmptyKey() and getTombstoneKey() functions.
  friend struct llvm::DenseMapInfo<CatchHandlerType>;
  enum Unique { ForDenseMap };
  CatchHandlerType(QualType QT, Unique) : QT(QT), IsPointer(false) {}

public:
  /// Used when creating a CatchHandlerType from a handler type; will determine
  /// whether the type is a pointer or reference and will strip off the top
  /// level pointer and cv-qualifiers.
  CatchHandlerType(QualType Q) : QT(Q), IsPointer(false) {
    if (QT->isPointerType())
      IsPointer = true;

    if (IsPointer || QT->isReferenceType())
      QT = QT->getPointeeType();
    QT = QT.getUnqualifiedType();
  }

  /// Used when creating a CatchHandlerType from a base class type; pretends the
  /// type passed in had the pointer qualifier, does not need to get an
  /// unqualified type.
  CatchHandlerType(QualType QT, bool IsPointer)
      : QT(QT), IsPointer(IsPointer) {}

  QualType underlying() const { return QT; }
  bool isPointer() const { return IsPointer; }

  friend bool operator==(const CatchHandlerType &LHS,
                         const CatchHandlerType &RHS) {
    // If the pointer qualification does not match, we can return early.
    if (LHS.IsPointer != RHS.IsPointer)
      return false;
    // Otherwise, check the underlying type without cv-qualifiers.
    return LHS.QT == RHS.QT;
  }
};
} // namespace

namespace llvm {
template <> struct DenseMapInfo<CatchHandlerType> {
  static CatchHandlerType getEmptyKey() {
    return CatchHandlerType(DenseMapInfo<QualType>::getEmptyKey(),
                       CatchHandlerType::ForDenseMap);
  }

  static CatchHandlerType getTombstoneKey() {
    return CatchHandlerType(DenseMapInfo<QualType>::getTombstoneKey(),
                       CatchHandlerType::ForDenseMap);
  }

  static unsigned getHashValue(const CatchHandlerType &Base) {
    return DenseMapInfo<QualType>::getHashValue(Base.underlying());
  }

  static bool isEqual(const CatchHandlerType &LHS,
                      const CatchHandlerType &RHS) {
    return LHS == RHS;
  }
};
}

namespace {
class CatchTypePublicBases {
  ASTContext &Ctx;
  const llvm::DenseMap<CatchHandlerType, CXXCatchStmt *> &TypesToCheck;
  const bool CheckAgainstPointer;

  CXXCatchStmt *FoundHandler;
  CanQualType FoundHandlerType;

public:
  CatchTypePublicBases(
      ASTContext &Ctx,
      const llvm::DenseMap<CatchHandlerType, CXXCatchStmt *> &T, bool C)
      : Ctx(Ctx), TypesToCheck(T), CheckAgainstPointer(C),
        FoundHandler(nullptr) {}

  CXXCatchStmt *getFoundHandler() const { return FoundHandler; }
  CanQualType getFoundHandlerType() const { return FoundHandlerType; }

  bool operator()(const CXXBaseSpecifier *S, CXXBasePath &) {
    if (S->getAccessSpecifier() == AccessSpecifier::AS_public) {
      CatchHandlerType Check(S->getType(), CheckAgainstPointer);
      const auto &M = TypesToCheck;
      auto I = M.find(Check);
      if (I != M.end()) {
        FoundHandler = I->second;
        FoundHandlerType = Ctx.getCanonicalType(S->getType());
        return true;
      }
    }
    return false;
  }
};
}

/// ActOnCXXTryBlock - Takes a try compound-statement and a number of
/// handlers and creates a try statement from them.
StmtResult Sema::ActOnCXXTryBlock(SourceLocation TryLoc, Stmt *TryBlock,
                                  ArrayRef<Stmt *> Handlers) {
  // Don't report an error if 'try' is used in system headers.
  if (!getLangOpts().CXXExceptions &&
      !getSourceManager().isInSystemHeader(TryLoc) &&
      (!getLangOpts().OpenMPIsDevice ||
       !getLangOpts().OpenMPHostCXXExceptions ||
       isInOpenMPTargetExecutionDirective() ||
       isInOpenMPDeclareTargetContext()))
    Diag(TryLoc, diag::err_exceptions_disabled) << "try";

  // Exceptions aren't allowed in CUDA device code.
  if (getLangOpts().CUDA)
    CUDADiagIfDeviceCode(TryLoc, diag::err_cuda_device_exceptions)
        << "try" << CurrentCUDATarget();

  if (getCurScope() && getCurScope()->isOpenMPSimdDirectiveScope())
    Diag(TryLoc, diag::err_omp_simd_region_cannot_use_stmt) << "try";

  sema::FunctionScopeInfo *FSI = getCurFunction();

  // C++ try is incompatible with SEH __try.
  if (!getLangOpts().Borland && FSI->FirstSEHTryLoc.isValid()) {
    Diag(TryLoc, diag::err_mixing_cxx_try_seh_try);
    Diag(FSI->FirstSEHTryLoc, diag::note_conflicting_try_here) << "'__try'";
  }

  const unsigned NumHandlers = Handlers.size();
  assert(!Handlers.empty() &&
         "The parser shouldn't call this if there are no handlers.");

  llvm::DenseMap<CatchHandlerType, CXXCatchStmt *> HandledTypes;
  for (unsigned i = 0; i < NumHandlers; ++i) {
    CXXCatchStmt *H = cast<CXXCatchStmt>(Handlers[i]);

    // Diagnose when the handler is a catch-all handler, but it isn't the last
    // handler for the try block. [except.handle]p5. Also, skip exception
    // declarations that are invalid, since we can't usefully report on them.
    if (!H->getExceptionDecl()) {
      if (i < NumHandlers - 1)
        return StmtError(Diag(H->getBeginLoc(), diag::err_early_catch_all));
      continue;
    } else if (H->getExceptionDecl()->isInvalidDecl())
      continue;

    // Walk the type hierarchy to diagnose when this type has already been
    // handled (duplication), or cannot be handled (derivation inversion). We
    // ignore top-level cv-qualifiers, per [except.handle]p3
    CatchHandlerType HandlerCHT =
        (QualType)Context.getCanonicalType(H->getCaughtType());

    // We can ignore whether the type is a reference or a pointer; we need the
    // underlying declaration type in order to get at the underlying record
    // decl, if there is one.
    QualType Underlying = HandlerCHT.underlying();
    if (auto *RD = Underlying->getAsCXXRecordDecl()) {
      if (!RD->hasDefinition())
        continue;
      // Check that none of the public, unambiguous base classes are in the
      // map ([except.handle]p1). Give the base classes the same pointer
      // qualification as the original type we are basing off of. This allows
      // comparison against the handler type using the same top-level pointer
      // as the original type.
      CXXBasePaths Paths;
      Paths.setOrigin(RD);
      CatchTypePublicBases CTPB(Context, HandledTypes, HandlerCHT.isPointer());
      if (RD->lookupInBases(CTPB, Paths)) {
        const CXXCatchStmt *Problem = CTPB.getFoundHandler();
        if (!Paths.isAmbiguous(CTPB.getFoundHandlerType())) {
          Diag(H->getExceptionDecl()->getTypeSpecStartLoc(),
               diag::warn_exception_caught_by_earlier_handler)
              << H->getCaughtType();
          Diag(Problem->getExceptionDecl()->getTypeSpecStartLoc(),
                diag::note_previous_exception_handler)
              << Problem->getCaughtType();
        }
      }
    }

    // Add the type the list of ones we have handled; diagnose if we've already
    // handled it.
    auto R = HandledTypes.insert(std::make_pair(H->getCaughtType(), H));
    if (!R.second) {
      const CXXCatchStmt *Problem = R.first->second;
      Diag(H->getExceptionDecl()->getTypeSpecStartLoc(),
           diag::warn_exception_caught_by_earlier_handler)
          << H->getCaughtType();
      Diag(Problem->getExceptionDecl()->getTypeSpecStartLoc(),
           diag::note_previous_exception_handler)
          << Problem->getCaughtType();
    }
  }

  FSI->setHasCXXTry(TryLoc);

  return CXXTryStmt::Create(Context, TryLoc, TryBlock, Handlers);
}

StmtResult Sema::ActOnSEHTryBlock(bool IsCXXTry, SourceLocation TryLoc,
                                  Stmt *TryBlock, Stmt *Handler) {
  assert(TryBlock && Handler);

  sema::FunctionScopeInfo *FSI = getCurFunction();

  // SEH __try is incompatible with C++ try. Borland appears to support this,
  // however.
  if (!getLangOpts().Borland) {
    if (FSI->FirstCXXTryLoc.isValid()) {
      Diag(TryLoc, diag::err_mixing_cxx_try_seh_try);
      Diag(FSI->FirstCXXTryLoc, diag::note_conflicting_try_here) << "'try'";
    }
  }

  FSI->setHasSEHTry(TryLoc);

  // Reject __try in Obj-C methods, blocks, and captured decls, since we don't
  // track if they use SEH.
  DeclContext *DC = CurContext;
  while (DC && !DC->isFunctionOrMethod())
    DC = DC->getParent();
  FunctionDecl *FD = dyn_cast_or_null<FunctionDecl>(DC);
  if (FD)
    FD->setUsesSEHTry(true);
  else
    Diag(TryLoc, diag::err_seh_try_outside_functions);

  // Reject __try on unsupported targets.
  if (!Context.getTargetInfo().isSEHTrySupported())
    Diag(TryLoc, diag::err_seh_try_unsupported);

  return SEHTryStmt::Create(Context, IsCXXTry, TryLoc, TryBlock, Handler);
}

StmtResult
Sema::ActOnSEHExceptBlock(SourceLocation Loc,
                          Expr *FilterExpr,
                          Stmt *Block) {
  assert(FilterExpr && Block);

  if(!FilterExpr->getType()->isIntegerType()) {
    return StmtError(Diag(FilterExpr->getExprLoc(),
                     diag::err_filter_expression_integral)
                     << FilterExpr->getType());
  }

  return SEHExceptStmt::Create(Context,Loc,FilterExpr,Block);
}

void Sema::ActOnStartSEHFinallyBlock() {
  CurrentSEHFinally.push_back(CurScope);
}

void Sema::ActOnAbortSEHFinallyBlock() {
  CurrentSEHFinally.pop_back();
}

StmtResult Sema::ActOnFinishSEHFinallyBlock(SourceLocation Loc, Stmt *Block) {
  assert(Block);
  CurrentSEHFinally.pop_back();
  return SEHFinallyStmt::Create(Context, Loc, Block);
}

StmtResult
Sema::ActOnSEHLeaveStmt(SourceLocation Loc, Scope *CurScope) {
  Scope *SEHTryParent = CurScope;
  while (SEHTryParent && !SEHTryParent->isSEHTryScope())
    SEHTryParent = SEHTryParent->getParent();
  if (!SEHTryParent)
    return StmtError(Diag(Loc, diag::err_ms___leave_not_in___try));
  CheckJumpOutOfSEHFinally(*this, Loc, *SEHTryParent);

  return new (Context) SEHLeaveStmt(Loc);
}

StmtResult Sema::BuildMSDependentExistsStmt(SourceLocation KeywordLoc,
                                            bool IsIfExists,
                                            NestedNameSpecifierLoc QualifierLoc,
                                            DeclarationNameInfo NameInfo,
                                            Stmt *Nested)
{
  return new (Context) MSDependentExistsStmt(KeywordLoc, IsIfExists,
                                             QualifierLoc, NameInfo,
                                             cast<CompoundStmt>(Nested));
}


StmtResult Sema::ActOnMSDependentExistsStmt(SourceLocation KeywordLoc,
                                            bool IsIfExists,
                                            CXXScopeSpec &SS,
                                            UnqualifiedId &Name,
                                            Stmt *Nested) {
  return BuildMSDependentExistsStmt(KeywordLoc, IsIfExists,
                                    SS.getWithLocInContext(Context),
                                    GetNameFromUnqualifiedId(Name),
                                    Nested);
}

RecordDecl*
Sema::CreateCapturedStmtRecordDecl(CapturedDecl *&CD, SourceLocation Loc,
                                   unsigned NumParams) {
  DeclContext *DC = CurContext;
  while (!(DC->isFunctionOrMethod() || DC->isRecord() || DC->isFileContext()))
    DC = DC->getParent();

  RecordDecl *RD = nullptr;
  if (getLangOpts().CPlusPlus)
    RD = CXXRecordDecl::Create(Context, TTK_Struct, DC, Loc, Loc,
                               /*Id=*/nullptr);
  else
    RD = RecordDecl::Create(Context, TTK_Struct, DC, Loc, Loc, /*Id=*/nullptr);

  RD->setCapturedRecord();
  DC->addDecl(RD);
  RD->setImplicit();
  RD->startDefinition();

  assert(NumParams > 0 && "CapturedStmt requires context parameter");
  CD = CapturedDecl::Create(Context, CurContext, NumParams);
  DC->addDecl(CD);
  return RD;
}

static void
buildCapturedStmtCaptureList(SmallVectorImpl<CapturedStmt::Capture> &Captures,
                             SmallVectorImpl<Expr *> &CaptureInits,
                             ArrayRef<sema::Capture> Candidates) {
  for (const sema::Capture &Cap : Candidates) {
    if (Cap.isThisCapture()) {
      Captures.push_back(CapturedStmt::Capture(Cap.getLocation(),
                                               CapturedStmt::VCK_This));
      CaptureInits.push_back(Cap.getInitExpr());
      continue;
    } else if (Cap.isVLATypeCapture()) {
      Captures.push_back(
          CapturedStmt::Capture(Cap.getLocation(), CapturedStmt::VCK_VLAType));
      CaptureInits.push_back(nullptr);
      continue;
    }

    Captures.push_back(CapturedStmt::Capture(Cap.getLocation(),
                                             Cap.isReferenceCapture()
                                                 ? CapturedStmt::VCK_ByRef
                                                 : CapturedStmt::VCK_ByCopy,
                                             Cap.getVariable()));
    CaptureInits.push_back(Cap.getInitExpr());
  }
}

void Sema::ActOnCapturedRegionStart(SourceLocation Loc, Scope *CurScope,
                                    CapturedRegionKind Kind,
                                    unsigned NumParams) {
  CapturedDecl *CD = nullptr;
  RecordDecl *RD = CreateCapturedStmtRecordDecl(CD, Loc, NumParams);

  // Build the context parameter
  DeclContext *DC = CapturedDecl::castToDeclContext(CD);
  IdentifierInfo *ParamName = &Context.Idents.get("__context");
  QualType ParamType = Context.getPointerType(Context.getTagDeclType(RD));
  auto *Param =
      ImplicitParamDecl::Create(Context, DC, Loc, ParamName, ParamType,
                                ImplicitParamDecl::CapturedContext);
  DC->addDecl(Param);

  CD->setContextParam(0, Param);

  // Enter the capturing scope for this captured region.
  PushCapturedRegionScope(CurScope, CD, RD, Kind);

  if (CurScope)
    PushDeclContext(CurScope, CD);
  else
    CurContext = CD;

  PushExpressionEvaluationContext(
      ExpressionEvaluationContext::PotentiallyEvaluated);
}

void Sema::ActOnCapturedRegionStart(SourceLocation Loc, Scope *CurScope,
                                    CapturedRegionKind Kind,
                                    ArrayRef<CapturedParamNameType> Params) {
  CapturedDecl *CD = nullptr;
  RecordDecl *RD = CreateCapturedStmtRecordDecl(CD, Loc, Params.size());

  // Build the context parameter
  DeclContext *DC = CapturedDecl::castToDeclContext(CD);
  bool ContextIsFound = false;
  unsigned ParamNum = 0;
  for (ArrayRef<CapturedParamNameType>::iterator I = Params.begin(),
                                                 E = Params.end();
       I != E; ++I, ++ParamNum) {
    if (I->second.isNull()) {
      assert(!ContextIsFound &&
             "null type has been found already for '__context' parameter");
      IdentifierInfo *ParamName = &Context.Idents.get("__context");
      QualType ParamType = Context.getPointerType(Context.getTagDeclType(RD))
                               .withConst()
                               .withRestrict();
      auto *Param =
          ImplicitParamDecl::Create(Context, DC, Loc, ParamName, ParamType,
                                    ImplicitParamDecl::CapturedContext);
      DC->addDecl(Param);
      CD->setContextParam(ParamNum, Param);
      ContextIsFound = true;
    } else {
      IdentifierInfo *ParamName = &Context.Idents.get(I->first);
      auto *Param =
          ImplicitParamDecl::Create(Context, DC, Loc, ParamName, I->second,
                                    ImplicitParamDecl::CapturedContext);
      DC->addDecl(Param);
      CD->setParam(ParamNum, Param);
    }
  }
  assert(ContextIsFound && "no null type for '__context' parameter");
  if (!ContextIsFound) {
    // Add __context implicitly if it is not specified.
    IdentifierInfo *ParamName = &Context.Idents.get("__context");
    QualType ParamType = Context.getPointerType(Context.getTagDeclType(RD));
    auto *Param =
        ImplicitParamDecl::Create(Context, DC, Loc, ParamName, ParamType,
                                  ImplicitParamDecl::CapturedContext);
    DC->addDecl(Param);
    CD->setContextParam(ParamNum, Param);
  }
  // Enter the capturing scope for this captured region.
  PushCapturedRegionScope(CurScope, CD, RD, Kind);

  if (CurScope)
    PushDeclContext(CurScope, CD);
  else
    CurContext = CD;

  PushExpressionEvaluationContext(
      ExpressionEvaluationContext::PotentiallyEvaluated);
}

void Sema::ActOnCapturedRegionError() {
  DiscardCleanupsInEvaluationContext();
  PopExpressionEvaluationContext();

  CapturedRegionScopeInfo *RSI = getCurCapturedRegion();
  RecordDecl *Record = RSI->TheRecordDecl;
  Record->setInvalidDecl();

  SmallVector<Decl*, 4> Fields(Record->fields());
  ActOnFields(/*Scope=*/nullptr, Record->getLocation(), Record, Fields,
              SourceLocation(), SourceLocation(), ParsedAttributesView());

  PopDeclContext();
  PopFunctionScopeInfo();
}

StmtResult Sema::ActOnCapturedRegionEnd(Stmt *S) {
  CapturedRegionScopeInfo *RSI = getCurCapturedRegion();

  SmallVector<CapturedStmt::Capture, 4> Captures;
  SmallVector<Expr *, 4> CaptureInits;
  buildCapturedStmtCaptureList(Captures, CaptureInits, RSI->Captures);

  CapturedDecl *CD = RSI->TheCapturedDecl;
  RecordDecl *RD = RSI->TheRecordDecl;

  CapturedStmt *Res = CapturedStmt::Create(
      getASTContext(), S, static_cast<CapturedRegionKind>(RSI->CapRegionKind),
      Captures, CaptureInits, CD, RD);

  CD->setBody(Res->getCapturedStmt());
  RD->completeDefinition();

  DiscardCleanupsInEvaluationContext();
  PopExpressionEvaluationContext();

  PopDeclContext();
  PopFunctionScopeInfo();

  return Res;
}<|MERGE_RESOLUTION|>--- conflicted
+++ resolved
@@ -386,8 +386,8 @@
       DiagnoseEmptyLoopBody(Elts[i], Elts[i + 1]);
   }
 
-<<<<<<< HEAD
-  return CompoundStmt::Create(Context, Elts, L, R);
+  return CompoundStmt::Create(Context, Elts, L, R, WrittenCSS,
+                              GetCheckedScopeInfo(), CSSLoc, CSMLoc);
 }
 
 ExprResult
@@ -439,11 +439,6 @@
 
   return ActOnFinishFullExpr(Val.get(), Val.get()->getExprLoc(), false,
                              getLangOpts().CPlusPlus11);
-=======
-  return new (Context) CompoundStmt(Context, Elts, L, R, WrittenCSS,
-                                    GetCheckedScopeInfo(), CSSLoc, CSMLoc);
-
->>>>>>> 96940ffe
 }
 
 StmtResult
