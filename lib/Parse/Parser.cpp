//===--- Parser.cpp - C Language Family Parser ----------------------------===//
//
//                     The LLVM Compiler Infrastructure
//
// This file is distributed under the University of Illinois Open Source
// License. See LICENSE.TXT for details.
//
//===----------------------------------------------------------------------===//
//
//  This file implements the Parser interfaces.
//
//===----------------------------------------------------------------------===//

#include "clang/Parse/Parser.h"
#include "clang/AST/ASTConsumer.h"
#include "clang/AST/ASTContext.h"
#include "clang/AST/DeclTemplate.h"
#include "clang/Parse/ParseDiagnostic.h"
#include "clang/Parse/RAIIObjectsForParser.h"
#include "clang/Sema/DeclSpec.h"
#include "clang/Sema/ParsedTemplate.h"
#include "clang/Sema/Scope.h"
#include "llvm/Support/Path.h"
using namespace clang;


namespace {
/// A comment handler that passes comments found by the preprocessor
/// to the parser action.
class ActionCommentHandler : public CommentHandler {
  Sema &S;

public:
  explicit ActionCommentHandler(Sema &S) : S(S) { }

  bool HandleComment(Preprocessor &PP, SourceRange Comment) override {
    S.ActOnComment(Comment);
    return false;
  }
};
} // end anonymous namespace

IdentifierInfo *Parser::getSEHExceptKeyword() {
  // __except is accepted as a (contextual) keyword
  if (!Ident__except && (getLangOpts().MicrosoftExt || getLangOpts().Borland))
    Ident__except = PP.getIdentifierInfo("__except");

  return Ident__except;
}

Parser::Parser(Preprocessor &pp, Sema &actions, bool skipFunctionBodies)
  : PP(pp), Actions(actions), Diags(PP.getDiagnostics()),
    GreaterThanIsOperator(true), ColonIsSacred(false),
    InMessageExpression(false), TemplateParameterDepth(0),
    ParsingInObjCContainer(false) {
  SkipFunctionBodies = pp.isCodeCompletionEnabled() || skipFunctionBodies;
  Tok.startToken();
  Tok.setKind(tok::eof);
  Actions.CurScope = nullptr;
  NumCachedScopes = 0;
  CurParsedObjCImpl = nullptr;

  // Add #pragma handlers. These are removed and destroyed in the
  // destructor.
  initializePragmaHandlers();

  CommentSemaHandler.reset(new ActionCommentHandler(actions));
  PP.addCommentHandler(CommentSemaHandler.get());

  PP.setCodeCompletionHandler(*this);
}

DiagnosticBuilder Parser::Diag(SourceLocation Loc, unsigned DiagID) {
  return Diags.Report(Loc, DiagID);
}

DiagnosticBuilder Parser::Diag(const Token &Tok, unsigned DiagID) {
  return Diag(Tok.getLocation(), DiagID);
}

/// Emits a diagnostic suggesting parentheses surrounding a
/// given range.
///
/// \param Loc The location where we'll emit the diagnostic.
/// \param DK The kind of diagnostic to emit.
/// \param ParenRange Source range enclosing code that should be parenthesized.
void Parser::SuggestParentheses(SourceLocation Loc, unsigned DK,
                                SourceRange ParenRange) {
  SourceLocation EndLoc = PP.getLocForEndOfToken(ParenRange.getEnd());
  if (!ParenRange.getEnd().isFileID() || EndLoc.isInvalid()) {
    // We can't display the parentheses, so just dig the
    // warning/error and return.
    Diag(Loc, DK);
    return;
  }

  Diag(Loc, DK)
    << FixItHint::CreateInsertion(ParenRange.getBegin(), "(")
    << FixItHint::CreateInsertion(EndLoc, ")");
}

static bool IsCommonTypo(tok::TokenKind ExpectedTok, const Token &Tok) {
  switch (ExpectedTok) {
  case tok::semi:
    return Tok.is(tok::colon) || Tok.is(tok::comma); // : or , for ;
  default: return false;
  }
}

bool Parser::ExpectAndConsume(tok::TokenKind ExpectedTok, unsigned DiagID,
                              StringRef Msg) {
  if (Tok.is(ExpectedTok) || Tok.is(tok::code_completion)) {
    ConsumeAnyToken();
    return false;
  }

  // Detect common single-character typos and resume.
  if (IsCommonTypo(ExpectedTok, Tok)) {
    SourceLocation Loc = Tok.getLocation();
    {
      DiagnosticBuilder DB = Diag(Loc, DiagID);
      DB << FixItHint::CreateReplacement(
                SourceRange(Loc), tok::getPunctuatorSpelling(ExpectedTok));
      if (DiagID == diag::err_expected)
        DB << ExpectedTok;
      else if (DiagID == diag::err_expected_after)
        DB << Msg << ExpectedTok;
      else
        DB << Msg;
    }

    // Pretend there wasn't a problem.
    ConsumeAnyToken();
    return false;
  }

  SourceLocation EndLoc = PP.getLocForEndOfToken(PrevTokLocation);
  const char *Spelling = nullptr;
  if (EndLoc.isValid())
    Spelling = tok::getPunctuatorSpelling(ExpectedTok);

  DiagnosticBuilder DB =
      Spelling
          ? Diag(EndLoc, DiagID) << FixItHint::CreateInsertion(EndLoc, Spelling)
          : Diag(Tok, DiagID);
  if (DiagID == diag::err_expected)
    DB << ExpectedTok;
  else if (DiagID == diag::err_expected_after)
    DB << Msg << ExpectedTok;
  else
    DB << Msg;

  return true;
}

bool Parser::ExpectAndConsumeSemi(unsigned DiagID) {
  if (TryConsumeToken(tok::semi))
    return false;

  if (Tok.is(tok::code_completion)) {
    handleUnexpectedCodeCompletionToken();
    return false;
  }

  if ((Tok.is(tok::r_paren) || Tok.is(tok::r_square)) &&
      NextToken().is(tok::semi)) {
    Diag(Tok, diag::err_extraneous_token_before_semi)
      << PP.getSpelling(Tok)
      << FixItHint::CreateRemoval(Tok.getLocation());
    ConsumeAnyToken(); // The ')' or ']'.
    ConsumeToken(); // The ';'.
    return false;
  }

  return ExpectAndConsume(tok::semi, DiagID);
}

void Parser::ConsumeExtraSemi(ExtraSemiKind Kind, unsigned TST) {
  if (!Tok.is(tok::semi)) return;

  bool HadMultipleSemis = false;
  SourceLocation StartLoc = Tok.getLocation();
  SourceLocation EndLoc = Tok.getLocation();
  ConsumeToken();

  while ((Tok.is(tok::semi) && !Tok.isAtStartOfLine())) {
    HadMultipleSemis = true;
    EndLoc = Tok.getLocation();
    ConsumeToken();
  }

  // C++11 allows extra semicolons at namespace scope, but not in any of the
  // other contexts.
  if (Kind == OutsideFunction && getLangOpts().CPlusPlus) {
    if (getLangOpts().CPlusPlus11)
      Diag(StartLoc, diag::warn_cxx98_compat_top_level_semi)
          << FixItHint::CreateRemoval(SourceRange(StartLoc, EndLoc));
    else
      Diag(StartLoc, diag::ext_extra_semi_cxx11)
          << FixItHint::CreateRemoval(SourceRange(StartLoc, EndLoc));
    return;
  }

  if (Kind != AfterMemberFunctionDefinition || HadMultipleSemis)
    Diag(StartLoc, diag::ext_extra_semi)
        << Kind << DeclSpec::getSpecifierName((DeclSpec::TST)TST,
                                    Actions.getASTContext().getPrintingPolicy())
        << FixItHint::CreateRemoval(SourceRange(StartLoc, EndLoc));
  else
    // A single semicolon is valid after a member function definition.
    Diag(StartLoc, diag::warn_extra_semi_after_mem_fn_def)
      << FixItHint::CreateRemoval(SourceRange(StartLoc, EndLoc));
}

bool Parser::expectIdentifier() {
  if (Tok.is(tok::identifier))
    return false;
  if (const auto *II = Tok.getIdentifierInfo()) {
    if (II->isCPlusPlusKeyword(getLangOpts())) {
      Diag(Tok, diag::err_expected_token_instead_of_objcxx_keyword)
          << tok::identifier << Tok.getIdentifierInfo();
      // Objective-C++: Recover by treating this keyword as a valid identifier.
      return false;
    }
  }
  Diag(Tok, diag::err_expected) << tok::identifier;
  return true;
}

//===----------------------------------------------------------------------===//
// Error recovery.
//===----------------------------------------------------------------------===//

static bool HasFlagsSet(Parser::SkipUntilFlags L, Parser::SkipUntilFlags R) {
  return (static_cast<unsigned>(L) & static_cast<unsigned>(R)) != 0;
}

/// SkipUntil - Read tokens until we get to the specified token, then consume
/// it (unless no flag StopBeforeMatch).  Because we cannot guarantee that the
/// token will ever occur, this skips to the next token, or to some likely
/// good stopping point.  If StopAtSemi is true, skipping will stop at a ';'
/// character.
///
/// If SkipUntil finds the specified token, it returns true, otherwise it
/// returns false.
bool Parser::SkipUntil(ArrayRef<tok::TokenKind> Toks, SkipUntilFlags Flags) {
  // We always want this function to skip at least one token if the first token
  // isn't T and if not at EOF.
  bool isFirstTokenSkipped = true;
  while (1) {
    // If we found one of the tokens, stop and return true.
    for (unsigned i = 0, NumToks = Toks.size(); i != NumToks; ++i) {
      if (Tok.is(Toks[i])) {
        if (HasFlagsSet(Flags, StopBeforeMatch)) {
          // Noop, don't consume the token.
        } else {
          ConsumeAnyToken();
        }
        return true;
      }
    }

    // Important special case: The caller has given up and just wants us to
    // skip the rest of the file. Do this without recursing, since we can
    // get here precisely because the caller detected too much recursion.
    if (Toks.size() == 1 && Toks[0] == tok::eof &&
        !HasFlagsSet(Flags, StopAtSemi) &&
        !HasFlagsSet(Flags, StopAtCodeCompletion)) {
      while (Tok.isNot(tok::eof))
        ConsumeAnyToken();
      return true;
    }

    switch (Tok.getKind()) {
    case tok::eof:
      // Ran out of tokens.
      return false;

    case tok::annot_pragma_openmp:
    case tok::annot_pragma_openmp_end:
      // Stop before an OpenMP pragma boundary.
    case tok::annot_module_begin:
    case tok::annot_module_end:
    case tok::annot_module_include:
      // Stop before we change submodules. They generally indicate a "good"
      // place to pick up parsing again (except in the special case where
      // we're trying to skip to EOF).
      return false;

    case tok::code_completion:
      if (!HasFlagsSet(Flags, StopAtCodeCompletion))
        handleUnexpectedCodeCompletionToken();
      return false;

    case tok::l_paren:
      // Recursively skip properly-nested parens.
      ConsumeParen();
      if (HasFlagsSet(Flags, StopAtCodeCompletion))
        SkipUntil(tok::r_paren, StopAtCodeCompletion);
      else
        SkipUntil(tok::r_paren);
      break;
    case tok::l_square:
      // Recursively skip properly-nested square brackets.
      ConsumeBracket();
      if (HasFlagsSet(Flags, StopAtCodeCompletion))
        SkipUntil(tok::r_square, StopAtCodeCompletion);
      else
        SkipUntil(tok::r_square);
      break;
    case tok::l_brace:
      // Recursively skip properly-nested braces.
      ConsumeBrace();
      if (HasFlagsSet(Flags, StopAtCodeCompletion))
        SkipUntil(tok::r_brace, StopAtCodeCompletion);
      else
        SkipUntil(tok::r_brace);
      break;

    // Okay, we found a ']' or '}' or ')', which we think should be balanced.
    // Since the user wasn't looking for this token (if they were, it would
    // already be handled), this isn't balanced.  If there is a LHS token at a
    // higher level, we will assume that this matches the unbalanced token
    // and return it.  Otherwise, this is a spurious RHS token, which we skip.
    case tok::r_paren:
      if (ParenCount && !isFirstTokenSkipped)
        return false;  // Matches something.
      ConsumeParen();
      break;
    case tok::r_square:
      if (BracketCount && !isFirstTokenSkipped)
        return false;  // Matches something.
      ConsumeBracket();
      break;
    case tok::r_brace:
      if (BraceCount && !isFirstTokenSkipped)
        return false;  // Matches something.
      ConsumeBrace();
      break;

    case tok::semi:
      if (HasFlagsSet(Flags, StopAtSemi))
        return false;
      LLVM_FALLTHROUGH;
    default:
      // Skip this token.
      ConsumeAnyToken();
      break;
    }
    isFirstTokenSkipped = false;
  }
}

//===----------------------------------------------------------------------===//
// Scope manipulation
//===----------------------------------------------------------------------===//

/// EnterScope - Start a new scope.
void Parser::EnterScope(unsigned ScopeFlags) {
  if (NumCachedScopes) {
    Scope *N = ScopeCache[--NumCachedScopes];
    N->Init(getCurScope(), ScopeFlags);
    Actions.CurScope = N;
  } else {
    Actions.CurScope = new Scope(getCurScope(), ScopeFlags, Diags);
  }
}

/// ExitScope - Pop a scope off the scope stack.
void Parser::ExitScope() {
  assert(getCurScope() && "Scope imbalance!");

  // Inform the actions module that this scope is going away if there are any
  // decls in it.
  Actions.ActOnPopScope(Tok.getLocation(), getCurScope());

  Scope *OldScope = getCurScope();
  Actions.CurScope = OldScope->getParent();

  if (NumCachedScopes == ScopeCacheSize)
    delete OldScope;
  else
    ScopeCache[NumCachedScopes++] = OldScope;
}

/// Set the flags for the current scope to ScopeFlags. If ManageFlags is false,
/// this object does nothing.
Parser::ParseScopeFlags::ParseScopeFlags(Parser *Self, unsigned ScopeFlags,
                                 bool ManageFlags)
  : CurScope(ManageFlags ? Self->getCurScope() : nullptr) {
  if (CurScope) {
    OldFlags = CurScope->getFlags();
    CurScope->setFlags(ScopeFlags);
  }
}

/// Restore the flags for the current scope to what they were before this
/// object overrode them.
Parser::ParseScopeFlags::~ParseScopeFlags() {
  if (CurScope)
    CurScope->setFlags(OldFlags);
}


//===----------------------------------------------------------------------===//
// C99 6.9: External Definitions.
//===----------------------------------------------------------------------===//

Parser::~Parser() {
  // If we still have scopes active, delete the scope tree.
  delete getCurScope();
  Actions.CurScope = nullptr;

  // Free the scope cache.
  for (unsigned i = 0, e = NumCachedScopes; i != e; ++i)
    delete ScopeCache[i];

  resetPragmaHandlers();

  PP.removeCommentHandler(CommentSemaHandler.get());

  PP.clearCodeCompletionHandler();

  if (getLangOpts().DelayedTemplateParsing &&
      !PP.isIncrementalProcessingEnabled() && !TemplateIds.empty()) {
    // If an ASTConsumer parsed delay-parsed templates in their
    // HandleTranslationUnit() method, TemplateIds created there were not
    // guarded by a DestroyTemplateIdAnnotationsRAIIObj object in
    // ParseTopLevelDecl(). Destroy them here.
    DestroyTemplateIdAnnotationsRAIIObj CleanupRAII(TemplateIds);
  }

  assert(TemplateIds.empty() && "Still alive TemplateIdAnnotations around?");
}

/// Initialize - Warm up the parser.
///
void Parser::Initialize() {
  // Create the translation unit scope.  Install it as the current scope.
  assert(getCurScope() == nullptr && "A scope is already active?");
  EnterScope(Scope::DeclScope);
  Actions.ActOnTranslationUnitScope(getCurScope());

  // Initialization for Objective-C context sensitive keywords recognition.
  // Referenced in Parser::ParseObjCTypeQualifierList.
  if (getLangOpts().ObjC) {
    ObjCTypeQuals[objc_in] = &PP.getIdentifierTable().get("in");
    ObjCTypeQuals[objc_out] = &PP.getIdentifierTable().get("out");
    ObjCTypeQuals[objc_inout] = &PP.getIdentifierTable().get("inout");
    ObjCTypeQuals[objc_oneway] = &PP.getIdentifierTable().get("oneway");
    ObjCTypeQuals[objc_bycopy] = &PP.getIdentifierTable().get("bycopy");
    ObjCTypeQuals[objc_byref] = &PP.getIdentifierTable().get("byref");
    ObjCTypeQuals[objc_nonnull] = &PP.getIdentifierTable().get("nonnull");
    ObjCTypeQuals[objc_nullable] = &PP.getIdentifierTable().get("nullable");
    ObjCTypeQuals[objc_null_unspecified]
      = &PP.getIdentifierTable().get("null_unspecified");
  }

  Ident_instancetype = nullptr;
  Ident_final = nullptr;
  Ident_sealed = nullptr;
  Ident_override = nullptr;
  Ident_GNU_final = nullptr;

  Ident_super = &PP.getIdentifierTable().get("super");

  Ident_vector = nullptr;
  Ident_bool = nullptr;
  Ident_pixel = nullptr;
  if (getLangOpts().AltiVec || getLangOpts().ZVector) {
    Ident_vector = &PP.getIdentifierTable().get("vector");
    Ident_bool = &PP.getIdentifierTable().get("bool");
  }
  if (getLangOpts().AltiVec)
    Ident_pixel = &PP.getIdentifierTable().get("pixel");

  Ident_introduced = nullptr;
  Ident_deprecated = nullptr;
  Ident_obsoleted = nullptr;
  Ident_unavailable = nullptr;
  Ident_strict = nullptr;
  Ident_replacement = nullptr;

  if (getLangOpts().CheckedC) {
    Ident_bounds = &PP.getIdentifierTable().get("bounds");
    Ident_byte_count = &PP.getIdentifierTable().get("byte_count");
    Ident_count = &PP.getIdentifierTable().get("count");
    Ident_unknown = &PP.getIdentifierTable().get("unknown");
    Ident_itype = &PP.getIdentifierTable().get("itype");
    Ident_rel_align = &PP.getIdentifierTable().get("rel_align");
    Ident_rel_align_value = &PP.getIdentifierTable().get("rel_align_value");
  } else {
    Ident_bounds = nullptr;
    Ident_byte_count = nullptr;
    Ident_count = nullptr;
    Ident_unknown = nullptr;
    Ident_itype = nullptr;
    Ident_rel_align = nullptr;
    Ident_rel_align_value = nullptr;
  }
  Ident_language = Ident_defined_in = Ident_generated_declaration = nullptr;\

  Ident__except = nullptr;

  Ident__exception_code = Ident__exception_info = nullptr;
  Ident__abnormal_termination = Ident___exception_code = nullptr;
  Ident___exception_info = Ident___abnormal_termination = nullptr;
  Ident_GetExceptionCode = Ident_GetExceptionInfo = nullptr;
  Ident_AbnormalTermination = nullptr;

  if(getLangOpts().Borland) {
    Ident__exception_info        = PP.getIdentifierInfo("_exception_info");
    Ident___exception_info       = PP.getIdentifierInfo("__exception_info");
    Ident_GetExceptionInfo       = PP.getIdentifierInfo("GetExceptionInformation");
    Ident__exception_code        = PP.getIdentifierInfo("_exception_code");
    Ident___exception_code       = PP.getIdentifierInfo("__exception_code");
    Ident_GetExceptionCode       = PP.getIdentifierInfo("GetExceptionCode");
    Ident__abnormal_termination  = PP.getIdentifierInfo("_abnormal_termination");
    Ident___abnormal_termination = PP.getIdentifierInfo("__abnormal_termination");
    Ident_AbnormalTermination    = PP.getIdentifierInfo("AbnormalTermination");

    PP.SetPoisonReason(Ident__exception_code,diag::err_seh___except_block);
    PP.SetPoisonReason(Ident___exception_code,diag::err_seh___except_block);
    PP.SetPoisonReason(Ident_GetExceptionCode,diag::err_seh___except_block);
    PP.SetPoisonReason(Ident__exception_info,diag::err_seh___except_filter);
    PP.SetPoisonReason(Ident___exception_info,diag::err_seh___except_filter);
    PP.SetPoisonReason(Ident_GetExceptionInfo,diag::err_seh___except_filter);
    PP.SetPoisonReason(Ident__abnormal_termination,diag::err_seh___finally_block);
    PP.SetPoisonReason(Ident___abnormal_termination,diag::err_seh___finally_block);
    PP.SetPoisonReason(Ident_AbnormalTermination,diag::err_seh___finally_block);
  }

  Actions.Initialize();

  // Prime the lexer look-ahead.
  ConsumeToken();
}

void Parser::LateTemplateParserCleanupCallback(void *P) {
  // While this RAII helper doesn't bracket any actual work, the destructor will
  // clean up annotations that were created during ActOnEndOfTranslationUnit
  // when incremental processing is enabled.
  DestroyTemplateIdAnnotationsRAIIObj CleanupRAII(((Parser *)P)->TemplateIds);
}

bool Parser::ParseFirstTopLevelDecl(DeclGroupPtrTy &Result) {
  Actions.ActOnStartOfTranslationUnit();

  // C11 6.9p1 says translation units must have at least one top-level
  // declaration. C++ doesn't have this restriction. We also don't want to
  // complain if we have a precompiled header, although technically if the PCH
  // is empty we should still emit the (pedantic) diagnostic.
  bool NoTopLevelDecls = ParseTopLevelDecl(Result);
  if (NoTopLevelDecls && !Actions.getASTContext().getExternalSource() &&
      !getLangOpts().CPlusPlus)
    Diag(diag::ext_empty_translation_unit);

  return NoTopLevelDecls;
}

/// ParseTopLevelDecl - Parse one top-level declaration, return whatever the
/// action tells us to.  This returns true if the EOF was encountered.
bool Parser::ParseTopLevelDecl(DeclGroupPtrTy &Result) {
  DestroyTemplateIdAnnotationsRAIIObj CleanupRAII(TemplateIds);

  // Skip over the EOF token, flagging end of previous input for incremental
  // processing
  if (PP.isIncrementalProcessingEnabled() && Tok.is(tok::eof))
    ConsumeToken();

  Result = nullptr;
  switch (Tok.getKind()) {
  case tok::annot_pragma_unused:
    HandlePragmaUnused();
    return false;

<<<<<<< HEAD
=======
  case tok::annot_pragma_checked_scope:
    HandlePragmaCheckedScope();
    return false;

  case tok::kw_import:
    Result = ParseModuleImport(SourceLocation());
    return false;

>>>>>>> 96940ffe
  case tok::kw_export:
    if (NextToken().isNot(tok::kw_module))
      break;
    LLVM_FALLTHROUGH;
  case tok::kw_module:
    Result = ParseModuleDecl();
    return false;

  case tok::annot_module_include:
    Actions.ActOnModuleInclude(Tok.getLocation(),
                               reinterpret_cast<Module *>(
                                   Tok.getAnnotationValue()));
    ConsumeAnnotationToken();
    return false;

  case tok::annot_module_begin:
    Actions.ActOnModuleBegin(Tok.getLocation(), reinterpret_cast<Module *>(
                                                    Tok.getAnnotationValue()));
    ConsumeAnnotationToken();
    return false;

  case tok::annot_module_end:
    Actions.ActOnModuleEnd(Tok.getLocation(), reinterpret_cast<Module *>(
                                                  Tok.getAnnotationValue()));
    ConsumeAnnotationToken();
    return false;

  case tok::annot_pragma_attribute:
    HandlePragmaAttribute();
    return false;

  case tok::eof:
    // Late template parsing can begin.
    if (getLangOpts().DelayedTemplateParsing)
      Actions.SetLateTemplateParser(LateTemplateParserCallback,
                                    PP.isIncrementalProcessingEnabled() ?
                                    LateTemplateParserCleanupCallback : nullptr,
                                    this);
    if (!PP.isIncrementalProcessingEnabled())
      Actions.ActOnEndOfTranslationUnit();
    //else don't tell Sema that we ended parsing: more input might come.
    return true;

  default:
    break;
  }

  ParsedAttributesWithRange attrs(AttrFactory);
  MaybeParseCXX11Attributes(attrs);

  Result = ParseExternalDeclaration(attrs);
  return false;
}

/// ParseExternalDeclaration:
///
///       external-declaration: [C99 6.9], declaration: [C++ dcl.dcl]
///         function-definition
///         declaration
/// [GNU]   asm-definition
/// [GNU]   __extension__ external-declaration
/// [OBJC]  objc-class-definition
/// [OBJC]  objc-class-declaration
/// [OBJC]  objc-alias-declaration
/// [OBJC]  objc-protocol-definition
/// [OBJC]  objc-method-definition
/// [OBJC]  @end
/// [C++]   linkage-specification
/// [GNU] asm-definition:
///         simple-asm-expr ';'
/// [C++11] empty-declaration
/// [C++11] attribute-declaration
///
/// [C++11] empty-declaration:
///           ';'
///
/// [C++0x/GNU] 'extern' 'template' declaration
///
/// [Modules-TS] module-import-declaration
///
Parser::DeclGroupPtrTy
Parser::ParseExternalDeclaration(ParsedAttributesWithRange &attrs,
                                 ParsingDeclSpec *DS) {
  DestroyTemplateIdAnnotationsRAIIObj CleanupRAII(TemplateIds);
  ParenBraceBracketBalancer BalancerRAIIObj(*this);

  if (PP.isCodeCompletionReached()) {
    cutOffParsing();
    return nullptr;
  }

  Decl *SingleDecl = nullptr;
  switch (Tok.getKind()) {
  case tok::annot_pragma_vis:
    HandlePragmaVisibility();
    return nullptr;
  case tok::annot_pragma_pack:
    HandlePragmaPack();
    return nullptr;
  case tok::annot_pragma_msstruct:
    HandlePragmaMSStruct();
    return nullptr;
  case tok::annot_pragma_align:
    HandlePragmaAlign();
    return nullptr;
  case tok::annot_pragma_weak:
    HandlePragmaWeak();
    return nullptr;
  case tok::annot_pragma_weakalias:
    HandlePragmaWeakAlias();
    return nullptr;
  case tok::annot_pragma_redefine_extname:
    HandlePragmaRedefineExtname();
    return nullptr;
  case tok::annot_pragma_fp_contract:
    HandlePragmaFPContract();
    return nullptr;
  case tok::annot_pragma_fenv_access:
    HandlePragmaFEnvAccess();
    return nullptr;
  case tok::annot_pragma_fp:
    HandlePragmaFP();
    break;
  case tok::annot_pragma_opencl_extension:
    HandlePragmaOpenCLExtension();
    return nullptr;
  case tok::annot_pragma_openmp: {
    AccessSpecifier AS = AS_none;
    return ParseOpenMPDeclarativeDirectiveWithExtDecl(AS, attrs);
  }
  case tok::annot_pragma_ms_pointers_to_members:
    HandlePragmaMSPointersToMembers();
    return nullptr;
  case tok::annot_pragma_ms_vtordisp:
    HandlePragmaMSVtorDisp();
    return nullptr;
  case tok::annot_pragma_ms_pragma:
    HandlePragmaMSPragma();
    return nullptr;
  case tok::annot_pragma_dump:
    HandlePragmaDump();
    return nullptr;
  case tok::semi:
    // Either a C++11 empty-declaration or attribute-declaration.
    SingleDecl =
        Actions.ActOnEmptyDeclaration(getCurScope(), attrs, Tok.getLocation());
    ConsumeExtraSemi(OutsideFunction);
    break;
  case tok::r_brace:
    Diag(Tok, diag::err_extraneous_closing_brace);
    ConsumeBrace();
    return nullptr;
  case tok::eof:
    Diag(Tok, diag::err_expected_external_declaration);
    return nullptr;
  case tok::kw___extension__: {
    // __extension__ silences extension warnings in the subexpression.
    ExtensionRAIIObject O(Diags);  // Use RAII to do this.
    ConsumeToken();
    return ParseExternalDeclaration(attrs);
  }
  case tok::kw_asm: {
    ProhibitAttributes(attrs);

    SourceLocation StartLoc = Tok.getLocation();
    SourceLocation EndLoc;

    ExprResult Result(ParseSimpleAsm(&EndLoc));

    // Check if GNU-style InlineAsm is disabled.
    // Empty asm string is allowed because it will not introduce
    // any assembly code.
    if (!(getLangOpts().GNUAsm || Result.isInvalid())) {
      const auto *SL = cast<StringLiteral>(Result.get());
      if (!SL->getString().trim().empty())
        Diag(StartLoc, diag::err_gnu_inline_asm_disabled);
    }

    ExpectAndConsume(tok::semi, diag::err_expected_after,
                     "top-level asm block");

    if (Result.isInvalid())
      return nullptr;
    SingleDecl = Actions.ActOnFileScopeAsmDecl(Result.get(), StartLoc, EndLoc);
    break;
  }
  case tok::at:
    return ParseObjCAtDirectives(attrs);
  case tok::minus:
  case tok::plus:
    if (!getLangOpts().ObjC) {
      Diag(Tok, diag::err_expected_external_declaration);
      ConsumeToken();
      return nullptr;
    }
    SingleDecl = ParseObjCMethodDefinition();
    break;
  case tok::code_completion:
    if (CurParsedObjCImpl) {
      // Code-complete Objective-C methods even without leading '-'/'+' prefix.
      Actions.CodeCompleteObjCMethodDecl(getCurScope(),
                                         /*IsInstanceMethod=*/None,
                                         /*ReturnType=*/nullptr);
    }
    Actions.CodeCompleteOrdinaryName(
        getCurScope(),
        CurParsedObjCImpl ? Sema::PCC_ObjCImplementation : Sema::PCC_Namespace);
    cutOffParsing();
    return nullptr;
  case tok::kw_import:
    SingleDecl = ParseModuleImport(SourceLocation());
    break;
  case tok::kw_export:
    if (getLangOpts().ModulesTS) {
      SingleDecl = ParseExportDeclaration();
      break;
    }
    // This must be 'export template'. Parse it so we can diagnose our lack
    // of support.
    LLVM_FALLTHROUGH;
  case tok::kw_using:
  case tok::kw_namespace:
  case tok::kw_typedef:
  case tok::kw_template:
  case tok::kw_static_assert:
  case tok::kw__Static_assert:
    // A function definition cannot start with any of these keywords.
    {
      SourceLocation DeclEnd;
      return ParseDeclaration(DeclaratorContext::FileContext, DeclEnd, attrs);
    }

  case tok::kw_static:
    // Parse (then ignore) 'static' prior to a template instantiation. This is
    // a GCC extension that we intentionally do not support.
    if (getLangOpts().CPlusPlus && NextToken().is(tok::kw_template)) {
      Diag(ConsumeToken(), diag::warn_static_inline_explicit_inst_ignored)
        << 0;
      SourceLocation DeclEnd;
      return ParseDeclaration(DeclaratorContext::FileContext, DeclEnd, attrs);
    }
    goto dont_know;

  case tok::kw_inline:
    if (getLangOpts().CPlusPlus) {
      tok::TokenKind NextKind = NextToken().getKind();

      // Inline namespaces. Allowed as an extension even in C++03.
      if (NextKind == tok::kw_namespace) {
        SourceLocation DeclEnd;
        return ParseDeclaration(DeclaratorContext::FileContext, DeclEnd, attrs);
      }

      // Parse (then ignore) 'inline' prior to a template instantiation. This is
      // a GCC extension that we intentionally do not support.
      if (NextKind == tok::kw_template) {
        Diag(ConsumeToken(), diag::warn_static_inline_explicit_inst_ignored)
          << 1;
        SourceLocation DeclEnd;
        return ParseDeclaration(DeclaratorContext::FileContext, DeclEnd, attrs);
      }
    }
    goto dont_know;

  case tok::kw_extern:
    if (getLangOpts().CPlusPlus && NextToken().is(tok::kw_template)) {
      // Extern templates
      SourceLocation ExternLoc = ConsumeToken();
      SourceLocation TemplateLoc = ConsumeToken();
      Diag(ExternLoc, getLangOpts().CPlusPlus11 ?
             diag::warn_cxx98_compat_extern_template :
             diag::ext_extern_template) << SourceRange(ExternLoc, TemplateLoc);
      SourceLocation DeclEnd;
      return Actions.ConvertDeclToDeclGroup(
          ParseExplicitInstantiation(DeclaratorContext::FileContext, ExternLoc,
                                     TemplateLoc, DeclEnd, attrs));
    }
    goto dont_know;

  case tok::kw___if_exists:
  case tok::kw___if_not_exists:
    ParseMicrosoftIfExistsExternalDeclaration();
    return nullptr;

  case tok::kw_module:
    Diag(Tok, diag::err_unexpected_module_decl);
    SkipUntil(tok::semi);
    return nullptr;

  default:
  dont_know:
    if (Tok.isEditorPlaceholder()) {
      ConsumeToken();
      return nullptr;
    }
    // We can't tell whether this is a function-definition or declaration yet.
    return ParseDeclarationOrFunctionDefinition(attrs, DS);
  }

  // This routine returns a DeclGroup, if the thing we parsed only contains a
  // single decl, convert it now.
  return Actions.ConvertDeclToDeclGroup(SingleDecl);
}

/// Determine whether the current token, if it occurs after a
/// declarator, continues a declaration or declaration list.
bool Parser::isDeclarationAfterDeclarator() {
  // Check for '= delete' or '= default'
  if (getLangOpts().CPlusPlus && Tok.is(tok::equal)) {
    const Token &KW = NextToken();
    if (KW.is(tok::kw_default) || KW.is(tok::kw_delete))
      return false;
  }

  return Tok.is(tok::equal) ||      // int X()=  -> not a function def
    Tok.is(tok::comma) ||           // int X(),  -> not a function def
    Tok.is(tok::semi)  ||           // int X();  -> not a function def
    Tok.is(tok::kw_asm) ||          // int X() __asm__ -> not a function def
    Tok.is(tok::kw___attribute) ||  // int X() __attr__ -> not a function def
    (getLangOpts().CPlusPlus &&
     Tok.is(tok::l_paren));         // int X(0) -> not a function def [C++]
}

/// Determine whether the current token, if it occurs after a
/// declarator, indicates the start of a function definition.
bool Parser::isStartOfFunctionDefinition(const ParsingDeclarator &Declarator) {
  assert(Declarator.isFunctionDeclarator() && "Isn't a function declarator");
  if (Tok.is(tok::l_brace))   // int X() {}
    return true;

<<<<<<< HEAD
=======
  // Checked C - checked scopes.
  //   int X() _Unchecked{}
  //   int X() _Checked _Bounds_only{}
  //   int X() _Checked {}
  if (Tok.is(tok::kw__Unchecked) && NextToken().is(tok::l_brace))
    return true;
  if (Tok.is(tok::kw__Checked))
    if (NextToken().is(tok::l_brace) ||
        (NextToken().is(tok::kw__Bounds_only) &&
         GetLookAheadToken(2).is(tok::l_brace)))
    return true;

>>>>>>> 96940ffe
  // Handle K&R C argument lists: int X(f) int f; {}
  if (!getLangOpts().CPlusPlus &&
      Declarator.getFunctionTypeInfo().isKNRPrototype())
    return isDeclarationSpecifier();

  if (getLangOpts().CPlusPlus && Tok.is(tok::equal)) {
    const Token &KW = NextToken();
    return KW.is(tok::kw_default) || KW.is(tok::kw_delete);
  }

  return Tok.is(tok::colon) ||         // X() : Base() {} (used for ctors)
         Tok.is(tok::kw_try);          // X() try { ... }
}

/// Parse either a function-definition or a declaration.  We can't tell which
/// we have until we read up to the compound-statement in function-definition.
/// TemplateParams, if non-NULL, provides the template parameters when we're
/// parsing a C++ template-declaration.
///
///       function-definition: [C99 6.9.1]
///         decl-specs      declarator declaration-list[opt] compound-statement
/// [C90] function-definition: [C99 6.7.1] - implicit int result
/// [C90]   decl-specs[opt] declarator declaration-list[opt] compound-statement
///
///       declaration: [C99 6.7]
///         declaration-specifiers init-declarator-list[opt] ';'
/// [!C99]  init-declarator-list ';'                   [TODO: warn in c99 mode]
/// [OMP]   threadprivate-directive                              [TODO]
///
Parser::DeclGroupPtrTy
Parser::ParseDeclOrFunctionDefInternal(ParsedAttributesWithRange &attrs,
                                       ParsingDeclSpec &DS,
                                       AccessSpecifier AS) {
  MaybeParseMicrosoftAttributes(DS.getAttributes());
  // Parse the common declaration-specifiers piece.
  ParseDeclarationSpecifiers(DS, ParsedTemplateInfo(), AS,
                             DeclSpecContext::DSC_top_level);

  // Checked C - mark the current scope as checked or unchecked if necessary.
  Sema::CheckedScopeRAII CheckedScopeTracker(Actions, DS);

  // If we had a free-standing type definition with a missing semicolon, we
  // may get this far before the problem becomes obvious.
  if (DS.hasTagDefinition() && DiagnoseMissingSemiAfterTagDefinition(
                                   DS, AS, DeclSpecContext::DSC_top_level))
    return nullptr;

  // C99 6.7.2.3p6: Handle "struct-or-union identifier;", "enum { X };"
  // declaration-specifiers init-declarator-list[opt] ';'
  if (Tok.is(tok::semi)) {
    auto LengthOfTSTToken = [](DeclSpec::TST TKind) {
      assert(DeclSpec::isDeclRep(TKind));
      switch(TKind) {
      case DeclSpec::TST_class:
        return 5;
      case DeclSpec::TST_struct:
        return 6;
      case DeclSpec::TST_union:
        return 5;
      case DeclSpec::TST_enum:
        return 4;
      case DeclSpec::TST_interface:
        return 9;
      default:
        llvm_unreachable("we only expect to get the length of the class/struct/union/enum");
      }

    };
    // Suggest correct location to fix '[[attrib]] struct' to 'struct [[attrib]]'
    SourceLocation CorrectLocationForAttributes =
        DeclSpec::isDeclRep(DS.getTypeSpecType())
            ? DS.getTypeSpecTypeLoc().getLocWithOffset(
                  LengthOfTSTToken(DS.getTypeSpecType()))
            : SourceLocation();
    ProhibitAttributes(attrs, CorrectLocationForAttributes);
    ConsumeToken();
    ExitQuantifiedTypeScope(DS);
    RecordDecl *AnonRecord = nullptr;
    Decl *TheDecl = Actions.ParsedFreeStandingDeclSpec(getCurScope(), AS_none,
                                                       DS, AnonRecord);
    DS.complete(TheDecl);
    if (getLangOpts().OpenCL)
      Actions.setCurrentOpenCLExtensionForDecl(TheDecl);
    if (AnonRecord) {
      Decl* decls[] = {AnonRecord, TheDecl};
      return Actions.BuildDeclaratorGroup(decls);
    }
    return Actions.ConvertDeclToDeclGroup(TheDecl);
  }

  DS.takeAttributesFrom(attrs);

  // ObjC2 allows prefix attributes on class interfaces and protocols.
  // FIXME: This still needs better diagnostics. We should only accept
  // attributes here, no types, etc.
  if (getLangOpts().ObjC && Tok.is(tok::at)) {
    SourceLocation AtLoc = ConsumeToken(); // the "@"
    if (!Tok.isObjCAtKeyword(tok::objc_interface) &&
        !Tok.isObjCAtKeyword(tok::objc_protocol)) {
      Diag(Tok, diag::err_objc_unexpected_attr);
      SkipUntil(tok::semi); // FIXME: better skip?
      ExitQuantifiedTypeScope(DS);
      return nullptr;
    }

    DS.abort();

    const char *PrevSpec = nullptr;
    unsigned DiagID;
    if (DS.SetTypeSpecType(DeclSpec::TST_unspecified, AtLoc, PrevSpec, DiagID,
                           Actions.getASTContext().getPrintingPolicy()))
      Diag(AtLoc, DiagID) << PrevSpec;

    if (Tok.isObjCAtKeyword(tok::objc_protocol))
      return ParseObjCAtProtocolDeclaration(AtLoc, DS.getAttributes());

    return Actions.ConvertDeclToDeclGroup(
            ParseObjCAtInterfaceDeclaration(AtLoc, DS.getAttributes()));
  }

  // If the declspec consisted only of 'extern' and we have a string
  // literal following it, this must be a C++ linkage specifier like
  // 'extern "C"'.
  if (getLangOpts().CPlusPlus && isTokenStringLiteral() &&
      DS.getStorageClassSpec() == DeclSpec::SCS_extern &&
      DS.getParsedSpecifiers() == DeclSpec::PQ_StorageClassSpecifier) {
<<<<<<< HEAD
    Decl *TheDecl = ParseLinkage(DS, DeclaratorContext::FileContext);
=======
    Decl *TheDecl = ParseLinkage(DS, Declarator::FileContext);
    ExitQuantifiedTypeScope(DS);
>>>>>>> 96940ffe
    return Actions.ConvertDeclToDeclGroup(TheDecl);
  }

  return ParseDeclGroup(DS, DeclaratorContext::FileContext);
}

Parser::DeclGroupPtrTy
Parser::ParseDeclarationOrFunctionDefinition(ParsedAttributesWithRange &attrs,
                                             ParsingDeclSpec *DS,
                                             AccessSpecifier AS) {
  if (DS) {
    return ParseDeclOrFunctionDefInternal(attrs, *DS, AS);
  } else {
    ParsingDeclSpec PDS(*this);
    // Must temporarily exit the objective-c container scope for
    // parsing c constructs and re-enter objc container scope
    // afterwards.
    ObjCDeclContextSwitch ObjCDC(*this);

    return ParseDeclOrFunctionDefInternal(attrs, PDS, AS);
  }
}

/// ParseFunctionDefinition - We parsed and verified that the specified
/// Declarator is well formed.  If this is a K&R-style function, read the
/// parameters declaration-list, then start the compound-statement.
///
///       function-definition: [C99 6.9.1]
///         decl-specs      declarator declaration-list[opt] compound-statement
/// [C90] function-definition: [C99 6.7.1] - implicit int result
/// [C90]   decl-specs[opt] declarator declaration-list[opt] compound-statement
/// [C++] function-definition: [C++ 8.4]
///         decl-specifier-seq[opt] declarator ctor-initializer[opt]
///         function-body
/// [C++] function-definition: [C++ 8.4]
///         decl-specifier-seq[opt] declarator function-try-block
///
Decl *Parser::ParseFunctionDefinition(ParsingDeclarator &D,
                                      const ParsedTemplateInfo &TemplateInfo,
                                      LateParsedAttrList *LateParsedAttrs) {
  // Poison SEH identifiers so they are flagged as illegal in function bodies.
  PoisonSEHIdentifiersRAIIObject PoisonSEHIdentifiers(*this, true);
  const DeclaratorChunk::FunctionTypeInfo &FTI = D.getFunctionTypeInfo();

  // If this is C90 and the declspecs were completely missing, fudge in an
  // implicit int.  We do this here because this is the only place where
  // declaration-specifiers are completely optional in the grammar.
  if (getLangOpts().ImplicitInt && D.getDeclSpec().isEmpty()) {
    const char *PrevSpec;
    unsigned DiagID;
    const PrintingPolicy &Policy = Actions.getASTContext().getPrintingPolicy();
    D.getMutableDeclSpec().SetTypeSpecType(DeclSpec::TST_int,
                                           D.getIdentifierLoc(),
                                           PrevSpec, DiagID,
                                           Policy);
    D.SetRangeBegin(D.getDeclSpec().getSourceRange().getBegin());
  }

  // If this declaration was formed with a K&R-style identifier list for the
  // arguments, parse declarations for all of the args next.
  // int foo(a,b) int a; float b; {}
  if (FTI.isKNRPrototype())
    ParseKNRParamDeclarations(D);

  // We should have either an opening brace or, in a C++ constructor,
  // we may have a colon.
<<<<<<< HEAD
  if (Tok.isNot(tok::l_brace) &&
=======
  //
  // For Checked C, the brace may be preceded with a _Checked / _Unchecked keyword.

  CheckedScopeSpecifier CSS = CSS_None;
  if (Tok.is(tok::kw__Checked) && NextToken().is(tok::l_brace)) {
    CSS = CSS_Memory;
    ConsumeToken();
  } else if (Tok.is(tok::kw__Checked) && NextToken().is(tok::kw__Bounds_only) &&
    GetLookAheadToken(2).is(tok::l_brace)) {
    CSS = CSS_Bounds;
    ConsumeToken();
    ConsumeToken();
  } else if (Tok.is(tok::kw__Unchecked) && NextToken().is(tok::l_brace)) {
    CSS = CSS_Unchecked;
    ConsumeToken();
  }

  if (Tok.isNot(tok::l_brace) && 
>>>>>>> 96940ffe
      (!getLangOpts().CPlusPlus ||
       (Tok.isNot(tok::colon) && Tok.isNot(tok::kw_try) &&
        Tok.isNot(tok::equal)))) {
    if (getLangOpts().CheckedC && Tok.is(tok::colon))
      Diag(Tok, diag::err_expected_bounds_expr_or_interop_type);
    else
      Diag(Tok, diag::err_expected_fn_body);

    // Skip over garbage, until we get to '{'.  Don't eat the '{'.
    SkipUntil(tok::l_brace, StopAtSemi | StopBeforeMatch);

    // If we didn't find the '{', bail out.
    if (Tok.isNot(tok::l_brace))
      return nullptr;
  }

  // Check to make sure that any normal attributes are allowed to be on
  // a definition.  Late parsed attributes are checked at the end.
  if (Tok.isNot(tok::equal)) {
    for (const ParsedAttr &AL : D.getAttributes())
      if (AL.isKnownToGCC() && !AL.isCXX11Attribute())
        Diag(AL.getLoc(), diag::warn_attribute_on_function_definition)
            << AL.getName();
  }

  // In delayed template parsing mode, for function template we consume the
  // tokens and store them for late parsing at the end of the translation unit.
  if (getLangOpts().DelayedTemplateParsing && Tok.isNot(tok::equal) &&
      TemplateInfo.Kind == ParsedTemplateInfo::Template &&
      Actions.canDelayFunctionBody(D)) {
    MultiTemplateParamsArg TemplateParameterLists(*TemplateInfo.TemplateParams);

    ParseScope BodyScope(this, Scope::FnScope | Scope::DeclScope |
                                   Scope::CompoundStmtScope);
    Scope *ParentScope = getCurScope()->getParent();

    D.setFunctionDefinitionKind(FDK_Definition);
    Decl *DP = Actions.HandleDeclarator(ParentScope, D,
                                        TemplateParameterLists);
    D.complete(DP);
    D.getMutableDeclSpec().abort();

    if (SkipFunctionBodies && (!DP || Actions.canSkipFunctionBody(DP)) &&
        trySkippingFunctionBody()) {
      BodyScope.Exit();
      return Actions.ActOnSkippedFunctionBody(DP);
    }

    CachedTokens Toks;
    LexTemplateFunctionForLateParsing(Toks);

    if (DP) {
      FunctionDecl *FnD = DP->getAsFunction();
      Actions.CheckForFunctionRedefinition(FnD);
      Actions.MarkAsLateParsedTemplate(FnD, DP, Toks);
    }
    return DP;
  }
  else if (CurParsedObjCImpl &&
           !TemplateInfo.TemplateParams &&
           (Tok.is(tok::l_brace) || Tok.is(tok::kw_try) ||
            Tok.is(tok::colon)) &&
      Actions.CurContext->isTranslationUnit()) {
    ParseScope BodyScope(this, Scope::FnScope | Scope::DeclScope |
                                   Scope::CompoundStmtScope);
    Scope *ParentScope = getCurScope()->getParent();

    D.setFunctionDefinitionKind(FDK_Definition);
    Decl *FuncDecl = Actions.HandleDeclarator(ParentScope, D,
                                              MultiTemplateParamsArg());
    D.complete(FuncDecl);
    D.getMutableDeclSpec().abort();
    if (FuncDecl) {
      // Consume the tokens and store them for later parsing.
      StashAwayMethodOrFunctionBodyTokens(FuncDecl);
      CurParsedObjCImpl->HasCFunction = true;
      return FuncDecl;
    }
    // FIXME: Should we really fall through here?
  }

  // Enter a scope for the function body.
  ParseScope BodyScope(this, Scope::FnScope | Scope::DeclScope |
                                 Scope::CompoundStmtScope);

  // Tell the actions module that we have entered a function definition with the
  // specified Declarator for the function.
  Sema::SkipBodyInfo SkipBody;
  Scope* funcDeclScope = (D.getDeclSpec().isForanySpecified() || D.getDeclSpec().isItypeforanySpecified()) ?
                            getCurScope()->getParent() : getCurScope();
  Decl *Res = Actions.ActOnStartOfFunctionDef(funcDeclScope, D,
                                              TemplateInfo.TemplateParams
                                                  ? *TemplateInfo.TemplateParams
                                                  : MultiTemplateParamsArg(),
                                              &SkipBody);

  if (SkipBody.ShouldSkip) {
    SkipFunctionBody();
    return Res;
  }

  // Break out of the ParsingDeclarator context before we parse the body.
  D.complete(Res);

  // Break out of the ParsingDeclSpec context, too.  This const_cast is
  // safe because we're always the sole owner.
  D.getMutableDeclSpec().abort();

  if (TryConsumeToken(tok::equal)) {
    assert(getLangOpts().CPlusPlus && "Only C++ function definitions have '='");

    bool Delete = false;
    SourceLocation KWLoc;
    if (TryConsumeToken(tok::kw_delete, KWLoc)) {
      Diag(KWLoc, getLangOpts().CPlusPlus11
                      ? diag::warn_cxx98_compat_defaulted_deleted_function
                      : diag::ext_defaulted_deleted_function)
        << 1 /* deleted */;
      Actions.SetDeclDeleted(Res, KWLoc);
      Delete = true;
    } else if (TryConsumeToken(tok::kw_default, KWLoc)) {
      Diag(KWLoc, getLangOpts().CPlusPlus11
                      ? diag::warn_cxx98_compat_defaulted_deleted_function
                      : diag::ext_defaulted_deleted_function)
        << 0 /* defaulted */;
      Actions.SetDeclDefaulted(Res, KWLoc);
    } else {
      llvm_unreachable("function definition after = not 'delete' or 'default'");
    }

    if (Tok.is(tok::comma)) {
      Diag(KWLoc, diag::err_default_delete_in_multiple_declaration)
        << Delete;
      SkipUntil(tok::semi);
    } else if (ExpectAndConsume(tok::semi, diag::err_expected_after,
                                Delete ? "delete" : "default")) {
      SkipUntil(tok::semi);
    }

    Stmt *GeneratedBody = Res ? Res->getBody() : nullptr;
    Actions.ActOnFinishFunctionBody(Res, GeneratedBody, false);
    return Res;
  }

  if (SkipFunctionBodies && (!Res || Actions.canSkipFunctionBody(Res)) &&
      trySkippingFunctionBody()) {
    BodyScope.Exit();
    Actions.ActOnSkippedFunctionBody(Res);
    return Actions.ActOnFinishFunctionBody(Res, nullptr, false);
  }

  if (Tok.is(tok::kw_try))
    return ParseFunctionTryBlock(Res, BodyScope);

  // If we have a colon, then we're probably parsing a C++
  // ctor-initializer.
  if (Tok.is(tok::colon)) {
    ParseConstructorInitializer(Res);

    // Recover from error.
    if (!Tok.is(tok::l_brace)) {
      BodyScope.Exit();
      Actions.ActOnFinishFunctionBody(Res, nullptr);
      return Res;
    }
  } else
    Actions.ActOnDefaultCtorInitializers(Res);

  // Late attributes are parsed in the same scope as the function body.
  if (LateParsedAttrs)
    ParseLexedAttributeList(*LateParsedAttrs, Res, false, true);

  return ParseFunctionStatementBody(Res, BodyScope, CSS);
}

void Parser::SkipFunctionBody() {
  if (Tok.is(tok::equal)) {
    SkipUntil(tok::semi);
    return;
  }

  bool IsFunctionTryBlock = Tok.is(tok::kw_try);
  if (IsFunctionTryBlock)
    ConsumeToken();

  CachedTokens Skipped;
  if (ConsumeAndStoreFunctionPrologue(Skipped))
    SkipMalformedDecl();
  else {
    SkipUntil(tok::r_brace);
    while (IsFunctionTryBlock && Tok.is(tok::kw_catch)) {
      SkipUntil(tok::l_brace);
      SkipUntil(tok::r_brace);
    }
  }
}

/// ParseKNRParamDeclarations - Parse 'declaration-list[opt]' which provides
/// types for a function with a K&R-style identifier list for arguments.
void Parser::ParseKNRParamDeclarations(Declarator &D) {
  // We know that the top-level of this declarator is a function.
  DeclaratorChunk::FunctionTypeInfo &FTI = D.getFunctionTypeInfo();

  // Enter function-declaration scope, limiting any declarators to the
  // function prototype scope, including parameter declarators.
  ParseScope PrototypeScope(this, Scope::FunctionPrototypeScope |
                            Scope::FunctionDeclarationScope | Scope::DeclScope);

  // Read all the argument declarations.
  while (isDeclarationSpecifier()) {
    SourceLocation DSStart = Tok.getLocation();

    // Parse the common declaration-specifiers piece.
    DeclSpec DS(AttrFactory);
    ParseDeclarationSpecifiers(DS);

    // Checked C - mark the current scope as checked or unchecked if necessary.
    Sema::CheckedScopeRAII CheckedScopeTracker(Actions, DS);

    // C99 6.9.1p6: 'each declaration in the declaration list shall have at
    // least one declarator'.
    // NOTE: GCC just makes this an ext-warn.  It's not clear what it does with
    // the declarations though.  It's trivial to ignore them, really hard to do
    // anything else with them.
    if (TryConsumeToken(tok::semi)) {
      Diag(DSStart, diag::err_declaration_does_not_declare_param);
      continue;
    }

    // C99 6.9.1p6: Declarations shall contain no storage-class specifiers other
    // than register.
    if (DS.getStorageClassSpec() != DeclSpec::SCS_unspecified &&
        DS.getStorageClassSpec() != DeclSpec::SCS_register) {
      Diag(DS.getStorageClassSpecLoc(),
           diag::err_invalid_storage_class_in_func_decl);
      DS.ClearStorageClassSpecs();
    }
    if (DS.getThreadStorageClassSpec() != DeclSpec::TSCS_unspecified) {
      Diag(DS.getThreadStorageClassSpecLoc(),
           diag::err_invalid_storage_class_in_func_decl);
      DS.ClearStorageClassSpecs();
    }

    // Parse the first declarator attached to this declspec.
    Declarator ParmDeclarator(DS, DeclaratorContext::KNRTypeListContext);
    ParseDeclarator(ParmDeclarator);

    // Handle the full declarator list.
    while (1) {
      // If attributes are present, parse them.
      MaybeParseGNUAttributes(ParmDeclarator);

      // Ask the actions module to compute the type for this declarator.
      Decl *Param =
        Actions.ActOnParamDeclarator(getCurScope(), ParmDeclarator);

      if (Param &&
          // A missing identifier has already been diagnosed.
          ParmDeclarator.getIdentifier()) {

        // Scan the argument list looking for the correct param to apply this
        // type.
        for (unsigned i = 0; ; ++i) {
          // C99 6.9.1p6: those declarators shall declare only identifiers from
          // the identifier list.
          if (i == FTI.NumParams) {
            Diag(ParmDeclarator.getIdentifierLoc(), diag::err_no_matching_param)
              << ParmDeclarator.getIdentifier();
            break;
          }

          if (FTI.Params[i].Ident == ParmDeclarator.getIdentifier()) {
            // Reject redefinitions of parameters.
            if (FTI.Params[i].Param) {
              Diag(ParmDeclarator.getIdentifierLoc(),
                   diag::err_param_redefinition)
                 << ParmDeclarator.getIdentifier();
            } else {
              FTI.Params[i].Param = Param;
            }
            break;
          }
        }
      }

      // If we don't have a comma, it is either the end of the list (a ';') or
      // an error, bail out.
      if (Tok.isNot(tok::comma))
        break;

      ParmDeclarator.clear();

      // Consume the comma.
      ParmDeclarator.setCommaLoc(ConsumeToken());

      // Parse the next declarator.
      ParseDeclarator(ParmDeclarator);
    }

    // Consume ';' and continue parsing.
    if (!ExpectAndConsumeSemi(diag::err_expected_semi_declaration))
      continue;

    // Otherwise recover by skipping to next semi or mandatory function body.
    if (SkipUntil(tok::l_brace, StopAtSemi | StopBeforeMatch))
      break;
    TryConsumeToken(tok::semi);
  }

  // The actions module must verify that all arguments were declared.
  Actions.ActOnFinishKNRParamDeclarations(getCurScope(), D, Tok.getLocation());
}


/// ParseAsmStringLiteral - This is just a normal string-literal, but is not
/// allowed to be a wide string, and is not subject to character translation.
///
/// [GNU] asm-string-literal:
///         string-literal
///
ExprResult Parser::ParseAsmStringLiteral() {
  if (!isTokenStringLiteral()) {
    Diag(Tok, diag::err_expected_string_literal)
      << /*Source='in...'*/0 << "'asm'";
    return ExprError();
  }

  ExprResult AsmString(ParseStringLiteralExpression());
  if (!AsmString.isInvalid()) {
    const auto *SL = cast<StringLiteral>(AsmString.get());
    if (!SL->isAscii()) {
      Diag(Tok, diag::err_asm_operand_wide_string_literal)
        << SL->isWide()
        << SL->getSourceRange();
      return ExprError();
    }
  }
  return AsmString;
}

/// ParseSimpleAsm
///
/// [GNU] simple-asm-expr:
///         'asm' '(' asm-string-literal ')'
///
ExprResult Parser::ParseSimpleAsm(SourceLocation *EndLoc) {
  assert(Tok.is(tok::kw_asm) && "Not an asm!");
  SourceLocation Loc = ConsumeToken();

  if (Tok.is(tok::kw_volatile)) {
    // Remove from the end of 'asm' to the end of 'volatile'.
    SourceRange RemovalRange(PP.getLocForEndOfToken(Loc),
                             PP.getLocForEndOfToken(Tok.getLocation()));

    Diag(Tok, diag::warn_file_asm_volatile)
      << FixItHint::CreateRemoval(RemovalRange);
    ConsumeToken();
  }

  BalancedDelimiterTracker T(*this, tok::l_paren);
  if (T.consumeOpen()) {
    Diag(Tok, diag::err_expected_lparen_after) << "asm";
    return ExprError();
  }

  ExprResult Result(ParseAsmStringLiteral());

  if (!Result.isInvalid()) {
    // Close the paren and get the location of the end bracket
    T.consumeClose();
    if (EndLoc)
      *EndLoc = T.getCloseLocation();
  } else if (SkipUntil(tok::r_paren, StopAtSemi | StopBeforeMatch)) {
    if (EndLoc)
      *EndLoc = Tok.getLocation();
    ConsumeParen();
  }

  return Result;
}

/// Get the TemplateIdAnnotation from the token and put it in the
/// cleanup pool so that it gets destroyed when parsing the current top level
/// declaration is finished.
TemplateIdAnnotation *Parser::takeTemplateIdAnnotation(const Token &tok) {
  assert(tok.is(tok::annot_template_id) && "Expected template-id token");
  TemplateIdAnnotation *
      Id = static_cast<TemplateIdAnnotation *>(tok.getAnnotationValue());
  return Id;
}

void Parser::AnnotateScopeToken(CXXScopeSpec &SS, bool IsNewAnnotation) {
  // Push the current token back into the token stream (or revert it if it is
  // cached) and use an annotation scope token for current token.
  if (PP.isBacktrackEnabled())
    PP.RevertCachedTokens(1);
  else
    PP.EnterToken(Tok);
  Tok.setKind(tok::annot_cxxscope);
  Tok.setAnnotationValue(Actions.SaveNestedNameSpecifierAnnotation(SS));
  Tok.setAnnotationRange(SS.getRange());

  // In case the tokens were cached, have Preprocessor replace them
  // with the annotation token.  We don't need to do this if we've
  // just reverted back to a prior state.
  if (IsNewAnnotation)
    PP.AnnotateCachedTokens(Tok);
}

/// Attempt to classify the name at the current token position. This may
/// form a type, scope or primary expression annotation, or replace the token
/// with a typo-corrected keyword. This is only appropriate when the current
/// name must refer to an entity which has already been declared.
///
/// \param IsAddressOfOperand Must be \c true if the name is preceded by an '&'
///        and might possibly have a dependent nested name specifier.
/// \param CCC Indicates how to perform typo-correction for this name. If NULL,
///        no typo correction will be performed.
Parser::AnnotatedNameKind
Parser::TryAnnotateName(bool IsAddressOfOperand,
                        std::unique_ptr<CorrectionCandidateCallback> CCC) {
  assert(Tok.is(tok::identifier) || Tok.is(tok::annot_cxxscope));

  const bool EnteringContext = false;
  const bool WasScopeAnnotation = Tok.is(tok::annot_cxxscope);

  CXXScopeSpec SS;
  if (getLangOpts().CPlusPlus &&
      ParseOptionalCXXScopeSpecifier(SS, nullptr, EnteringContext))
    return ANK_Error;

  if (Tok.isNot(tok::identifier) || SS.isInvalid()) {
    if (TryAnnotateTypeOrScopeTokenAfterScopeSpec(SS, !WasScopeAnnotation))
      return ANK_Error;
    return ANK_Unresolved;
  }

  IdentifierInfo *Name = Tok.getIdentifierInfo();
  SourceLocation NameLoc = Tok.getLocation();

  // FIXME: Move the tentative declaration logic into ClassifyName so we can
  // typo-correct to tentatively-declared identifiers.
  if (isTentativelyDeclared(Name)) {
    // Identifier has been tentatively declared, and thus cannot be resolved as
    // an expression. Fall back to annotating it as a type.
    if (TryAnnotateTypeOrScopeTokenAfterScopeSpec(SS, !WasScopeAnnotation))
      return ANK_Error;
    return Tok.is(tok::annot_typename) ? ANK_Success : ANK_TentativeDecl;
  }

  Token Next = NextToken();

  // Look up and classify the identifier. We don't perform any typo-correction
  // after a scope specifier, because in general we can't recover from typos
  // there (eg, after correcting 'A::template B<X>::C' [sic], we would need to
  // jump back into scope specifier parsing).
  Sema::NameClassification Classification = Actions.ClassifyName(
      getCurScope(), SS, Name, NameLoc, Next, IsAddressOfOperand,
      SS.isEmpty() ? std::move(CCC) : nullptr);

  switch (Classification.getKind()) {
  case Sema::NC_Error:
    return ANK_Error;

  case Sema::NC_Keyword:
    // The identifier was typo-corrected to a keyword.
    Tok.setIdentifierInfo(Name);
    Tok.setKind(Name->getTokenID());
    PP.TypoCorrectToken(Tok);
    if (SS.isNotEmpty())
      AnnotateScopeToken(SS, !WasScopeAnnotation);
    // We've "annotated" this as a keyword.
    return ANK_Success;

  case Sema::NC_Unknown:
    // It's not something we know about. Leave it unannotated.
    break;

  case Sema::NC_Type: {
    SourceLocation BeginLoc = NameLoc;
    if (SS.isNotEmpty())
      BeginLoc = SS.getBeginLoc();

    /// An Objective-C object type followed by '<' is a specialization of
    /// a parameterized class type or a protocol-qualified type.
    ParsedType Ty = Classification.getType();
    if (getLangOpts().ObjC && NextToken().is(tok::less) &&
        (Ty.get()->isObjCObjectType() ||
         Ty.get()->isObjCObjectPointerType())) {
      // Consume the name.
      SourceLocation IdentifierLoc = ConsumeToken();
      SourceLocation NewEndLoc;
      TypeResult NewType
          = parseObjCTypeArgsAndProtocolQualifiers(IdentifierLoc, Ty,
                                                   /*consumeLastToken=*/false,
                                                   NewEndLoc);
      if (NewType.isUsable())
        Ty = NewType.get();
      else if (Tok.is(tok::eof)) // Nothing to do here, bail out...
        return ANK_Error;
    }

    Tok.setKind(tok::annot_typename);
    setTypeAnnotation(Tok, Ty);
    Tok.setAnnotationEndLoc(Tok.getLocation());
    Tok.setLocation(BeginLoc);
    PP.AnnotateCachedTokens(Tok);
    return ANK_Success;
  }

  case Sema::NC_Expression:
    Tok.setKind(tok::annot_primary_expr);
    setExprAnnotation(Tok, Classification.getExpression());
    Tok.setAnnotationEndLoc(NameLoc);
    if (SS.isNotEmpty())
      Tok.setLocation(SS.getBeginLoc());
    PP.AnnotateCachedTokens(Tok);
    return ANK_Success;

  case Sema::NC_TypeTemplate:
    if (Next.isNot(tok::less)) {
      // This may be a type template being used as a template template argument.
      if (SS.isNotEmpty())
        AnnotateScopeToken(SS, !WasScopeAnnotation);
      return ANK_TemplateName;
    }
    LLVM_FALLTHROUGH;
  case Sema::NC_VarTemplate:
  case Sema::NC_FunctionTemplate: {
    // We have a type, variable or function template followed by '<'.
    ConsumeToken();
    UnqualifiedId Id;
    Id.setIdentifier(Name, NameLoc);
    if (AnnotateTemplateIdToken(
            TemplateTy::make(Classification.getTemplateName()),
            Classification.getTemplateNameKind(), SS, SourceLocation(), Id))
      return ANK_Error;
    return ANK_Success;
  }

  case Sema::NC_NestedNameSpecifier:
    llvm_unreachable("already parsed nested name specifier");
  }

  // Unable to classify the name, but maybe we can annotate a scope specifier.
  if (SS.isNotEmpty())
    AnnotateScopeToken(SS, !WasScopeAnnotation);
  return ANK_Unresolved;
}

bool Parser::TryKeywordIdentFallback(bool DisableKeyword) {
  assert(Tok.isNot(tok::identifier));
  Diag(Tok, diag::ext_keyword_as_ident)
    << PP.getSpelling(Tok)
    << DisableKeyword;
  if (DisableKeyword)
    Tok.getIdentifierInfo()->revertTokenIDToIdentifier();
  Tok.setKind(tok::identifier);
  return true;
}

/// TryAnnotateTypeOrScopeToken - If the current token position is on a
/// typename (possibly qualified in C++) or a C++ scope specifier not followed
/// by a typename, TryAnnotateTypeOrScopeToken will replace one or more tokens
/// with a single annotation token representing the typename or C++ scope
/// respectively.
/// This simplifies handling of C++ scope specifiers and allows efficient
/// backtracking without the need to re-parse and resolve nested-names and
/// typenames.
/// It will mainly be called when we expect to treat identifiers as typenames
/// (if they are typenames). For example, in C we do not expect identifiers
/// inside expressions to be treated as typenames so it will not be called
/// for expressions in C.
/// The benefit for C/ObjC is that a typename will be annotated and
/// Actions.getTypeName will not be needed to be called again (e.g. getTypeName
/// will not be called twice, once to check whether we have a declaration
/// specifier, and another one to get the actual type inside
/// ParseDeclarationSpecifiers).
///
/// This returns true if an error occurred.
///
/// Note that this routine emits an error if you call it with ::new or ::delete
/// as the current tokens, so only call it in contexts where these are invalid.
bool Parser::TryAnnotateTypeOrScopeToken() {
  assert((Tok.is(tok::identifier) || Tok.is(tok::coloncolon) ||
          Tok.is(tok::kw_typename) || Tok.is(tok::annot_cxxscope) ||
          Tok.is(tok::kw_decltype) || Tok.is(tok::annot_template_id) ||
          Tok.is(tok::kw___super)) &&
         "Cannot be a type or scope token!");

  if (Tok.is(tok::kw_typename)) {
    // MSVC lets you do stuff like:
    //   typename typedef T_::D D;
    //
    // We will consume the typedef token here and put it back after we have
    // parsed the first identifier, transforming it into something more like:
    //   typename T_::D typedef D;
    if (getLangOpts().MSVCCompat && NextToken().is(tok::kw_typedef)) {
      Token TypedefToken;
      PP.Lex(TypedefToken);
      bool Result = TryAnnotateTypeOrScopeToken();
      PP.EnterToken(Tok);
      Tok = TypedefToken;
      if (!Result)
        Diag(Tok.getLocation(), diag::warn_expected_qualified_after_typename);
      return Result;
    }

    // Parse a C++ typename-specifier, e.g., "typename T::type".
    //
    //   typename-specifier:
    //     'typename' '::' [opt] nested-name-specifier identifier
    //     'typename' '::' [opt] nested-name-specifier template [opt]
    //            simple-template-id
    SourceLocation TypenameLoc = ConsumeToken();
    CXXScopeSpec SS;
    if (ParseOptionalCXXScopeSpecifier(SS, /*ObjectType=*/nullptr,
                                       /*EnteringContext=*/false, nullptr,
                                       /*IsTypename*/ true))
      return true;
    if (!SS.isSet()) {
      if (Tok.is(tok::identifier) || Tok.is(tok::annot_template_id) ||
          Tok.is(tok::annot_decltype)) {
        // Attempt to recover by skipping the invalid 'typename'
        if (Tok.is(tok::annot_decltype) ||
            (!TryAnnotateTypeOrScopeToken() && Tok.isAnnotation())) {
          unsigned DiagID = diag::err_expected_qualified_after_typename;
          // MS compatibility: MSVC permits using known types with typename.
          // e.g. "typedef typename T* pointer_type"
          if (getLangOpts().MicrosoftExt)
            DiagID = diag::warn_expected_qualified_after_typename;
          Diag(Tok.getLocation(), DiagID);
          return false;
        }
      }
      if (Tok.isEditorPlaceholder())
        return true;

      Diag(Tok.getLocation(), diag::err_expected_qualified_after_typename);
      return true;
    }

    TypeResult Ty;
    if (Tok.is(tok::identifier)) {
      // FIXME: check whether the next token is '<', first!
      Ty = Actions.ActOnTypenameType(getCurScope(), TypenameLoc, SS,
                                     *Tok.getIdentifierInfo(),
                                     Tok.getLocation());
    } else if (Tok.is(tok::annot_template_id)) {
      TemplateIdAnnotation *TemplateId = takeTemplateIdAnnotation(Tok);
      if (TemplateId->Kind != TNK_Type_template &&
          TemplateId->Kind != TNK_Dependent_template_name) {
        Diag(Tok, diag::err_typename_refers_to_non_type_template)
          << Tok.getAnnotationRange();
        return true;
      }

      ASTTemplateArgsPtr TemplateArgsPtr(TemplateId->getTemplateArgs(),
                                         TemplateId->NumArgs);

      Ty = Actions.ActOnTypenameType(getCurScope(), TypenameLoc, SS,
                                     TemplateId->TemplateKWLoc,
                                     TemplateId->Template,
                                     TemplateId->Name,
                                     TemplateId->TemplateNameLoc,
                                     TemplateId->LAngleLoc,
                                     TemplateArgsPtr,
                                     TemplateId->RAngleLoc);
    } else {
      Diag(Tok, diag::err_expected_type_name_after_typename)
        << SS.getRange();
      return true;
    }

    SourceLocation EndLoc = Tok.getLastLoc();
    Tok.setKind(tok::annot_typename);
    setTypeAnnotation(Tok, Ty.isInvalid() ? nullptr : Ty.get());
    Tok.setAnnotationEndLoc(EndLoc);
    Tok.setLocation(TypenameLoc);
    PP.AnnotateCachedTokens(Tok);
    return false;
  }

  // Remembers whether the token was originally a scope annotation.
  bool WasScopeAnnotation = Tok.is(tok::annot_cxxscope);

  CXXScopeSpec SS;
  if (getLangOpts().CPlusPlus)
    if (ParseOptionalCXXScopeSpecifier(SS, nullptr, /*EnteringContext*/false))
      return true;

  return TryAnnotateTypeOrScopeTokenAfterScopeSpec(SS, !WasScopeAnnotation);
}

/// Try to annotate a type or scope token, having already parsed an
/// optional scope specifier. \p IsNewScope should be \c true unless the scope
/// specifier was extracted from an existing tok::annot_cxxscope annotation.
bool Parser::TryAnnotateTypeOrScopeTokenAfterScopeSpec(CXXScopeSpec &SS,
                                                       bool IsNewScope) {
  if (Tok.is(tok::identifier)) {
    // Determine whether the identifier is a type name.
    if (ParsedType Ty = Actions.getTypeName(
            *Tok.getIdentifierInfo(), Tok.getLocation(), getCurScope(), &SS,
            false, NextToken().is(tok::period), nullptr,
            /*IsCtorOrDtorName=*/false,
            /*NonTrivialTypeSourceInfo*/true,
            /*IsClassTemplateDeductionContext*/true)) {
      SourceLocation BeginLoc = Tok.getLocation();
      if (SS.isNotEmpty()) // it was a C++ qualified type name.
        BeginLoc = SS.getBeginLoc();

      /// An Objective-C object type followed by '<' is a specialization of
      /// a parameterized class type or a protocol-qualified type.
      if (getLangOpts().ObjC && NextToken().is(tok::less) &&
          (Ty.get()->isObjCObjectType() ||
           Ty.get()->isObjCObjectPointerType())) {
        // Consume the name.
        SourceLocation IdentifierLoc = ConsumeToken();
        SourceLocation NewEndLoc;
        TypeResult NewType
          = parseObjCTypeArgsAndProtocolQualifiers(IdentifierLoc, Ty,
                                                   /*consumeLastToken=*/false,
                                                   NewEndLoc);
        if (NewType.isUsable())
          Ty = NewType.get();
        else if (Tok.is(tok::eof)) // Nothing to do here, bail out...
          return false;
      }

      // This is a typename. Replace the current token in-place with an
      // annotation type token.
      Tok.setKind(tok::annot_typename);
      setTypeAnnotation(Tok, Ty);
      Tok.setAnnotationEndLoc(Tok.getLocation());
      Tok.setLocation(BeginLoc);

      // In case the tokens were cached, have Preprocessor replace
      // them with the annotation token.
      PP.AnnotateCachedTokens(Tok);
      return false;
    }

    if (!getLangOpts().CPlusPlus) {
      // If we're in C, we can't have :: tokens at all (the lexer won't return
      // them).  If the identifier is not a type, then it can't be scope either,
      // just early exit.
      return false;
    }

    // If this is a template-id, annotate with a template-id or type token.
    if (NextToken().is(tok::less)) {
      TemplateTy Template;
      UnqualifiedId TemplateName;
      TemplateName.setIdentifier(Tok.getIdentifierInfo(), Tok.getLocation());
      bool MemberOfUnknownSpecialization;
      if (TemplateNameKind TNK = Actions.isTemplateName(
              getCurScope(), SS,
              /*hasTemplateKeyword=*/false, TemplateName,
              /*ObjectType=*/nullptr, /*EnteringContext*/false, Template,
              MemberOfUnknownSpecialization)) {
        // Consume the identifier.
        ConsumeToken();
        if (AnnotateTemplateIdToken(Template, TNK, SS, SourceLocation(),
                                    TemplateName)) {
          // If an unrecoverable error occurred, we need to return true here,
          // because the token stream is in a damaged state.  We may not return
          // a valid identifier.
          return true;
        }
      }
    }

    // The current token, which is either an identifier or a
    // template-id, is not part of the annotation. Fall through to
    // push that token back into the stream and complete the C++ scope
    // specifier annotation.
  }

  if (Tok.is(tok::annot_template_id)) {
    TemplateIdAnnotation *TemplateId = takeTemplateIdAnnotation(Tok);
    if (TemplateId->Kind == TNK_Type_template) {
      // A template-id that refers to a type was parsed into a
      // template-id annotation in a context where we weren't allowed
      // to produce a type annotation token. Update the template-id
      // annotation token to a type annotation token now.
      AnnotateTemplateIdTokenAsType();
      return false;
    }
  }

  if (SS.isEmpty())
    return false;

  // A C++ scope specifier that isn't followed by a typename.
  AnnotateScopeToken(SS, IsNewScope);
  return false;
}

/// TryAnnotateScopeToken - Like TryAnnotateTypeOrScopeToken but only
/// annotates C++ scope specifiers and template-ids.  This returns
/// true if there was an error that could not be recovered from.
///
/// Note that this routine emits an error if you call it with ::new or ::delete
/// as the current tokens, so only call it in contexts where these are invalid.
bool Parser::TryAnnotateCXXScopeToken(bool EnteringContext) {
  assert(getLangOpts().CPlusPlus &&
         "Call sites of this function should be guarded by checking for C++");
  assert((Tok.is(tok::identifier) || Tok.is(tok::coloncolon) ||
          (Tok.is(tok::annot_template_id) && NextToken().is(tok::coloncolon)) ||
          Tok.is(tok::kw_decltype) || Tok.is(tok::kw___super)) &&
         "Cannot be a type or scope token!");

  CXXScopeSpec SS;
  if (ParseOptionalCXXScopeSpecifier(SS, nullptr, EnteringContext))
    return true;
  if (SS.isEmpty())
    return false;

  AnnotateScopeToken(SS, true);
  return false;
}

bool Parser::isTokenEqualOrEqualTypo() {
  tok::TokenKind Kind = Tok.getKind();
  switch (Kind) {
  default:
    return false;
  case tok::ampequal:            // &=
  case tok::starequal:           // *=
  case tok::plusequal:           // +=
  case tok::minusequal:          // -=
  case tok::exclaimequal:        // !=
  case tok::slashequal:          // /=
  case tok::percentequal:        // %=
  case tok::lessequal:           // <=
  case tok::lesslessequal:       // <<=
  case tok::greaterequal:        // >=
  case tok::greatergreaterequal: // >>=
  case tok::caretequal:          // ^=
  case tok::pipeequal:           // |=
  case tok::equalequal:          // ==
    Diag(Tok, diag::err_invalid_token_after_declarator_suggest_equal)
        << Kind
        << FixItHint::CreateReplacement(SourceRange(Tok.getLocation()), "=");
    LLVM_FALLTHROUGH;
  case tok::equal:
    return true;
  }
}

SourceLocation Parser::handleUnexpectedCodeCompletionToken() {
  assert(Tok.is(tok::code_completion));
  PrevTokLocation = Tok.getLocation();

  for (Scope *S = getCurScope(); S; S = S->getParent()) {
    if (S->getFlags() & Scope::FnScope) {
      Actions.CodeCompleteOrdinaryName(getCurScope(),
                                       Sema::PCC_RecoveryInFunction);
      cutOffParsing();
      return PrevTokLocation;
    }

    if (S->getFlags() & Scope::ClassScope) {
      Actions.CodeCompleteOrdinaryName(getCurScope(), Sema::PCC_Class);
      cutOffParsing();
      return PrevTokLocation;
    }
  }

  Actions.CodeCompleteOrdinaryName(getCurScope(), Sema::PCC_Namespace);
  cutOffParsing();
  return PrevTokLocation;
}

// Code-completion pass-through functions

void Parser::CodeCompleteDirective(bool InConditional) {
  Actions.CodeCompletePreprocessorDirective(InConditional);
}

void Parser::CodeCompleteInConditionalExclusion() {
  Actions.CodeCompleteInPreprocessorConditionalExclusion(getCurScope());
}

void Parser::CodeCompleteMacroName(bool IsDefinition) {
  Actions.CodeCompletePreprocessorMacroName(IsDefinition);
}

void Parser::CodeCompletePreprocessorExpression() {
  Actions.CodeCompletePreprocessorExpression();
}

void Parser::CodeCompleteMacroArgument(IdentifierInfo *Macro,
                                       MacroInfo *MacroInfo,
                                       unsigned ArgumentIndex) {
  Actions.CodeCompletePreprocessorMacroArgument(getCurScope(), Macro, MacroInfo,
                                                ArgumentIndex);
}

void Parser::CodeCompleteIncludedFile(llvm::StringRef Dir, bool IsAngled) {
  Actions.CodeCompleteIncludedFile(Dir, IsAngled);
}

void Parser::CodeCompleteNaturalLanguage() {
  Actions.CodeCompleteNaturalLanguage();
}

bool Parser::ParseMicrosoftIfExistsCondition(IfExistsCondition& Result) {
  assert((Tok.is(tok::kw___if_exists) || Tok.is(tok::kw___if_not_exists)) &&
         "Expected '__if_exists' or '__if_not_exists'");
  Result.IsIfExists = Tok.is(tok::kw___if_exists);
  Result.KeywordLoc = ConsumeToken();

  BalancedDelimiterTracker T(*this, tok::l_paren);
  if (T.consumeOpen()) {
    Diag(Tok, diag::err_expected_lparen_after)
      << (Result.IsIfExists? "__if_exists" : "__if_not_exists");
    return true;
  }

  // Parse nested-name-specifier.
  if (getLangOpts().CPlusPlus)
    ParseOptionalCXXScopeSpecifier(Result.SS, nullptr,
                                   /*EnteringContext=*/false);

  // Check nested-name specifier.
  if (Result.SS.isInvalid()) {
    T.skipToEnd();
    return true;
  }

  // Parse the unqualified-id.
  SourceLocation TemplateKWLoc; // FIXME: parsed, but unused.
  if (ParseUnqualifiedId(
          Result.SS, /*EnteringContext*/false, /*AllowDestructorName*/true,
          /*AllowConstructorName*/true, /*AllowDeductionGuide*/false, nullptr,
          &TemplateKWLoc, Result.Name)) {
    T.skipToEnd();
    return true;
  }

  if (T.consumeClose())
    return true;

  // Check if the symbol exists.
  switch (Actions.CheckMicrosoftIfExistsSymbol(getCurScope(), Result.KeywordLoc,
                                               Result.IsIfExists, Result.SS,
                                               Result.Name)) {
  case Sema::IER_Exists:
    Result.Behavior = Result.IsIfExists ? IEB_Parse : IEB_Skip;
    break;

  case Sema::IER_DoesNotExist:
    Result.Behavior = !Result.IsIfExists ? IEB_Parse : IEB_Skip;
    break;

  case Sema::IER_Dependent:
    Result.Behavior = IEB_Dependent;
    break;

  case Sema::IER_Error:
    return true;
  }

  return false;
}

void Parser::ParseMicrosoftIfExistsExternalDeclaration() {
  IfExistsCondition Result;
  if (ParseMicrosoftIfExistsCondition(Result))
    return;

  BalancedDelimiterTracker Braces(*this, tok::l_brace);
  if (Braces.consumeOpen()) {
    Diag(Tok, diag::err_expected) << tok::l_brace;
    return;
  }

  switch (Result.Behavior) {
  case IEB_Parse:
    // Parse declarations below.
    break;

  case IEB_Dependent:
    llvm_unreachable("Cannot have a dependent external declaration");

  case IEB_Skip:
    Braces.skipToEnd();
    return;
  }

  // Parse the declarations.
  // FIXME: Support module import within __if_exists?
  while (Tok.isNot(tok::r_brace) && !isEofOrEom()) {
    ParsedAttributesWithRange attrs(AttrFactory);
    MaybeParseCXX11Attributes(attrs);
    DeclGroupPtrTy Result = ParseExternalDeclaration(attrs);
    if (Result && !getCurScope()->getParent())
      Actions.getASTConsumer().HandleTopLevelDecl(Result.get());
  }
  Braces.consumeClose();
}

/// Parse a C++ Modules TS module declaration, which appears at the beginning
/// of a module interface, module partition, or module implementation file.
///
///   module-declaration:   [Modules TS + P0273R0 + P0629R0]
///     'export'[opt] 'module' 'partition'[opt]
///            module-name attribute-specifier-seq[opt] ';'
///
/// Note that 'partition' is a context-sensitive keyword.
Parser::DeclGroupPtrTy Parser::ParseModuleDecl() {
  SourceLocation StartLoc = Tok.getLocation();

  Sema::ModuleDeclKind MDK = TryConsumeToken(tok::kw_export)
                                 ? Sema::ModuleDeclKind::Interface
                                 : Sema::ModuleDeclKind::Implementation;

  assert(Tok.is(tok::kw_module) && "not a module declaration");
  SourceLocation ModuleLoc = ConsumeToken();

  if (Tok.is(tok::identifier) && NextToken().is(tok::identifier) &&
      Tok.getIdentifierInfo()->isStr("partition")) {
    // If 'partition' is present, this must be a module interface unit.
    if (MDK != Sema::ModuleDeclKind::Interface)
      Diag(Tok.getLocation(), diag::err_module_implementation_partition)
        << FixItHint::CreateInsertion(ModuleLoc, "export ");
    MDK = Sema::ModuleDeclKind::Partition;
    ConsumeToken();
  }

  SmallVector<std::pair<IdentifierInfo *, SourceLocation>, 2> Path;
  if (ParseModuleName(ModuleLoc, Path, /*IsImport*/false))
    return nullptr;

  // We don't support any module attributes yet; just parse them and diagnose.
  ParsedAttributesWithRange Attrs(AttrFactory);
  MaybeParseCXX11Attributes(Attrs);
  ProhibitCXX11Attributes(Attrs, diag::err_attribute_not_module_attr);

  ExpectAndConsumeSemi(diag::err_module_expected_semi);

  return Actions.ActOnModuleDecl(StartLoc, ModuleLoc, MDK, Path);
}

/// Parse a module import declaration. This is essentially the same for
/// Objective-C and the C++ Modules TS, except for the leading '@' (in ObjC)
/// and the trailing optional attributes (in C++).
///
/// [ObjC]  @import declaration:
///           '@' 'import' module-name ';'
/// [ModTS] module-import-declaration:
///           'import' module-name attribute-specifier-seq[opt] ';'
Decl *Parser::ParseModuleImport(SourceLocation AtLoc) {
  assert((AtLoc.isInvalid() ? Tok.is(tok::kw_import)
                            : Tok.isObjCAtKeyword(tok::objc_import)) &&
         "Improper start to module import");
  bool IsObjCAtImport = Tok.isObjCAtKeyword(tok::objc_import);
  SourceLocation ImportLoc = ConsumeToken();
  SourceLocation StartLoc = AtLoc.isInvalid() ? ImportLoc : AtLoc;

  SmallVector<std::pair<IdentifierInfo *, SourceLocation>, 2> Path;
  if (ParseModuleName(ImportLoc, Path, /*IsImport*/true))
    return nullptr;

  ParsedAttributesWithRange Attrs(AttrFactory);
  MaybeParseCXX11Attributes(Attrs);
  // We don't support any module import attributes yet.
  ProhibitCXX11Attributes(Attrs, diag::err_attribute_not_import_attr);

  if (PP.hadModuleLoaderFatalFailure()) {
    // With a fatal failure in the module loader, we abort parsing.
    cutOffParsing();
    return nullptr;
  }

  DeclResult Import = Actions.ActOnModuleImport(StartLoc, ImportLoc, Path);
  ExpectAndConsumeSemi(diag::err_module_expected_semi);
  if (Import.isInvalid())
    return nullptr;

  // Using '@import' in framework headers requires modules to be enabled so that
  // the header is parseable. Emit a warning to make the user aware.
  if (IsObjCAtImport && AtLoc.isValid()) {
    auto &SrcMgr = PP.getSourceManager();
    auto *FE = SrcMgr.getFileEntryForID(SrcMgr.getFileID(AtLoc));
    if (FE && llvm::sys::path::parent_path(FE->getDir()->getName())
                  .endswith(".framework"))
      Diags.Report(AtLoc, diag::warn_atimport_in_framework_header);
  }

  return Import.get();
}

/// Parse a C++ Modules TS / Objective-C module name (both forms use the same
/// grammar).
///
///         module-name:
///           module-name-qualifier[opt] identifier
///         module-name-qualifier:
///           module-name-qualifier[opt] identifier '.'
bool Parser::ParseModuleName(
    SourceLocation UseLoc,
    SmallVectorImpl<std::pair<IdentifierInfo *, SourceLocation>> &Path,
    bool IsImport) {
  // Parse the module path.
  while (true) {
    if (!Tok.is(tok::identifier)) {
      if (Tok.is(tok::code_completion)) {
        Actions.CodeCompleteModuleImport(UseLoc, Path);
        cutOffParsing();
        return true;
      }

      Diag(Tok, diag::err_module_expected_ident) << IsImport;
      SkipUntil(tok::semi);
      return true;
    }

    // Record this part of the module path.
    Path.push_back(std::make_pair(Tok.getIdentifierInfo(), Tok.getLocation()));
    ConsumeToken();

    if (Tok.isNot(tok::period))
      return false;

    ConsumeToken();
  }
}

/// Try recover parser when module annotation appears where it must not
/// be found.
/// \returns false if the recover was successful and parsing may be continued, or
/// true if parser must bail out to top level and handle the token there.
bool Parser::parseMisplacedModuleImport() {
  while (true) {
    switch (Tok.getKind()) {
    case tok::annot_module_end:
      // If we recovered from a misplaced module begin, we expect to hit a
      // misplaced module end too. Stay in the current context when this
      // happens.
      if (MisplacedModuleBeginCount) {
        --MisplacedModuleBeginCount;
        Actions.ActOnModuleEnd(Tok.getLocation(),
                               reinterpret_cast<Module *>(
                                   Tok.getAnnotationValue()));
        ConsumeAnnotationToken();
        continue;
      }
      // Inform caller that recovery failed, the error must be handled at upper
      // level. This will generate the desired "missing '}' at end of module"
      // diagnostics on the way out.
      return true;
    case tok::annot_module_begin:
      // Recover by entering the module (Sema will diagnose).
      Actions.ActOnModuleBegin(Tok.getLocation(),
                               reinterpret_cast<Module *>(
                                   Tok.getAnnotationValue()));
      ConsumeAnnotationToken();
      ++MisplacedModuleBeginCount;
      continue;
    case tok::annot_module_include:
      // Module import found where it should not be, for instance, inside a
      // namespace. Recover by importing the module.
      Actions.ActOnModuleInclude(Tok.getLocation(),
                                 reinterpret_cast<Module *>(
                                     Tok.getAnnotationValue()));
      ConsumeAnnotationToken();
      // If there is another module import, process it.
      continue;
    default:
      return false;
    }
  }
  return false;
}

bool BalancedDelimiterTracker::diagnoseOverflow() {
  P.Diag(P.Tok, diag::err_bracket_depth_exceeded)
    << P.getLangOpts().BracketDepth;
  P.Diag(P.Tok, diag::note_bracket_depth);
  P.cutOffParsing();
  return true;
}

bool BalancedDelimiterTracker::expectAndConsume(unsigned DiagID,
                                                const char *Msg,
                                                tok::TokenKind SkipToTok) {
  LOpen = P.Tok.getLocation();
  if (P.ExpectAndConsume(Kind, DiagID, Msg)) {
    if (SkipToTok != tok::unknown)
      P.SkipUntil(SkipToTok, Parser::StopAtSemi);
    return true;
  }

  if (getDepth() < P.getLangOpts().BracketDepth)
    return false;

  return diagnoseOverflow();
}

bool BalancedDelimiterTracker::diagnoseMissingClose() {
  assert(!P.Tok.is(Close) && "Should have consumed closing delimiter");

  if (P.Tok.is(tok::annot_module_end))
    P.Diag(P.Tok, diag::err_missing_before_module_end) << Close;
  else
    P.Diag(P.Tok, diag::err_expected) << Close;
  P.Diag(LOpen, diag::note_matching) << Kind;

  // If we're not already at some kind of closing bracket, skip to our closing
  // token.
  if (P.Tok.isNot(tok::r_paren) && P.Tok.isNot(tok::r_brace) &&
      P.Tok.isNot(tok::r_square) &&
      P.SkipUntil(Close, FinalToken,
                  Parser::StopAtSemi | Parser::StopBeforeMatch) &&
      P.Tok.is(Close))
    LClose = P.ConsumeAnyToken();
  return true;
}

void BalancedDelimiterTracker::skipToEnd() {
  P.SkipUntil(Close, Parser::StopBeforeMatch);
  consumeClose();
}<|MERGE_RESOLUTION|>--- conflicted
+++ resolved
@@ -574,17 +574,10 @@
     HandlePragmaUnused();
     return false;
 
-<<<<<<< HEAD
-=======
   case tok::annot_pragma_checked_scope:
     HandlePragmaCheckedScope();
     return false;
 
-  case tok::kw_import:
-    Result = ParseModuleImport(SourceLocation());
-    return false;
-
->>>>>>> 96940ffe
   case tok::kw_export:
     if (NextToken().isNot(tok::kw_module))
       break;
@@ -915,8 +908,6 @@
   if (Tok.is(tok::l_brace))   // int X() {}
     return true;
 
-<<<<<<< HEAD
-=======
   // Checked C - checked scopes.
   //   int X() _Unchecked{}
   //   int X() _Checked _Bounds_only{}
@@ -929,7 +920,6 @@
          GetLookAheadToken(2).is(tok::l_brace)))
     return true;
 
->>>>>>> 96940ffe
   // Handle K&R C argument lists: int X(f) int f; {}
   if (!getLangOpts().CPlusPlus &&
       Declarator.getFunctionTypeInfo().isKNRPrototype())
@@ -1056,12 +1046,8 @@
   if (getLangOpts().CPlusPlus && isTokenStringLiteral() &&
       DS.getStorageClassSpec() == DeclSpec::SCS_extern &&
       DS.getParsedSpecifiers() == DeclSpec::PQ_StorageClassSpecifier) {
-<<<<<<< HEAD
     Decl *TheDecl = ParseLinkage(DS, DeclaratorContext::FileContext);
-=======
-    Decl *TheDecl = ParseLinkage(DS, Declarator::FileContext);
     ExitQuantifiedTypeScope(DS);
->>>>>>> 96940ffe
     return Actions.ConvertDeclToDeclGroup(TheDecl);
   }
 
@@ -1128,9 +1114,6 @@
 
   // We should have either an opening brace or, in a C++ constructor,
   // we may have a colon.
-<<<<<<< HEAD
-  if (Tok.isNot(tok::l_brace) &&
-=======
   //
   // For Checked C, the brace may be preceded with a _Checked / _Unchecked keyword.
 
@@ -1148,8 +1131,7 @@
     ConsumeToken();
   }
 
-  if (Tok.isNot(tok::l_brace) && 
->>>>>>> 96940ffe
+  if (Tok.isNot(tok::l_brace) &&
       (!getLangOpts().CPlusPlus ||
        (Tok.isNot(tok::colon) && Tok.isNot(tok::kw_try) &&
         Tok.isNot(tok::equal)))) {
