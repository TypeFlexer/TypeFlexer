--- conflicted
+++ resolved
@@ -13,12 +13,8 @@
 if (FIVE_C)
   add_compile_definitions(FIVE_C)
 endif()
-<<<<<<< HEAD
+
 add_clang_tool(3c
-=======
-
-add_clang_executable(3c
->>>>>>> 72cc3ab6
   3CStandalone.cpp
   )
 
