--- conflicted
+++ resolved
@@ -1325,10 +1325,6 @@
 
   void setInit(Expr *I);
 
-<<<<<<< HEAD
-  /// Determine whether this variable's value might be usable in a
-=======
-
   /// \brief Set the location of the first token of the initializer
   /// expression.  For C-style intializers, this is the location of
   /// the equal token.
@@ -1343,8 +1339,7 @@
     return InitializerStartLoc;
   }
 
-  /// Determine whether this variable's value can be used in a
->>>>>>> cb9e1e3e
+  /// Determine whether this variable's value might be usable in a
   /// constant expression, according to the relevant language standard.
   /// This only checks properties of the declaration, and does not check
   /// whether the initializer is in fact a constant expression.
