//=--ConstraintVariables.h----------------------------------------*- C++-*-===//
//
// Part of the LLVM Project, under the Apache License v2.0 with LLVM Exceptions.
// See https://llvm.org/LICENSE.txt for license information.
// SPDX-License-Identifier: Apache-2.0 WITH LLVM-exception
//
//===----------------------------------------------------------------------===//
// The class allocates constraint variables and maps program locations
// (specified by PersistentSourceLocs) to constraint variables.
//
// The allocation of constraint variables is a little nuanced. For a given
// variable, there might be multiple constraint variables. For example, some
// declaration of the form:
//
//  int **p = ... ;
//
// would be given two constraint variables, visualized like this:
//
//  int * q_(i+1) * q_i p = ... ;
//
// The constraint variable at the "highest" or outer-most level of the type
// is the lowest numbered constraint variable for a given declaration.
//===----------------------------------------------------------------------===//

#ifndef LLVM_CLANG_3C_CONSTRAINTVARIABLES_H
#define LLVM_CLANG_3C_CONSTRAINTVARIABLES_H

#include "Constraints.h"
#include "ProgramVar.h"
#include "clang/AST/ASTContext.h"
#include "clang/Lex/Lexer.h"
#include "llvm/ADT/StringSwitch.h"

using namespace clang;

class ProgramInfo;

// Holds integers representing constraint variables, with semantics as
// defined in the text above
typedef std::set<ConstraintKey> CVars;
// Holds Atoms, one for each of the pointer (*) declared in the program.
typedef std::vector<Atom *> CAtoms;

// Base class for ConstraintVariables. A ConstraintVariable can either be a
// PointerVariableConstraint or a FunctionVariableConstraint. The difference
// is that FunctionVariableConstraints have constraints on the return value
// and on each parameter.
class ConstraintVariable {
public:
  enum ConstraintVariableKind { PointerVariable, FunctionVariable };

  ConstraintVariableKind getKind() const { return Kind; }

private:
  ConstraintVariableKind Kind;

protected:
  std::string OriginalType;
  // Underlying name of the C variable this ConstraintVariable represents.
  std::string Name;
  // Set of constraint variables that have been constrained due to a
  // bounds-safe interface (itype). They are remembered as being constrained
  // so that later on we do not introduce a spurious constraint
  // making those variables WILD.
  std::set<ConstraintKey> ConstrainedVars;
  // A flag to indicate that we already forced argConstraints to be equated
  // Avoids infinite recursive calls.
  bool HasEqArgumentConstraints;
  // Flag to indicate if this Constraint Variable has a bounds key.
  bool ValidBoundsKey;
  // Bounds key of this Constraint Variable.
  BoundsKey BKey;
  // Is this Constraint Variable for a declaration?
  bool IsForDecl;

  // Only subclasses should call this
  ConstraintVariable(ConstraintVariableKind K, std::string T, std::string N)
      : Kind(K), OriginalType(T), Name(N), HasEqArgumentConstraints(false),
        ValidBoundsKey(false), IsForDecl(false) {}

public:
  // Create a "for-rewriting" representation of this ConstraintVariable.
  // The 'emitName' parameter is true when the generated string should include
  // the name of the variable, false for just the type.
  // The 'forIType' parameter is true when the generated string is expected
  // to be used inside an itype
<<<<<<< HEAD
  virtual std::string mkString(const EnvironmentMap &E,
                               bool emitName=true,
                               bool forItype=false,
                               bool emitPointee=false,
                               bool UnmaskTypedef = false)
    const = 0;



=======
  virtual std::string mkString(const EnvironmentMap &E, bool EmitName = true,
                               bool ForItype = false,
                               bool EmitPointee = false) const = 0;
>>>>>>> bc253878

  // Debug printing of the constraint variable.
  virtual void print(llvm::raw_ostream &O) const = 0;
  virtual void dump() const = 0;
  virtual void dumpJson(llvm::raw_ostream &O) const = 0;

  virtual bool hasItype() const = 0;
  bool hasBoundsKey() const { return ValidBoundsKey; }
  BoundsKey getBoundsKey() const {
    assert(ValidBoundsKey && "No valid Bkey");
    return BKey;
  }
  void setBoundsKey(BoundsKey NK) {
    ValidBoundsKey = true;
    BKey = NK;
  }

  virtual bool solutionEqualTo(Constraints &,
                               const ConstraintVariable *) const = 0;

  virtual void constrainToWild(Constraints &CS,
                               const std::string &Rsn) const = 0;
  virtual void constrainToWild(Constraints &CS, const std::string &Rsn,
                               PersistentSourceLoc *PL) const = 0;

  // Returns true if any of the constraint variables 'within' this instance
  // have a binding in E other than top. E should be the EnvironmentMap that
  // results from running unification on the set of constraints and the
  // environment.
  bool isChecked(const EnvironmentMap &E) const;

  // Returns true if this constraint variable has a different checked type after
  // running unification. Note that if the constraint variable had a checked
  // type in the input program, it will have the same checked type after solving
  // so, the type will not have changed. To test if the type is checked, use
  // isChecked instead.
  virtual bool anyChanges(const EnvironmentMap &E) const = 0;

  // Here, AIdx is the pointer level which needs to be checked.
  // By default, we check for all pointer levels (or VarAtoms)
  virtual bool hasWild(const EnvironmentMap &E, int AIdx = -1) const = 0;
  virtual bool hasArr(const EnvironmentMap &E, int AIdx = -1) const = 0;
  virtual bool hasNtArr(const EnvironmentMap &E, int AIdx = -1) const = 0;

  // Force use of equality constraints in function calls for this CV
  virtual void equateArgumentConstraints(ProgramInfo &I) = 0;

  // Update this CV with information from duplicate declaration CVs
  virtual void brainTransplant(ConstraintVariable *, ProgramInfo &) = 0;
  virtual void mergeDeclaration(ConstraintVariable *, ProgramInfo &,
                                std::string &ReasonFailed) = 0;

  std::string getOriginalTy() const { return OriginalType; }
  // Get the original type string that can be directly
  // used for rewriting.
  std::string getRewritableOriginalTy() const;
  std::string getName() const { return Name; }

  void setValidDecl() { IsForDecl = true; }
  bool isForValidDecl() const { return IsForDecl; }

  virtual ConstraintVariable *getCopy(Constraints &CS) = 0;

  virtual ~ConstraintVariable(){};

  virtual bool getIsOriginallyChecked() const = 0;
};

typedef std::set<ConstraintVariable *> CVarSet;
typedef Option<ConstraintVariable> CVarOption;

enum ConsAction { Safe_to_Wild, Wild_to_Safe, Same_to_Same };

void constrainConsVarGeq(const std::set<ConstraintVariable *> &LHS,
                         const std::set<ConstraintVariable *> &RHS,
                         Constraints &CS, PersistentSourceLoc *PL,
                         ConsAction CA, bool DoEqType, ProgramInfo *Info,
                         bool HandleBoundsKey = true);
void constrainConsVarGeq(ConstraintVariable *LHS, const CVarSet &RHS,
                         Constraints &CS, PersistentSourceLoc *PL,
                         ConsAction CA, bool DoEqType, ProgramInfo *Info,
                         bool HandleBoundsKey = true);
void constrainConsVarGeq(ConstraintVariable *LHS, ConstraintVariable *RHS,
                         Constraints &CS, PersistentSourceLoc *PL,
                         ConsAction CA, bool DoEqType, ProgramInfo *Info,
                         bool HandleBoundsKey = true);

// True if [C] is a PVConstraint that contains at least one Atom (i.e.,
//   it represents a C pointer)
bool isAValidPVConstraint(const ConstraintVariable *C);

class PointerVariableConstraint;
class FunctionVariableConstraint;

struct InternalTypedefInfo { 
	bool hasTypedef;
	int typedefLevel;
	std::string typedefName;
};


// Represents an individual constraint on a pointer variable.
// This could contain a reference to a FunctionVariableConstraint
// in the case of a function pointer declaration.
class PointerVariableConstraint : public ConstraintVariable {
public:
  enum Qualification {
    ConstQualification,
    VolatileQualification,
    RestrictQualification
  };

  static PointerVariableConstraint *
  getWildPVConstraint(Constraints &CS, const std::string &Rsn,
                      PersistentSourceLoc *PSL = nullptr);
  static PointerVariableConstraint *getPtrPVConstraint(Constraints &CS);
  static PointerVariableConstraint *getNonPtrPVConstraint(Constraints &CS);
  static PointerVariableConstraint *getNamedNonPtrPVConstraint(StringRef Name,
                                                               Constraints &CS);

private:
  std::string BaseType;
  CAtoms Vars;
  FunctionVariableConstraint *FV;
  std::map<uint32_t, std::set<Qualification>> QualMap;
  enum OriginalArrType { O_Pointer, O_SizedArray, O_UnSizedArray };
  // Map from pointer idx to original type and size.
  // If the original variable U was:
  //  * A pointer, then U -> (a,b) , a = O_Pointer, b has no meaning.
  //  * A sized array, then U -> (a,b) , a = O_SizedArray, b is static size.
  //  * An unsized array, then U -(a,b) , a = O_UnSizedArray, b has no meaning.
  std::map<uint32_t, std::pair<OriginalArrType, uint64_t>> ArrSizes;
  // If for all U in arrSizes, any U -> (a,b) where a = O_SizedArray or
  // O_UnSizedArray, arrPresent is true.
  bool ArrPresent;
  // Is there an itype associated with this constraint? If there is, how was it
  // originally stored in the program?
  std::string ItypeStr;
  // Get the qualifier string (e.g., const, etc) for the provided
  // pointer type into the provided string stream (ss).
  void getQualString(uint32_t TypeIdx, std::ostringstream &Ss) const;
  void insertQualType(uint32_t TypeIdx, QualType &QTy);
  // This function tries to emit an array size for the variable.
  // and returns true if the variable is an array and a size is emitted.
  bool emitArraySize(std::stack<std::string> &CheckedArrs, uint32_t TypeIdx,
                     bool &AllArray, bool &ArrayRun, bool Nt) const;
  void addArrayAnnotations(std::stack<std::string> &CheckedArrs,
                           std::deque<std::string> &EndStrs) const;

  // Utility used by the constructor to extract string representation of the
  // base type that preserves macros where possible.
  static std::string extractBaseType(DeclaratorDecl *D, QualType QT,
                                     const Type *Ty, const ASTContext &C);

  // Flag to indicate that this constraint is a part of function prototype
  // e.g., Parameters or Return.
  bool PartOfFuncPrototype;
  // For the function parameters and returns,
  // this set contains the constraint variable of
  // the values used as arguments.
  std::set<ConstraintVariable *> ArgumentConstraints;
  // Get solution for the atom of a pointer.
  const ConstAtom *getSolution(const Atom *A, const EnvironmentMap &E) const;

  PointerVariableConstraint(PointerVariableConstraint *Ot, Constraints &CS);
  PointerVariableConstraint *Parent;
  // String representing declared bounds expression.
  std::string BoundsAnnotationStr;

  // Does this variable represent a generic type?
  // Generic types can be used with fewer restrictions, so this field is used
  // stop assignments wth generic variables from forcing constraint variables
  // to be wild.
  bool IsGeneric;

  // Empty array pointers are represented the same as standard pointers. This
  // lets pointers be passed to functions expecting a zero width array. This
  // flag is used to discriminate between standard pointer and zero width array
  // pointers.
  bool IsZeroWidthArray;

  // Was this variable a checked pointer in the input program?
  // This is important for two reasons: (1) externs that are checked should be
  // kept that way during solving, (2) nothing that was originally checked
  // should be modified during rewriting.
  bool OriginallyChecked;

  bool IsTypedef = false;
  TypedefNameDecl* TDT;
  std::string typedefString;
  // Does the type internally contain a typedef, and if so: at what level and what is it's name?
  struct InternalTypedefInfo typedeflevelinfo;

public:
  // Constructor for when we know a CVars and a type string.
  PointerVariableConstraint(CAtoms V, std::string T, std::string Name,
                            FunctionVariableConstraint *F, bool IsArr,
                            bool IsItype, std::string Is, bool Generic = false)
      : ConstraintVariable(PointerVariable, "" /*not used*/, Name), BaseType(T),
        Vars(V), FV(F), ArrPresent(IsArr), ItypeStr(Is),
        PartOfFuncPrototype(false), Parent(nullptr), BoundsAnnotationStr(""),
        IsGeneric(Generic), IsZeroWidthArray(false) {}

  std::string getTy() const { return BaseType; }
  bool getArrPresent() const { return ArrPresent; }
  // Check if the outermost pointer is an unsized array.
  bool isTopCvarUnsizedArr() const;
  // Check if any of the pointers is either a sized or unsized arr.
  bool hasSomeSizedArr() const;

  bool isTypedef(void);
  void setTypedef(TypedefNameDecl *TypedefType, std::string);

  // Is an itype present for this constraint? If yes,
  // what is the text of that itype?
  bool hasItype() const override { return ItypeStr.size() > 0; }
  std::string getItype() const { return ItypeStr; }
  // Check if this variable has bounds annotation.
  bool hasBoundsStr() const { return !BoundsAnnotationStr.empty(); }
  // Get bounds annotation.
  std::string getBoundsStr() const { return BoundsAnnotationStr; }

  bool getIsGeneric() const { return IsGeneric; }

  bool getIsOriginallyChecked() const override {
    return llvm::any_of(Vars, [](Atom *A) { return isa<ConstAtom>(A); });
  }

  bool solutionEqualTo(Constraints &CS,
                       const ConstraintVariable *CV) const override;

  // Construct a PVConstraint when the variable is generated by a specific
  // declaration (D). This constructor calls the next constructor below with
  // QT and N instantiated with information in D.
  PointerVariableConstraint(clang::DeclaratorDecl *D, ProgramInfo &I,
                            const clang::ASTContext &C);

  // QT: Defines the type for the constraint variable. One atom is added for
  //     each level of pointer (or array) indirection in the type.
  // D: If this constraint is generated because of a variable declaration, this
  //    should be a pointer to the the declaration AST node. May be null if the
  //    constraint is not generated by a declaration.
  // N: Name for the constraint variable. This may be chosen arbitrarily, as it
  //    it is only used for labeling graph nodes. Equality is based on generated
  //    unique ids.
  // I and C: Context objects required for this construction. It is expected
  //          that all constructor calls will take the same global objects here.
  // inFunc: If this variable is part of a function prototype, this string is
  //         the name of the function. nullptr otherwise.
  // IsGeneric: CheckedC supports generic types (_Itype_for_any) which need less
  //            restrictive constraints. Set to true to indicate that this
  //            variable is generic.
  PointerVariableConstraint(const clang::QualType &QT, clang::DeclaratorDecl *D,
                            std::string N, ProgramInfo &I,
                            const clang::ASTContext &C,
                            std::string *InFunc = nullptr,
                            bool IsGeneric = false);

  const CAtoms &getCvars() const { return Vars; }

  void brainTransplant(ConstraintVariable *From, ProgramInfo &I) override;
  void mergeDeclaration(ConstraintVariable *From, ProgramInfo &I,
                        std::string &ReasonFailed) override;

  static bool classof(const ConstraintVariable *S) {
    return S->getKind() == PointerVariable;
  }

<<<<<<< HEAD
  std::string mkString(const EnvironmentMap &E,
                       bool EmitName =true,
=======
  std::string mkString(const EnvironmentMap &E, bool EmitName = true,
>>>>>>> bc253878
                       bool ForItype = false,
                       bool EmitPointee = false,
                       bool UnmaskTypedef = false)
    const override;

  FunctionVariableConstraint *getFV() const { return FV; }

  void print(llvm::raw_ostream &O) const override;
  void dump() const override { print(llvm::errs()); }
  void dumpJson(llvm::raw_ostream &O) const override;

  void constrainToWild(Constraints &CS, const std::string &Rsn) const override;
  void constrainToWild(Constraints &CS, const std::string &Rsn,
                       PersistentSourceLoc *PL) const override;
  void constrainOuterTo(Constraints &CS, ConstAtom *C, bool DoLB = false);
  bool anyChanges(const EnvironmentMap &E) const override;
  bool anyArgumentIsWild(const EnvironmentMap &E);
  bool hasWild(const EnvironmentMap &E, int AIdx = -1) const override;
  bool hasArr(const EnvironmentMap &E, int AIdx = -1) const override;
  bool hasNtArr(const EnvironmentMap &E, int AIdx = -1) const override;

  void equateArgumentConstraints(ProgramInfo &I) override;

  bool isPartOfFunctionPrototype() const { return PartOfFuncPrototype; }
  // Add the provided constraint variable as an argument constraint.
  bool addArgumentConstraint(ConstraintVariable *DstCons, ProgramInfo &Info);
  // Get the set of constraint variables corresponding to the arguments.
  const std::set<ConstraintVariable *> &getArgumentConstraints() const;

  PointerVariableConstraint *getCopy(Constraints &CS) override;

  // Retrieve the atom at the specified index. This function includes special
  // handling for generic constraint variables to create deeper pointers as
  // they are needed.
  Atom *getAtom(unsigned int AtomIdx, Constraints &CS);

  ~PointerVariableConstraint() override{};
};

typedef PointerVariableConstraint PVConstraint;
// Name for function return, for debugging
#define RETVAR "$ret"

typedef struct {
  PersistentSourceLoc PL;
  std::vector<CVarSet> PS;
} ParamDeferment;

// Constraints on a function type. Also contains a 'name' parameter for
// when a re-write of a function pointer is needed.
class FunctionVariableConstraint : public ConstraintVariable {
private:
  FunctionVariableConstraint(FunctionVariableConstraint *Ot, Constraints &CS);
  // N constraints on the return value of the function.
  PVConstraint *ReturnVar;
  // A vector of K sets of N constraints on the parameter values, for
  // K parameters accepted by the function.
  std::vector<PVConstraint *> ParamVars;
  // Storing of parameters in the case of untyped prototypes
  std::vector<ParamDeferment> DeferredParams;
  // File name in which this declaration is found.
  std::string FileName;
  bool Hasproto;
  bool Hasbody;
  bool IsStatic;
  FunctionVariableConstraint *Parent;
  // Flag to indicate whether this is a function pointer or not.
  bool IsFunctionPtr;

  void equateFVConstraintVars(ConstraintVariable *CV, ProgramInfo &Info) const;

public:
  FunctionVariableConstraint()
      : ConstraintVariable(FunctionVariable, "", ""), FileName(""),
        Hasproto(false), Hasbody(false), IsStatic(false), Parent(nullptr),
        IsFunctionPtr(false) {}

  FunctionVariableConstraint(clang::DeclaratorDecl *D, ProgramInfo &I,
                             const clang::ASTContext &C);
  FunctionVariableConstraint(const clang::Type *Ty, clang::DeclaratorDecl *D,
                             std::string N, ProgramInfo &I,
                             const clang::ASTContext &C);

  PVConstraint *getReturnVar() const { return ReturnVar; }

  const std::vector<ParamDeferment> &getDeferredParams() const {
    return DeferredParams;
  }

  void addDeferredParams(PersistentSourceLoc PL, std::vector<CVarSet> Ps);

  size_t numParams() const { return ParamVars.size(); }

  bool hasProtoType() const { return Hasproto; }
  bool hasBody() const { return Hasbody; }
  void setHasBody(bool Hbody) { this->Hasbody = Hbody; }

  static bool classof(const ConstraintVariable *S) {
    return S->getKind() == FunctionVariable;
  }

  void brainTransplant(ConstraintVariable *From, ProgramInfo &I) override;
  void mergeDeclaration(ConstraintVariable *FromCV, ProgramInfo &I,
                        std::string &ReasonFailed) override;

  PVConstraint *getParamVar(unsigned I) const {
    assert(I < ParamVars.size());
    return ParamVars.at(I);
  }

  bool hasItype() const override;
  bool solutionEqualTo(Constraints &CS,
                       const ConstraintVariable *CV) const override;

  std::string mkString(const EnvironmentMap &E, bool EmitName = true,
                       bool ForItype = false,
                       bool EmitPointee = false,
                       bool UnmaskTypedef = false)
    const override;
  void print(llvm::raw_ostream &O) const override;
  void dump() const override { print(llvm::errs()); }
  void dumpJson(llvm::raw_ostream &O) const override;

  void constrainToWild(Constraints &CS, const std::string &Rsn) const override;
  void constrainToWild(Constraints &CS, const std::string &Rsn,
                       PersistentSourceLoc *PL) const override;
  bool anyChanges(const EnvironmentMap &E) const override;
  bool hasWild(const EnvironmentMap &E, int AIdx = -1) const override;
  bool hasArr(const EnvironmentMap &E, int AIdx = -1) const override;
  bool hasNtArr(const EnvironmentMap &E, int AIdx = -1) const override;

  void equateArgumentConstraints(ProgramInfo &P) override;

  FunctionVariableConstraint *getCopy(Constraints &CS) override;

  bool getIsOriginallyChecked() const override;

  ~FunctionVariableConstraint() override {}
};

typedef FunctionVariableConstraint FVConstraint;

#endif // LLVM_CLANG_3C_CONSTRAINTVARIABLES_H<|MERGE_RESOLUTION|>--- conflicted
+++ resolved
@@ -84,21 +84,9 @@
   // the name of the variable, false for just the type.
   // The 'forIType' parameter is true when the generated string is expected
   // to be used inside an itype
-<<<<<<< HEAD
-  virtual std::string mkString(const EnvironmentMap &E,
-                               bool emitName=true,
-                               bool forItype=false,
-                               bool emitPointee=false,
-                               bool UnmaskTypedef = false)
-    const = 0;
-
-
-
-=======
   virtual std::string mkString(const EnvironmentMap &E, bool EmitName = true,
                                bool ForItype = false,
-                               bool EmitPointee = false) const = 0;
->>>>>>> bc253878
+                               bool EmitPointee = false, bool UnmaskTypedef = false) const = 0;
 
   // Debug printing of the constraint variable.
   virtual void print(llvm::raw_ostream &O) const = 0;
@@ -367,12 +355,7 @@
     return S->getKind() == PointerVariable;
   }
 
-<<<<<<< HEAD
-  std::string mkString(const EnvironmentMap &E,
-                       bool EmitName =true,
-=======
   std::string mkString(const EnvironmentMap &E, bool EmitName = true,
->>>>>>> bc253878
                        bool ForItype = false,
                        bool EmitPointee = false,
                        bool UnmaskTypedef = false)
