--- conflicted
+++ resolved
@@ -1257,9 +1257,7 @@
 
 def WebAssemblyExceptionSpec : DiagGroup<"wasm-exception-spec">;
 
-<<<<<<< HEAD
 def RTTI : DiagGroup<"rtti">;
-=======
+
 // A warning group for all Checked C warnings
-def CheckedC : DiagGroup<"checkedc">;
->>>>>>> ccbaca99
+def CheckedC : DiagGroup<"checkedc">;