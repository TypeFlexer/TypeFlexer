//=--AVarBoundsInfo.h---------------------------------------------*- C++-*-===//
//
// Part of the LLVM Project, under the Apache License v2.0 with LLVM Exceptions.
// See https://llvm.org/LICENSE.txt for license information.
// SPDX-License-Identifier: Apache-2.0 WITH LLVM-exception
//
//===----------------------------------------------------------------------===//
//
// This file contains the bounds information about various ARR atoms.
//
//===----------------------------------------------------------------------===//
#ifndef _AVARBOUNDSINFO_H
#define _AVARBOUNDSINFO_H

#include "ABounds.h"
#include "AVarGraph.h"
#include "ProgramVar.h"
#include "clang/AST/Decl.h"
#include "clang/CConv/PersistentSourceLoc.h"
#include "clang/CConv/ConstraintVariables.h"

class ProgramInfo;

// Class that maintains stats about how the bounds of various variables is
// computed.
class AVarBoundsStats {
public:
  // Found by using variables that start with same prefix as the corresponding
  // array variable.
  std::set<BoundsKey> NamePrefixMatch;
  // Found by using allocation sites.
  std::set<BoundsKey> AllocatorMatch;
  // Found by using variable names that match size related words.
  std::set<BoundsKey> VariableNameMatch;
  // Neighbour scalar parameter match.
  std::set<BoundsKey> NeighbourParamMatch;
  // These are dataflow matches i.e., matches found by dataflow analysis
  std::set<BoundsKey> DataflowMatch;
  // These are bounds keys for which the bounds are declared.
  std::set<BoundsKey> DeclaredBounds;
  AVarBoundsStats() {
    clear();
  }
  ~AVarBoundsStats() {
    clear();
  }

  bool isDataflowMatch(BoundsKey BK) {
    return DataflowMatch.find(BK) != DataflowMatch.end();
  }
  bool isNamePrefixMatch(BoundsKey BK) {
    return NamePrefixMatch.find(BK) != NamePrefixMatch.end();
  }
  bool isAllocatorMatch(BoundsKey BK) {
    return AllocatorMatch.find(BK) != AllocatorMatch.end();
  }
  bool isVariableNameMatch(BoundsKey BK) {
    return VariableNameMatch.find(BK) != VariableNameMatch.end();
  }
  bool isNeighbourParamMatch(BoundsKey BK) {
    return NeighbourParamMatch.find(BK) != NeighbourParamMatch.end();
  }
  void print(llvm::raw_ostream &O,
             const std::set<BoundsKey> *InSrcArrs,
             bool JsonFormat = false) const;
  void dump(const std::set<BoundsKey> *InSrcArrs) const {
    print(llvm::errs(), InSrcArrs);
  }
private:
  void clear() {
    NamePrefixMatch.clear();
    AllocatorMatch.clear();
    VariableNameMatch.clear();
    NeighbourParamMatch.clear();
    DataflowMatch.clear();
    DeclaredBounds.clear();
  }

};


class AVarBoundsInfo;

// The main class that handles figuring out bounds of arr variables.
class AvarBoundsInference {
public:
  AvarBoundsInference(AVarBoundsInfo *BoundsInfo) : BI(BoundsInfo) { }

  // Infer bounds for the given key from the set of given ARR atoms.
  // The flag FromPB requests the inference to use potential length variables.
  bool inferBounds(BoundsKey K, bool FromPB = false);
private:
  bool inferPossibleBounds(BoundsKey K, ABounds *SB,
                           std::set<ABounds *> &EB);

  bool intersectBounds(std::set<ProgramVar *> &ProgVars,
                       ABounds::BoundsKind BK,
                       std::set<ABounds *> &CurrB);

  bool getRelevantBounds(std::set<BoundsKey> &RBKeys,
                         std::set<ABounds *> &ResBounds);

  bool predictBounds(BoundsKey K, std::set<BoundsKey> &Neighbours,
                     ABounds **KB);

  AVarBoundsInfo *BI;
};

class AVarBoundsInfo {
public:
  AVarBoundsInfo() : ProgVarGraph(this) {
    BCount = 1;
    PVarInfo.clear();
    InProgramArrPtrBoundsKeys.clear();
    BInfo.clear();
    DeclVarMap.clear();
<<<<<<< HEAD
=======
    ProgVarGraph.clear();
    TmpBoundsKey.clear();
>>>>>>> 2b3a003a
  }

  typedef std::tuple<std::string, std::string, bool, unsigned> ParamDeclType;

  // Checks if the given declaration is a valid bounds variable.
  bool isValidBoundVariable(clang::Decl *D);

  void insertDeclaredBounds(clang::Decl *D, ABounds *B);
  bool mergeBounds(BoundsKey L, ABounds *B);
  bool removeBounds(BoundsKey L);
  bool replaceBounds(BoundsKey L, ABounds *B);
  ABounds *getBounds(BoundsKey L);
  bool updatePotentialCountBounds(BoundsKey BK, std::set<BoundsKey> &CntBK);

  // Try and get BoundsKey, into R, for the given declaration. If the declaration
  // does not have a BoundsKey then return false.
  bool tryGetVariable(clang::Decl *D, BoundsKey &R);
  // Try and get bounds for the expression.
  bool tryGetVariable(clang::Expr *E, const ASTContext &C, BoundsKey &R);

  // Insert the variable into the system.
  void insertVariable(clang::Decl *D);

  // Get variable helpers. These functions will fatal fail if the provided
  // Decl cannot have a BoundsKey
  BoundsKey getVariable(clang::VarDecl *VD);
  BoundsKey getVariable(clang::ParmVarDecl *PVD);
  BoundsKey getVariable(clang::FieldDecl *FD);
  BoundsKey getConstKey(uint64_t value);

  // Generate a random bounds key to be used for inference.
  BoundsKey getRandomBKey();

  // Add Assignments between variables. These methods will add edges between
  // corresponding BoundsKeys
  bool addAssignment(clang::Decl *L, clang::Decl *R);
  bool addAssignment(clang::DeclRefExpr *L, clang::DeclRefExpr *R);
  bool addAssignment(BoundsKey L, BoundsKey R);

  // Get the ProgramVar for the provided VarKey.
  ProgramVar *getProgramVar(BoundsKey VK);

  // Function that does brain transplant of the provided bounds key (NewBK)
  // with existing bounds key (OldBK).
  void brainTransplant(BoundsKey NewBK, BoundsKey OldBK);

  // Propagate the array bounds information for all array ptrs.
  bool performFlowAnalysis(ProgramInfo *PI);

  AVarBoundsStats &getBStats() { return BoundsInferStats; }

  // Dump the AVar graph to the provided dot file.
  void dumpAVarGraph(const std::string &DFPath);

  // Print the stats about computed bounds information.
  void print_stats(llvm::raw_ostream &O,
                   const CVarSet &SrcCVarSet,
                   bool JsonFormat = false) const;

private:
  friend class AvarBoundsInference;
  friend struct llvm::DOTGraphTraits<AVarGraph>;

  // Variable that is used to generate new bound keys.
  BoundsKey BCount;
  // Map of VarKeys and corresponding program variables.
  std::map<BoundsKey, ProgramVar *> PVarInfo;
  // Map of APSInt (constants) and corresponding VarKeys.
  std::map<uint64_t, BoundsKey> ConstVarKeys;
  // Map of BoundsKey and  corresponding bounds information.
  // Note that although each PSL could have multiple ConstraintKeys Ex: **p.
  // Only the outer most pointer can have bounds.
  std::map<BoundsKey, ABounds *> BInfo;
  // Set that contains BoundsKeys of variables which have invalid bounds.
  std::set<BoundsKey> InvalidBounds;
  // Set of BoundsKeys that correspond to pointers.
  std::set<BoundsKey> PointerBoundsKey;
  // Set of BoundsKey that correspond to array pointers.
  std::set<BoundsKey> ArrPointerBoundsKey;
  std::set<BoundsKey> InProgramArrPtrBoundsKeys;
<<<<<<< HEAD

=======
  // These are temporary bound keys generated during inference.
  // They do not correspond to any bounds variable.
  std::set<BoundsKey> TmpBoundsKey;
>>>>>>> 2b3a003a
  // BiMap of Persistent source loc and BoundsKey of regular variables.
  BiMap<PersistentSourceLoc, BoundsKey> DeclVarMap;
  // BiMap of parameter keys and BoundsKey for function parameters.
  BiMap<ParamDeclType, BoundsKey> ParamDeclVarMap;

  // Graph of all program variables.
  AVarGraph ProgVarGraph;
  // Stats on techniques used to find length for various variables.
  AVarBoundsStats BoundsInferStats;
  // This is the map of pointer variable bounds key and set of bounds key
  // which can be the count bounds.
  std::map<BoundsKey, std::set<BoundsKey>> PotentialCntBounds;

  // BoundsKey helper function: These functions help in getting bounds key from
  // various artifacts.
  bool hasVarKey(PersistentSourceLoc &PSL);

  BoundsKey getVarKey(PersistentSourceLoc &PSL);

  BoundsKey getVarKey(llvm::APSInt &API);

  void insertVarKey(PersistentSourceLoc &PSL, BoundsKey NK);

  void insertProgramVar(BoundsKey NK, ProgramVar *PV);

  // Perform worklist based inference on the requested array variables.
  // The flag FromPB requests the algorithm to use potential length variables.
  bool performWorkListInference(std::set<BoundsKey> &ArrNeededBounds,
                                bool FromPB = false);

  void insertParamKey(ParamDeclType ParamDecl, BoundsKey NK);
};

#endif // _AVARBOUNDSINFO_H<|MERGE_RESOLUTION|>--- conflicted
+++ resolved
@@ -114,11 +114,7 @@
     InProgramArrPtrBoundsKeys.clear();
     BInfo.clear();
     DeclVarMap.clear();
-<<<<<<< HEAD
-=======
-    ProgVarGraph.clear();
     TmpBoundsKey.clear();
->>>>>>> 2b3a003a
   }
 
   typedef std::tuple<std::string, std::string, bool, unsigned> ParamDeclType;
@@ -199,13 +195,11 @@
   // Set of BoundsKey that correspond to array pointers.
   std::set<BoundsKey> ArrPointerBoundsKey;
   std::set<BoundsKey> InProgramArrPtrBoundsKeys;
-<<<<<<< HEAD
-
-=======
+
   // These are temporary bound keys generated during inference.
   // They do not correspond to any bounds variable.
   std::set<BoundsKey> TmpBoundsKey;
->>>>>>> 2b3a003a
+
   // BiMap of Persistent source loc and BoundsKey of regular variables.
   BiMap<PersistentSourceLoc, BoundsKey> DeclVarMap;
   // BiMap of parameter keys and BoundsKey for function parameters.
