--- conflicted
+++ resolved
@@ -79,7 +79,6 @@
 
 };
 
-<<<<<<< HEAD
 // Priority for bounds.
 enum BoundsPriority {
   Declared = 1, // Highest priority: These are declared by the user.
@@ -88,17 +87,6 @@
   Heuristics, // Least-priority, based on heuristics.
   Invalid // Invalid priority type.
 };
-
-typedef boost::bimap<PersistentSourceLoc, BoundsKey> DeclKeyBiMapType;
-typedef DeclKeyBiMapType::value_type DeclMapItemType;
-typedef boost::bimap<std::tuple<std::string, string, bool, unsigned>,
-                     BoundsKey> ParmKeyBiMapType;
-typedef ParmKeyBiMapType::value_type ParmMapItemType;
-typedef boost::bimap<std::tuple<std::string, string, bool>,
-                     BoundsKey> FuncKeyBiMapType;
-typedef FuncKeyBiMapType::value_type FuncMapItemType;
-=======
->>>>>>> 073369ce
 
 class AVarBoundsInfo;
 
@@ -238,14 +226,11 @@
 
 private:
   friend class AvarBoundsInference;
-<<<<<<< HEAD
-  friend class AVarGraph;
+  
+  friend struct llvm::DOTGraphTraits<AVarGraph>;
   // List of bounds priority in descending order of priorities.
   static std::vector<BoundsPriority> PrioList;
-=======
-  friend struct llvm::DOTGraphTraits<AVarGraph>;
-
->>>>>>> 073369ce
+
   // Variable that is used to generate new bound keys.
   BoundsKey BCount;
   // Map of VarKeys and corresponding program variables.
@@ -277,14 +262,11 @@
   // BiMap of Persistent source loc and BoundsKey of regular variables.
   BiMap<PersistentSourceLoc, BoundsKey> DeclVarMap;
   // BiMap of parameter keys and BoundsKey for function parameters.
-<<<<<<< HEAD
-  ParmKeyBiMapType ParamDeclVarMap;
+  BiMap<ParamDeclType, BoundsKey> ParamDeclVarMap;
   // BiMap of function keys and BoundsKey for function return values.
-  FuncKeyBiMapType FuncDeclVarMap;
-=======
-  BiMap<ParamDeclType, BoundsKey> ParamDeclVarMap;
-
->>>>>>> 073369ce
+  Bimap<std::tuple<std::string, string, bool>,
+                     BoundsKey> FuncKeyBiMapType;
+
   // Graph of all program variables.
   AVarGraph ProgVarGraph;
   // Stats on techniques used to find length for various variables.
