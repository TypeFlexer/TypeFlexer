// RUN: rm -rf %t*
// RUN: 3c -base-dir=%S -alltypes -addcr %s -- | FileCheck -match-full-lines -check-prefixes="CHECK_ALL","CHECK" %s
// RUN: 3c -base-dir=%S -addcr %s -- | FileCheck -match-full-lines -check-prefixes="CHECK_NOALL","CHECK" %s
// RUN: 3c -base-dir=%S -addcr %s -- | %clang -c -fcheckedc-extension -x c -o /dev/null -
// RUN: 3c -base-dir=%S -output-dir=%t.checked %s --
// RUN: 3c -base-dir=%t.checked %t.checked/inline_anon_structs.c -- | diff %t.checked/inline_anon_structs.c -

#include <stddef.h>
extern _Itype_for_any(T) void *malloc(size_t size)
    : itype(_Array_ptr<T>) byte_count(size);

/*This code ensures conversion happens as expected when
an inlinestruct and its associated VarDecl have different locations*/
int valuable;

static struct foo {
  const char *name;
  //CHECK_NOALL: const char *name;
  //CHECK_ALL:   _Ptr<const char> name;
  int *p_valuable;
  //CHECK: _Ptr<int> p_valuable;
} array[] = {{"mystery", &valuable}};

/*This code is a series of more complex tests for inline structs*/
/* a, b, c below all stay as WILD pointers; d can be a _Ptr<...>*/

/* one decl; x rewrites to _Ptr<int> */
struct foo1 {
  int *x;
} * a;
//CHECK:      struct foo1 {
//CHECK-NEXT:   _Ptr<int> x;
//CHECK-NEXT: };
//CHECK-NEXT: _Ptr<struct foo1> a = ((void *)0);

struct baz {
  int *z;
};
//CHECK:      struct baz {
//CHECK-NEXT:   _Ptr<int> z;
//CHECK-NEXT: };
struct baz *d;
//CHECK: _Ptr<struct baz> d = ((void *)0);

struct bad {
  int *y;
} * b, *c;
//CHECK:      struct bad {
//CHECK-NEXT:   int *y;
//CHECK-NEXT: };
//CHECK: _Ptr<struct bad> b = ((void *)0);
//CHECK: _Ptr<struct bad> c = ((void *)0);

/* two decls, y should be converted */
struct bar {
  int *y;
} * e, *f;
//CHECK:      struct bar {
//CHECK-NEXT:   _Ptr<int> y;
//CHECK-NEXT: };
//CHECK: _Ptr<struct bar> e = ((void *)0);
//CHECK: _Ptr<struct bar> f = ((void *)0);

void foo(void) {
  a->x = (void *)0;
  b->y = (int *)5;
  d->z = (void *)0;
}

/*This code tests anonymous structs */
struct {
  /*the fields of the anonymous struct are free to be marked checked*/
  int *data;
  //CHECK_NOALL: int *data;

  /* but the actual pointer can't be when alltypes is disabled */
  /* when alltypes is enabled, this whole structure is rewritten
   improperly, but that's OK, because we signal a warning to the user*/
} * x;
//CHECK_ALL: _Ptr<struct> x = ((void *)0);

/*ensure trivial conversion*/
void foo1(int *w) {
  //CHECK: void foo1(_Ptr<int> w) {
  x->data = malloc(sizeof(int) * 4);
  x->data[1] = 4;
}

/*This code tests more complex variable declarations*/
struct alpha {
  int *data;
  //CHECK: _Ptr<int> data;
};
struct alpha *al[4];
//CHECK_NOALL: struct alpha *al[4];
//CHECK_ALL: _Ptr<struct alpha> al _Checked[4] = {((void *)0)};

/*be should be made wild, whereas a should be converted*/
struct {
  int *a;
  //CHECK_NOALL: _Ptr<int> a;
} * be[4];

/*this code checks inline structs withiin functions*/
void foo2(int *x) {
  //CHECK: void foo2(_Ptr<int> x) {
  struct bar {
    int *x;
  } *y = 0;
  //CHECK:      struct bar {
  //CHECK-NEXT:   _Ptr<int> x;
  //CHECK-NEXT: };
  //CHECK-NEXT: _Ptr<struct bar> y = 0;

  /*A non-pointer struct without an init will be marked wild*/
<<<<<<< HEAD
  struct something { int *x; } z; 
    //CHECK: struct something { int *x; } z; 
  
  /*so will ones that are anonymous*/
  struct { int *x; } a; 
    //CHECK: struct { int *x; } a; 
  
  /*if it have an initializer, the rewriter won't have trouble*/ 
  struct { int * c; } b = {};
	//CHECK: struct { _Ptr<int> c; } b = {};
  struct {int *i;} *f;
  struct {int *il} *g, *h, *i;
} 
=======
  struct something {
    int *x;
  } z;
  //CHECK:      struct something {
  //CHECK-NEXT:   int *x;
  //CHECK-NEXT: } z;
>>>>>>> d1ae89cc

  /*so will ones that are anonymous*/
  struct {
    int *x;
  } a;
  //CHECK:      struct {
  //CHECK-NEXT:   int *x;
  //CHECK-NEXT: } a;

  /*if it have an initializer, the rewriter won't have trouble*/
  struct {
    int *c;
  } b = {};
  //CHECK:      struct {
  //CHECK-NEXT:   _Ptr<int> c;
  //CHECK-NEXT: } b = {};
}<|MERGE_RESOLUTION|>--- conflicted
+++ resolved
@@ -113,28 +113,12 @@
   //CHECK-NEXT: _Ptr<struct bar> y = 0;
 
   /*A non-pointer struct without an init will be marked wild*/
-<<<<<<< HEAD
-  struct something { int *x; } z; 
-    //CHECK: struct something { int *x; } z; 
-  
-  /*so will ones that are anonymous*/
-  struct { int *x; } a; 
-    //CHECK: struct { int *x; } a; 
-  
-  /*if it have an initializer, the rewriter won't have trouble*/ 
-  struct { int * c; } b = {};
-	//CHECK: struct { _Ptr<int> c; } b = {};
-  struct {int *i;} *f;
-  struct {int *il} *g, *h, *i;
-} 
-=======
   struct something {
     int *x;
   } z;
   //CHECK:      struct something {
   //CHECK-NEXT:   int *x;
   //CHECK-NEXT: } z;
->>>>>>> d1ae89cc
 
   /*so will ones that are anonymous*/
   struct {
@@ -151,4 +135,6 @@
   //CHECK:      struct {
   //CHECK-NEXT:   _Ptr<int> c;
   //CHECK-NEXT: } b = {};
+  struct {int *i;} *f;
+  struct {int *il} *g, *h, *i;
 }