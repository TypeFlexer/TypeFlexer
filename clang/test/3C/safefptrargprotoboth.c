// RUN: rm -rf %t*
// RUN: 3c -base-dir=%S -alltypes -addcr %s -- | FileCheck -match-full-lines -check-prefixes="CHECK_ALL","CHECK" %s
// RUN: 3c -base-dir=%S -addcr %s -- | FileCheck -match-full-lines -check-prefixes="CHECK_NOALL","CHECK" %s
// RUN: 3c -base-dir=%S -addcr %s -- | %clang -c -fcheckedc-extension -x c -o /dev/null -

// RUN: 3c -base-dir=%S -alltypes -output-dir=%t.checked %s --
// RUN: 3c -base-dir=%t.checked -alltypes %t.checked/safefptrargprotoboth.c -- | diff %t.checked/safefptrargprotoboth.c -

/******************************************************************************/

/*This file tests three functions: two callers bar and foo, and a callee sus*/
/*In particular, this file tests: passing a function pointer as an argument to a
  function safely (without unsafe casting)*/
/*For robustness, this test is identical to
safefptrargboth.c except in that
a prototype for sus is available, and is called by foo and bar,
while the definition for sus appears below them*/
/*In this test, foo will treat its return value safely, but sus and bar will
  not, through invalid pointer arithmetic, an unsafe cast, etc.*/

/******************************************************************************/

#include <stddef.h>
extern _Itype_for_any(T) void *calloc(size_t nmemb, size_t size)
    : itype(_Array_ptr<T>) byte_count(nmemb * size);
extern _Itype_for_any(T) void free(void *pointer
                                   : itype(_Array_ptr<T>) byte_count(0));
extern _Itype_for_any(T) void *malloc(size_t size)
    : itype(_Array_ptr<T>) byte_count(size);
extern _Itype_for_any(T) void *realloc(void *pointer
                                       : itype(_Array_ptr<T>) byte_count(1),
                                         size_t size)
    : itype(_Array_ptr<T>) byte_count(size);
extern int printf(const char *restrict format
                  : itype(restrict _Nt_array_ptr<const char>), ...);
extern _Unchecked char *strcpy(char *restrict dest, const char *restrict src
                               : itype(restrict _Nt_array_ptr<const char>));

struct general {
  int data;
  struct general *next;
  //CHECK: _Ptr<struct general> next;
};

struct warr {
  int data1[5];
  //CHECK_NOALL: int data1[5];
  //CHECK_ALL: int data1 _Checked[5];
  char *name;
  //CHECK: _Ptr<char> name;
};

struct fptrarr {
  int *values;
  //CHECK: _Ptr<int> values;
  char *name;
  //CHECK: _Ptr<char> name;
  int (*mapper)(int);
  //CHECK: _Ptr<int (int )> mapper;
};

<<<<<<< HEAD
struct fptr {
  int *value;
  //CHECK: _Ptr<int> value;
  int (*func)(int);
  //CHECK: _Ptr<int (int )> func;
};

struct arrfptr {
  int args[5];
  //CHECK_NOALL: int args[5];
  //CHECK_ALL: int args _Checked[5];
  int (*funcs[5])(int);
  //CHECK_NOALL: int (*funcs[5])(int);
  //CHECK_ALL: _Ptr<int (int )> funcs _Checked[5];
=======
struct fptrarr { 
    int *values; 
	//CHECK: _Ptr<int> values; 
    char *name;
	//CHECK: _Ptr<char> name;
    int (*mapper)(int);
	//CHECK: _Ptr<int (int)> mapper;
};

struct fptr { 
    int *value; 
	//CHECK: _Ptr<int> value; 
    int (*func)(int);
	//CHECK: _Ptr<int (int)> func;
};  

struct arrfptr { 
    int args[5]; 
	//CHECK_NOALL: int args[5]; 
	//CHECK_ALL: int args _Checked[5]; 
    int (*funcs[5]) (int);
	//CHECK_NOALL: int (*funcs[5]) (int);
	//CHECK_ALL: _Ptr<int (int)> funcs _Checked[5];
>>>>>>> 898a3a14
};

int add1(int x) {
  //CHECK: int add1(int x) _Checked {
  return x + 1;
}

int sub1(int x) {
  //CHECK: int sub1(int x) _Checked {
  return x - 1;
}

int fact(int n) {
  //CHECK: int fact(int n) _Checked {
  if (n == 0) {
    return 1;
  }
  return n * fact(n - 1);
}

int fib(int n) {
  //CHECK: int fib(int n) _Checked {
  if (n == 0) {
    return 0;
  }
  if (n == 1) {
    return 1;
  }
  return fib(n - 1) + fib(n - 2);
}

int zerohuh(int n) {
  //CHECK: int zerohuh(int n) _Checked {
  return !n;
}

int *mul2(int *x) {
  //CHECK: _Ptr<int> mul2(_Ptr<int> x) _Checked {
  *x *= 2;
  return x;
}

int *sus(int (*)(int), int (*)(int));
//CHECK_NOALL: int *sus(int (*x)(int), _Ptr<int (int )> y) : itype(_Ptr<int>);
//CHECK_ALL: _Array_ptr<int> sus(int (*x)(int), _Ptr<int (int )> y);

int *foo() {
  //CHECK_NOALL: _Ptr<int> foo(void) {
  //CHECK_ALL: _Array_ptr<int> foo(void) {

  int (*x)(int) = add1;
  //CHECK: int (*x)(int) = add1;
  int (*y)(int) = sub1;
  //CHECK: _Ptr<int (int )> y = sub1;
  int *z = sus(x, y);
  //CHECK_NOALL: _Ptr<int> z = sus(x, y);
  //CHECK_ALL: _Array_ptr<int> z = sus(x, y);

  return z;
}

int *bar() {
  //CHECK_NOALL: int *bar(void) : itype(_Ptr<int>) {
  //CHECK_ALL: _Array_ptr<int> bar(void) {

  int (*x)(int) = add1;
  //CHECK: int (*x)(int) = add1;
  int (*y)(int) = sub1;
  //CHECK: _Ptr<int (int )> y = sub1;
  int *z = sus(x, y);
  //CHECK_NOALL: int *z = sus(x, y);
  //CHECK_ALL: _Array_ptr<int> z = sus(x, y);

  z += 2;
  return z;
}

<<<<<<< HEAD
int *sus(int (*x)(int), int (*y)(int)) {
  //CHECK_NOALL: int *sus(int (*x)(int), _Ptr<int (int )> y) : itype(_Ptr<int>) {
  //CHECK_ALL: _Array_ptr<int> sus(int (*x)(int), _Ptr<int (int )> y) {

  x = (int (*)(int))5;
  //CHECK: x = (int (*)(int))5;
  int *z = calloc(5, sizeof(int));
  //CHECK_NOALL: int *z = calloc<int>(5, sizeof(int));
  //CHECK_ALL: _Array_ptr<int> z = calloc<int>(5, sizeof(int));
  int i;
  for (i = 0; i < 5; i++) {
    //CHECK_NOALL: for (i = 0; i < 5; i++) {
    //CHECK_ALL: for (i = 0; i < 5; i++) _Checked {
    z[i] = y(i);
  }

  z += 2;
  return z;
}
=======
int * sus(int (*) (int), int (*) (int));
	//CHECK_NOALL: int *sus(int (*x) (int), _Ptr<int (int )> y) : itype(_Ptr<int>);
	//CHECK_ALL: _Array_ptr<int> sus(int (*x) (int), _Ptr<int (int )> y);

int * foo() {
	//CHECK_NOALL: _Ptr<int> foo(void) {
	//CHECK_ALL: _Array_ptr<int> foo(void) {
 
        int (*x)(int) = add1; 
	//CHECK: int (*x)(int) = add1; 
        int (*y)(int) = sub1; 
	//CHECK: _Ptr<int (int)> y = sub1; 
        int *z = sus(x, y);
	//CHECK_NOALL: _Ptr<int> z = sus(x, y);
	//CHECK_ALL: _Array_ptr<int> z = sus(x, y);
        
return z; }

int * bar() {
	//CHECK_NOALL: int *bar(void) : itype(_Ptr<int>) {
	//CHECK_ALL: _Array_ptr<int> bar(void) {
 
        int (*x)(int) = add1; 
	//CHECK: int (*x)(int) = add1; 
        int (*y)(int) = sub1; 
	//CHECK: _Ptr<int (int)> y = sub1; 
        int *z = sus(x, y);
	//CHECK_NOALL: int *z = sus(x, y);
	//CHECK_ALL: _Array_ptr<int> z = sus(x, y);
        
z += 2;
return z; }

int * sus(int (*x) (int), int (*y) (int)) {
	//CHECK_NOALL: int *sus(int (*x) (int), _Ptr<int (int )> y) : itype(_Ptr<int>) {
	//CHECK_ALL: _Array_ptr<int> sus(int (*x) (int), _Ptr<int (int )> y) {
 
        x = (int (*) (int)) 5;
	//CHECK: x = (int (*) (int)) 5;
        int *z = calloc(5, sizeof(int));
	//CHECK_NOALL: int *z = calloc<int>(5, sizeof(int));
	//CHECK_ALL: _Array_ptr<int> z = calloc<int>(5, sizeof(int));
        int i;
        for(i = 0; i < 5; i++) { 
	//CHECK_NOALL: for(i = 0; i < 5; i++) { 
	//CHECK_ALL: for(i = 0; i < 5; i++) _Checked { 
            z[i] = y(i);
        }
        
z += 2;
return z; }
>>>>>>> 898a3a14
<|MERGE_RESOLUTION|>--- conflicted
+++ resolved
@@ -56,15 +56,14 @@
   char *name;
   //CHECK: _Ptr<char> name;
   int (*mapper)(int);
-  //CHECK: _Ptr<int (int )> mapper;
+  //CHECK: _Ptr<int (int)> mapper;
 };
 
-<<<<<<< HEAD
 struct fptr {
   int *value;
   //CHECK: _Ptr<int> value;
   int (*func)(int);
-  //CHECK: _Ptr<int (int )> func;
+  //CHECK: _Ptr<int (int)> func;
 };
 
 struct arrfptr {
@@ -73,32 +72,7 @@
   //CHECK_ALL: int args _Checked[5];
   int (*funcs[5])(int);
   //CHECK_NOALL: int (*funcs[5])(int);
-  //CHECK_ALL: _Ptr<int (int )> funcs _Checked[5];
-=======
-struct fptrarr { 
-    int *values; 
-	//CHECK: _Ptr<int> values; 
-    char *name;
-	//CHECK: _Ptr<char> name;
-    int (*mapper)(int);
-	//CHECK: _Ptr<int (int)> mapper;
-};
-
-struct fptr { 
-    int *value; 
-	//CHECK: _Ptr<int> value; 
-    int (*func)(int);
-	//CHECK: _Ptr<int (int)> func;
-};  
-
-struct arrfptr { 
-    int args[5]; 
-	//CHECK_NOALL: int args[5]; 
-	//CHECK_ALL: int args _Checked[5]; 
-    int (*funcs[5]) (int);
-	//CHECK_NOALL: int (*funcs[5]) (int);
-	//CHECK_ALL: _Ptr<int (int)> funcs _Checked[5];
->>>>>>> 898a3a14
+  //CHECK_ALL: _Ptr<int (int)> funcs _Checked[5];
 };
 
 int add1(int x) {
@@ -152,7 +126,7 @@
   int (*x)(int) = add1;
   //CHECK: int (*x)(int) = add1;
   int (*y)(int) = sub1;
-  //CHECK: _Ptr<int (int )> y = sub1;
+  //CHECK: _Ptr<int (int)> y = sub1;
   int *z = sus(x, y);
   //CHECK_NOALL: _Ptr<int> z = sus(x, y);
   //CHECK_ALL: _Array_ptr<int> z = sus(x, y);
@@ -167,7 +141,7 @@
   int (*x)(int) = add1;
   //CHECK: int (*x)(int) = add1;
   int (*y)(int) = sub1;
-  //CHECK: _Ptr<int (int )> y = sub1;
+  //CHECK: _Ptr<int (int)> y = sub1;
   int *z = sus(x, y);
   //CHECK_NOALL: int *z = sus(x, y);
   //CHECK_ALL: _Array_ptr<int> z = sus(x, y);
@@ -176,7 +150,6 @@
   return z;
 }
 
-<<<<<<< HEAD
 int *sus(int (*x)(int), int (*y)(int)) {
   //CHECK_NOALL: int *sus(int (*x)(int), _Ptr<int (int )> y) : itype(_Ptr<int>) {
   //CHECK_ALL: _Array_ptr<int> sus(int (*x)(int), _Ptr<int (int )> y) {
@@ -195,57 +168,4 @@
 
   z += 2;
   return z;
-}
-=======
-int * sus(int (*) (int), int (*) (int));
-	//CHECK_NOALL: int *sus(int (*x) (int), _Ptr<int (int )> y) : itype(_Ptr<int>);
-	//CHECK_ALL: _Array_ptr<int> sus(int (*x) (int), _Ptr<int (int )> y);
-
-int * foo() {
-	//CHECK_NOALL: _Ptr<int> foo(void) {
-	//CHECK_ALL: _Array_ptr<int> foo(void) {
- 
-        int (*x)(int) = add1; 
-	//CHECK: int (*x)(int) = add1; 
-        int (*y)(int) = sub1; 
-	//CHECK: _Ptr<int (int)> y = sub1; 
-        int *z = sus(x, y);
-	//CHECK_NOALL: _Ptr<int> z = sus(x, y);
-	//CHECK_ALL: _Array_ptr<int> z = sus(x, y);
-        
-return z; }
-
-int * bar() {
-	//CHECK_NOALL: int *bar(void) : itype(_Ptr<int>) {
-	//CHECK_ALL: _Array_ptr<int> bar(void) {
- 
-        int (*x)(int) = add1; 
-	//CHECK: int (*x)(int) = add1; 
-        int (*y)(int) = sub1; 
-	//CHECK: _Ptr<int (int)> y = sub1; 
-        int *z = sus(x, y);
-	//CHECK_NOALL: int *z = sus(x, y);
-	//CHECK_ALL: _Array_ptr<int> z = sus(x, y);
-        
-z += 2;
-return z; }
-
-int * sus(int (*x) (int), int (*y) (int)) {
-	//CHECK_NOALL: int *sus(int (*x) (int), _Ptr<int (int )> y) : itype(_Ptr<int>) {
-	//CHECK_ALL: _Array_ptr<int> sus(int (*x) (int), _Ptr<int (int )> y) {
- 
-        x = (int (*) (int)) 5;
-	//CHECK: x = (int (*) (int)) 5;
-        int *z = calloc(5, sizeof(int));
-	//CHECK_NOALL: int *z = calloc<int>(5, sizeof(int));
-	//CHECK_ALL: _Array_ptr<int> z = calloc<int>(5, sizeof(int));
-        int i;
-        for(i = 0; i < 5; i++) { 
-	//CHECK_NOALL: for(i = 0; i < 5; i++) { 
-	//CHECK_ALL: for(i = 0; i < 5; i++) _Checked { 
-            z[i] = y(i);
-        }
-        
-z += 2;
-return z; }
->>>>>>> 898a3a14
+}