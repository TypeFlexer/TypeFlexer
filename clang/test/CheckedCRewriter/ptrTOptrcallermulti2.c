--- conflicted
+++ resolved
@@ -109,13 +109,8 @@
 }
 
 char *** sus(char * * * x, char * * * y) {
-<<<<<<< HEAD
-	//CHECK_NOALL: char *** sus(char ***x, _Ptr<_Ptr<_Ptr<char>>> y) {
-	//CHECK_ALL: _Array_ptr<_Array_ptr<char *>> sus(char ***x, _Ptr<_Ptr<_Ptr<char>>> y) : count(5) {
-=======
 	//CHECK_NOALL: char *** sus(char * * * x, _Ptr<_Ptr<_Ptr<char>>> y) {
-	//CHECK_ALL: _Array_ptr<_Array_ptr<char *>> sus(char * * * x, _Ptr<_Ptr<_Ptr<char>>> y) {
->>>>>>> 7571045f
+	//CHECK_ALL: _Array_ptr<_Array_ptr<char *>> sus(char * * * x, _Ptr<_Ptr<_Ptr<char>>> y) : count(5) {
 x = (char * * *) 5;
 	//CHECK: x = (char * * *) 5;
         char *ch = malloc(sizeof(char)); 
