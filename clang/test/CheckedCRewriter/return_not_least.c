// RUN: cconv-standalone -alltypes %s -- | FileCheck -match-full-lines %s

int *a() {
// CHECK: _Array_ptr<int> a(void) {
  int *a = 0;
  // CHECK: _Array_ptr<int> a =  0;
  return a++;
}

int *dumb(int *a){
// CHECK: _Ptr<int> dumb(_Ptr<int> a){
  int *b = a;
  // CHECK: _Ptr<int> b =  a;
  return b;
}

int *f(void) {
// CHECK: _Array_ptr<int> f(void) {
  int *p = (int*)0;
  // CHECK: _Array_ptr<int> p =  (int*)0;
  p++;
  return p;
}

int *foo(void) {
// CHECK: _Array_ptr<int> foo(void) {
  int *q = f();
  // CHECK: _Array_ptr<int> q =  f();
  return q;
}

#define size_t int
extern _Itype_for_any(T) void *calloc(size_t nmemb, size_t size) : itype(_Array_ptr<T>) byte_count(nmemb * size);

int *bar() {
// CHECK: _Nt_array_ptr<int> bar(void) {
  int *z = calloc(2, sizeof(int));
<<<<<<< HEAD
  //CHECK: _Nt_array_ptr<int> z =  calloc<int>(2, sizeof(int));
=======
  //CHECK: _Nt_array_ptr<int> z : count(2) =  calloc(2, sizeof(int));
>>>>>>> b4b3171f
  z += 2;
  return z;
}

int *baz(int *a) {
  // CHECK: _Array_ptr<int> baz(_Array_ptr<int> a) {
  a++;

  int *b = (int*) 0;
  // CHECK: _Array_ptr<int> b = (int*) 0;
  a = b;

  int *c = b;
  // CHECK: _Array_ptr<int> c = b;

  return c;
}

int *buz(int *a) {
  // CHECK: _Ptr<int> buz(_Array_ptr<int> a) {
  a++;

  int *b = (int*) 0;
  // CHECK: _Array_ptr<int> b = (int*) 0;
  a = b;

  // The current implementation does not propagate array constraint to c and d, but
  // if this test starts failing because it does, that's probably OK.

  int *c = b;
  // CHECK: _Ptr<int>  c = b;

  int *d = (int*) 0;
  // CHECK: _Ptr<int> d = (int*) 0;
  c = d;

  return d;
}<|MERGE_RESOLUTION|>--- conflicted
+++ resolved
@@ -35,11 +35,7 @@
 int *bar() {
 // CHECK: _Nt_array_ptr<int> bar(void) {
   int *z = calloc(2, sizeof(int));
-<<<<<<< HEAD
-  //CHECK: _Nt_array_ptr<int> z =  calloc<int>(2, sizeof(int));
-=======
-  //CHECK: _Nt_array_ptr<int> z : count(2) =  calloc(2, sizeof(int));
->>>>>>> b4b3171f
+  //CHECK: _Nt_array_ptr<int> z : count(2) =  calloc<int>(2, sizeof(int));
   z += 2;
   return z;
 }
