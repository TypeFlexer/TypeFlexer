// RUN: cconv-standalone -alltypes -addcr %s -- | FileCheck -match-full-lines -check-prefixes="CHECK_ALL","CHECK" %s
// RUN: cconv-standalone -addcr %s -- | FileCheck -match-full-lines -check-prefixes="CHECK_NOALL","CHECK" %s
// RUN: cconv-standalone -addcr %s -- | %clang -c -fcheckedc-extension -x c -o /dev/null -

// RUN: cconv-standalone -alltypes -output-postfix=checked %s
// RUN: cconv-standalone -alltypes %S/safefptrargboth.checked.c -- | diff %S/safefptrargboth.checked.c -
// RUN: rm %S/safefptrargboth.checked.c


/*********************************************************************************/

/*This file tests three functions: two callers bar and foo, and a callee sus*/
/*In particular, this file tests: passing a function pointer as an argument to a
function safely (without unsafe casting)*/
/*In this test, foo will treat its return value safely, but sus and bar will not,
through invalid pointer arithmetic, an unsafe cast, etc.*/

/*********************************************************************************/


#include <stddef.h>
extern _Itype_for_any(T) void *calloc(size_t nmemb, size_t size) : itype(_Array_ptr<T>) byte_count(nmemb * size);
extern _Itype_for_any(T) void free(void *pointer : itype(_Array_ptr<T>) byte_count(0));
extern _Itype_for_any(T) void *malloc(size_t size) : itype(_Array_ptr<T>) byte_count(size);
extern _Itype_for_any(T) void *realloc(void *pointer : itype(_Array_ptr<T>) byte_count(1), size_t size) : itype(_Array_ptr<T>) byte_count(size);
extern int printf(const char * restrict format : itype(restrict _Nt_array_ptr<const char>), ...);
extern _Unchecked char *strcpy(char * restrict dest, const char * restrict src : itype(restrict _Nt_array_ptr<const char>));

struct general { 
    int data; 
    struct general *next;
	//CHECK: _Ptr<struct general> next;
};

struct warr { 
    int data1[5];
	//CHECK_NOALL: int data1[5];
	//CHECK_ALL: int data1 _Checked[5];
    char *name;
	//CHECK: _Ptr<char> name;
};

struct fptrarr { 
    int *values; 
	//CHECK: _Ptr<int> values; 
    char *name;
	//CHECK: _Ptr<char> name;
    int (*mapper)(int);
	//CHECK: _Ptr<int (int )> mapper;
};

struct fptr { 
    int *value; 
	//CHECK: _Ptr<int> value; 
    int (*func)(int);
	//CHECK: _Ptr<int (int )> func;
};  

struct arrfptr { 
    int args[5]; 
	//CHECK_NOALL: int args[5]; 
	//CHECK_ALL: int args _Checked[5]; 
    int (*funcs[5]) (int);
	//CHECK_NOALL: int (*funcs[5]) (int);
	//CHECK_ALL: _Ptr<int (int )> funcs _Checked[5];
};

int add1(int x) { 
	//CHECK: int add1(int x) _Checked { 
    return x+1;
} 

int sub1(int x) { 
	//CHECK: int sub1(int x) _Checked { 
    return x-1; 
} 

int fact(int n) { 
	//CHECK: int fact(int n) _Checked { 
    if(n==0) { 
        return 1;
    } 
    return n*fact(n-1);
} 

int fib(int n) { 
	//CHECK: int fib(int n) _Checked { 
    if(n==0) { return 0; } 
    if(n==1) { return 1; } 
    return fib(n-1) + fib(n-2);
} 

int zerohuh(int n) { 
	//CHECK: int zerohuh(int n) _Checked { 
    return !n;
}

int *mul2(int *x) { 
	//CHECK: _Ptr<int> mul2(_Ptr<int> x) _Checked { 
    *x *= 2; 
    return x;
}

int * sus(int (*x) (int), int (*y) (int)) {
	//CHECK_NOALL: int * sus(int (*x) (int), _Ptr<int (int )> y) {
	//CHECK_ALL: _Array_ptr<int> sus(int (*x) (int), _Ptr<int (int )> y) {
 
        x = (int (*) (int)) 5;
	//CHECK: x = (int (*) (int)) 5;
        int *z = calloc(5, sizeof(int));
	//CHECK_NOALL: int *z = calloc<int>(5, sizeof(int));
<<<<<<< HEAD
	//CHECK_ALL: _Array_ptr<int> z =  calloc<int>(5, sizeof(int));
=======
	//CHECK_ALL: _Array_ptr<int> z : count(5) = calloc<int>(5, sizeof(int));
>>>>>>> 7571045f
        int i;
        for(i = 0; i < 5; i++) { 
	//CHECK_NOALL: for(i = 0; i < 5; i++) { 
	//CHECK_ALL: for(i = 0; i < 5; i++) _Checked { 
            z[i] = y(i);
        }
        
z += 2;
return z; }

int * foo() {
	//CHECK_NOALL: int * foo(void) {
	//CHECK_ALL: _Array_ptr<int> foo(void) {
 
        int (*x)(int) = add1; 
	//CHECK: int (*x)(int) = add1; 
        int (*y)(int) = sub1; 
	//CHECK: _Ptr<int (int )> y = sub1; 
        int *z = sus(x, y);
	//CHECK_NOALL: int *z = sus(x, y);
	//CHECK_ALL: _Array_ptr<int> z = sus(x, y);
        
return z; }

int * bar() {
	//CHECK_NOALL: int * bar(void) {
	//CHECK_ALL: _Array_ptr<int> bar(void) {
 
        int (*x)(int) = add1; 
	//CHECK: int (*x)(int) = add1; 
        int (*y)(int) = sub1; 
	//CHECK: _Ptr<int (int )> y = sub1; 
        int *z = sus(x, y);
	//CHECK_NOALL: int *z = sus(x, y);
	//CHECK_ALL: _Array_ptr<int> z = sus(x, y);
        
z += 2;
return z; }<|MERGE_RESOLUTION|>--- conflicted
+++ resolved
@@ -109,11 +109,7 @@
 	//CHECK: x = (int (*) (int)) 5;
         int *z = calloc(5, sizeof(int));
 	//CHECK_NOALL: int *z = calloc<int>(5, sizeof(int));
-<<<<<<< HEAD
 	//CHECK_ALL: _Array_ptr<int> z =  calloc<int>(5, sizeof(int));
-=======
-	//CHECK_ALL: _Array_ptr<int> z : count(5) = calloc<int>(5, sizeof(int));
->>>>>>> 7571045f
         int i;
         for(i = 0; i < 5; i++) { 
 	//CHECK_NOALL: for(i = 0; i < 5; i++) { 
