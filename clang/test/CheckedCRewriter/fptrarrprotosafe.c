// RUN: cconv-standalone -alltypes -addcr %s -- | FileCheck -match-full-lines -check-prefixes="CHECK_ALL","CHECK" %s
// RUN: cconv-standalone -addcr %s -- | FileCheck -match-full-lines -check-prefixes="CHECK_NOALL","CHECK" %s
// RUN: cconv-standalone -addcr %s -- | %clang -c -fcheckedc-extension -x c -o /dev/null -

// RUN: cconv-standalone -alltypes -output-postfix=checked %s
// RUN: cconv-standalone -alltypes %S/fptrarrprotosafe.checked.c -- | diff %S/fptrarrprotosafe.checked.c -
// RUN: rm %S/fptrarrprotosafe.checked.c


/*********************************************************************************/

/*This file tests three functions: two callers bar and foo, and a callee sus*/
/*In particular, this file tests: using a function pointer and an array in
tandem to do computations*/
/*For robustness, this test is identical to fptrarrsafe.c except in that
a prototype for sus is available, and is called by foo and bar,
while the definition for sus appears below them*/
/*In this test, foo, bar, and sus will all treat their return values safely*/

/*********************************************************************************/


#include <stddef.h>
extern _Itype_for_any(T) void *calloc(size_t nmemb, size_t size) : itype(_Array_ptr<T>) byte_count(nmemb * size);
extern _Itype_for_any(T) void free(void *pointer : itype(_Array_ptr<T>) byte_count(0));
extern _Itype_for_any(T) void *malloc(size_t size) : itype(_Array_ptr<T>) byte_count(size);
extern _Itype_for_any(T) void *realloc(void *pointer : itype(_Array_ptr<T>) byte_count(1), size_t size) : itype(_Array_ptr<T>) byte_count(size);
extern int printf(const char * restrict format : itype(restrict _Nt_array_ptr<const char>), ...);
extern _Unchecked char *strcpy(char * restrict dest, const char * restrict src : itype(restrict _Nt_array_ptr<const char>));

struct general { 
    int data; 
    struct general *next;
	//CHECK: _Ptr<struct general> next;
};

struct warr { 
    int data1[5];
	//CHECK_NOALL: int data1[5];
	//CHECK_ALL: int data1 _Checked[5];
    char *name;
	//CHECK: _Ptr<char> name;
};

struct fptrarr { 
    int *values; 
	//CHECK: _Ptr<int> values; 
    char *name;
	//CHECK: _Ptr<char> name;
    int (*mapper)(int);
	//CHECK: _Ptr<int (int )> mapper;
};

struct fptr { 
    int *value; 
	//CHECK: _Ptr<int> value; 
    int (*func)(int);
	//CHECK: _Ptr<int (int )> func;
};  

struct arrfptr { 
    int args[5]; 
	//CHECK_NOALL: int args[5]; 
	//CHECK_ALL: int args _Checked[5]; 
    int (*funcs[5]) (int);
	//CHECK_NOALL: int (*funcs[5]) (int);
	//CHECK_ALL: _Ptr<int (int )> funcs _Checked[5];
};

int add1(int x) { 
	//CHECK: int add1(int x) _Checked { 
    return x+1;
} 

int sub1(int x) { 
	//CHECK: int sub1(int x) _Checked { 
    return x-1; 
} 

int fact(int n) { 
	//CHECK: int fact(int n) _Checked { 
    if(n==0) { 
        return 1;
    } 
    return n*fact(n-1);
} 

int fib(int n) { 
	//CHECK: int fib(int n) _Checked { 
    if(n==0) { return 0; } 
    if(n==1) { return 1; } 
    return fib(n-1) + fib(n-2);
} 

int zerohuh(int n) { 
	//CHECK: int zerohuh(int n) _Checked { 
    return !n;
}

int *mul2(int *x) { 
	//CHECK_NOALL: int *mul2(int *x) { 
	//CHECK_ALL: _Array_ptr<int> mul2(_Array_ptr<int> x) _Checked { 
    *x *= 2; 
    return x;
}

int ** sus(int *, int *);
	//CHECK_NOALL: int ** sus(int *x, int *y);
	//CHECK_ALL: _Array_ptr<_Array_ptr<int>> sus(int *x, _Array_ptr<int> y : count(5)) : count(5);

int ** foo() {
	//CHECK_NOALL: int ** foo(void) {
	//CHECK_ALL: _Array_ptr<_Array_ptr<int>> foo(void) : count(5) {

        int *x = malloc(sizeof(int)); 
	//CHECK: int *x = malloc<int>(sizeof(int)); 
        int *y = calloc(5, sizeof(int)); 
	//CHECK_NOALL: int *y = calloc<int>(5, sizeof(int)); 
	//CHECK_ALL: _Array_ptr<int> y : count(5) = calloc<int>(5, sizeof(int)); 
        int i;
        for(i = 0; i < 5; i++) { 
	//CHECK_NOALL: for(i = 0; i < 5; i++) { 
	//CHECK_ALL: for(i = 0; i < 5; i++) _Checked { 
            y[i] = i+1;
        } 
        int **z = sus(x, y);
	//CHECK_NOALL: int **z = sus(x, y);
<<<<<<< HEAD
	//CHECK_ALL: _Array_ptr<_Array_ptr<int>> z : count(5) =  sus(x, y);
=======
	//CHECK_ALL: _Array_ptr<_Array_ptr<int>> z = sus(x, y);
>>>>>>> 7571045f
        
return z; }

int ** bar() {
	//CHECK_NOALL: int ** bar(void) {
	//CHECK_ALL: _Array_ptr<_Array_ptr<int>> bar(void) : count(5) {

        int *x = malloc(sizeof(int)); 
	//CHECK: int *x = malloc<int>(sizeof(int)); 
        int *y = calloc(5, sizeof(int)); 
	//CHECK_NOALL: int *y = calloc<int>(5, sizeof(int)); 
	//CHECK_ALL: _Array_ptr<int> y : count(5) = calloc<int>(5, sizeof(int)); 
        int i;
        for(i = 0; i < 5; i++) { 
	//CHECK_NOALL: for(i = 0; i < 5; i++) { 
	//CHECK_ALL: for(i = 0; i < 5; i++) _Checked { 
            y[i] = i+1;
        } 
        int **z = sus(x, y);
	//CHECK_NOALL: int **z = sus(x, y);
<<<<<<< HEAD
	//CHECK_ALL: _Array_ptr<_Array_ptr<int>> z : count(5) =  sus(x, y);
=======
	//CHECK_ALL: _Array_ptr<_Array_ptr<int>> z = sus(x, y);
>>>>>>> 7571045f
        
return z; }

int ** sus(int *x, int *y) {
	//CHECK_NOALL: int ** sus(int *x, int *y) {
	//CHECK_ALL: _Array_ptr<_Array_ptr<int>> sus(int *x, _Array_ptr<int> y : count(5)) : count(5) {

        x = (int *) 5;
	//CHECK: x = (int *) 5;
        int **z = calloc(5, sizeof(int *)); 
	//CHECK_NOALL: int **z = calloc<int *>(5, sizeof(int *)); 
	//CHECK_ALL: _Array_ptr<_Array_ptr<int>> z : count(5) = calloc<_Array_ptr<int>>(5, sizeof(int *)); 
        int * (*mul2ptr) (int *) = mul2;
	//CHECK_NOALL: _Ptr<int * (int *)> mul2ptr = mul2;
	//CHECK_ALL: _Ptr<_Array_ptr<int> (_Array_ptr<int> )> mul2ptr = mul2;
        int i;
        for(i = 0; i < 5; i++) { 
	//CHECK_NOALL: for(i = 0; i < 5; i++) { 
	//CHECK_ALL: for(i = 0; i < 5; i++) _Checked { 
            z[i] = mul2ptr(&y[i]);
        } 
        
return z; }<|MERGE_RESOLUTION|>--- conflicted
+++ resolved
@@ -105,7 +105,7 @@
 }
 
 int ** sus(int *, int *);
-	//CHECK_NOALL: int ** sus(int *x, int *y);
+	//CHECK_NOALL: int ** sus(int *, int *);
 	//CHECK_ALL: _Array_ptr<_Array_ptr<int>> sus(int *x, _Array_ptr<int> y : count(5)) : count(5);
 
 int ** foo() {
@@ -125,11 +125,7 @@
         } 
         int **z = sus(x, y);
 	//CHECK_NOALL: int **z = sus(x, y);
-<<<<<<< HEAD
 	//CHECK_ALL: _Array_ptr<_Array_ptr<int>> z : count(5) =  sus(x, y);
-=======
-	//CHECK_ALL: _Array_ptr<_Array_ptr<int>> z = sus(x, y);
->>>>>>> 7571045f
         
 return z; }
 
@@ -150,11 +146,7 @@
         } 
         int **z = sus(x, y);
 	//CHECK_NOALL: int **z = sus(x, y);
-<<<<<<< HEAD
 	//CHECK_ALL: _Array_ptr<_Array_ptr<int>> z : count(5) =  sus(x, y);
-=======
-	//CHECK_ALL: _Array_ptr<_Array_ptr<int>> z = sus(x, y);
->>>>>>> 7571045f
         
 return z; }
 
