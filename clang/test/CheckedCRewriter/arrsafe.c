// RUN: cconv-standalone -alltypes -addcr %s -- | FileCheck -match-full-lines -check-prefixes="CHECK_ALL","CHECK" %s
// RUN: cconv-standalone -addcr %s -- | FileCheck -match-full-lines -check-prefixes="CHECK_NOALL","CHECK" %s
// RUN: cconv-standalone -addcr %s -- | %clang -c -fcheckedc-extension -x c -o /dev/null -

// RUN: cconv-standalone -alltypes -output-postfix=checked %s
// RUN: cconv-standalone -alltypes %S/arrsafe.checked.c -- | diff %S/arrsafe.checked.c -
// RUN: rm %S/arrsafe.checked.c


/*********************************************************************************/

/*This file tests three functions: two callers bar and foo, and a callee sus*/
/*In particular, this file tests: arrays through a for loop and pointer
arithmetic to assign into it*/
/*In this test, foo, bar, and sus will all treat their return values safely*/

/*********************************************************************************/


#include <stddef.h>
extern _Itype_for_any(T) void *calloc(size_t nmemb, size_t size) : itype(_Array_ptr<T>) byte_count(nmemb * size);
extern _Itype_for_any(T) void free(void *pointer : itype(_Array_ptr<T>) byte_count(0));
extern _Itype_for_any(T) void *malloc(size_t size) : itype(_Array_ptr<T>) byte_count(size);
extern _Itype_for_any(T) void *realloc(void *pointer : itype(_Array_ptr<T>) byte_count(1), size_t size) : itype(_Array_ptr<T>) byte_count(size);
extern int printf(const char * restrict format : itype(restrict _Nt_array_ptr<const char>), ...);
extern _Unchecked char *strcpy(char * restrict dest, const char * restrict src : itype(restrict _Nt_array_ptr<const char>));

struct general { 
    int data; 
    struct general *next;
	//CHECK: _Ptr<struct general> next;
};

struct warr { 
    int data1[5];
	//CHECK_NOALL: int data1[5];
	//CHECK_ALL: int data1 _Checked[5];
    char *name;
	//CHECK: _Ptr<char> name;
};

struct fptrarr { 
    int *values; 
	//CHECK: _Ptr<int> values; 
    char *name;
	//CHECK: _Ptr<char> name;
    int (*mapper)(int);
	//CHECK: _Ptr<int (int )> mapper;
};

struct fptr { 
    int *value; 
	//CHECK: _Ptr<int> value; 
    int (*func)(int);
	//CHECK: _Ptr<int (int )> func;
};  

struct arrfptr { 
    int args[5]; 
	//CHECK_NOALL: int args[5]; 
	//CHECK_ALL: int args _Checked[5]; 
    int (*funcs[5]) (int);
	//CHECK_NOALL: int (*funcs[5]) (int);
	//CHECK_ALL: _Ptr<int (int )> funcs _Checked[5];
};

int add1(int x) { 
	//CHECK: int add1(int x) _Checked { 
    return x+1;
} 

int sub1(int x) { 
	//CHECK: int sub1(int x) _Checked { 
    return x-1; 
} 

int fact(int n) { 
	//CHECK: int fact(int n) _Checked { 
    if(n==0) { 
        return 1;
    } 
    return n*fact(n-1);
} 

int fib(int n) { 
	//CHECK: int fib(int n) _Checked { 
    if(n==0) { return 0; } 
    if(n==1) { return 1; } 
    return fib(n-1) + fib(n-2);
} 

int zerohuh(int n) { 
	//CHECK: int zerohuh(int n) _Checked { 
    return !n;
}

int *mul2(int *x) { 
	//CHECK: _Ptr<int> mul2(_Ptr<int> x) _Checked { 
    *x *= 2; 
    return x;
}

int * sus(int * x, int * y) {
<<<<<<< HEAD
	//CHECK_NOALL: int * sus(int *x, _Ptr<int> y) {
	//CHECK_ALL: _Array_ptr<int> sus(int *x, _Ptr<int> y) : count(5) {
=======
	//CHECK_NOALL: int * sus(int * x, _Ptr<int> y) {
	//CHECK_ALL: _Array_ptr<int> sus(int * x, _Ptr<int> y) {
>>>>>>> 7571045f
x = (int *) 5;
	//CHECK: x = (int *) 5;
        int *z = calloc(5, sizeof(int)); 
	//CHECK_NOALL: int *z = calloc<int>(5, sizeof(int)); 
	//CHECK_ALL: _Array_ptr<int> z : count(5) = calloc<int>(5, sizeof(int)); 
        int i, fac;
        int *p;
	//CHECK_NOALL: int *p;
	//CHECK_ALL: _Array_ptr<int> p = ((void *)0);
        for(i = 0, p = z, fac = 1; i < 5; ++i, p++, fac *= i) 
        { *p = fac; }
	//CHECK_NOALL: { *p = fac; }
	//CHECK_ALL: _Checked { *p = fac; }
return z; }

int * foo() {
	//CHECK_NOALL: int * foo(void) {
	//CHECK_ALL: _Array_ptr<int> foo(void) : count(5) {
        int * x = malloc(sizeof(int));
	//CHECK: int * x = malloc<int>(sizeof(int));
        int * y = malloc(sizeof(int));
	//CHECK: _Ptr<int> y = malloc<int>(sizeof(int));
        int * z = sus(x, y);
	//CHECK_NOALL: int * z = sus(x, y);
<<<<<<< HEAD
	//CHECK_ALL: _Array_ptr<int> z : count(5) =  sus(x, y);
=======
	//CHECK_ALL: _Array_ptr<int> z = sus(x, y);
>>>>>>> 7571045f
return z; }

int * bar() {
	//CHECK_NOALL: int * bar(void) {
	//CHECK_ALL: _Array_ptr<int> bar(void) : count(5) {
        int * x = malloc(sizeof(int));
	//CHECK: int * x = malloc<int>(sizeof(int));
        int * y = malloc(sizeof(int));
	//CHECK: _Ptr<int> y = malloc<int>(sizeof(int));
        int * z = sus(x, y);
	//CHECK_NOALL: int * z = sus(x, y);
<<<<<<< HEAD
	//CHECK_ALL: _Array_ptr<int> z : count(5) =  sus(x, y);
=======
	//CHECK_ALL: _Array_ptr<int> z = sus(x, y);
>>>>>>> 7571045f
return z; }<|MERGE_RESOLUTION|>--- conflicted
+++ resolved
@@ -101,13 +101,8 @@
 }
 
 int * sus(int * x, int * y) {
-<<<<<<< HEAD
-	//CHECK_NOALL: int * sus(int *x, _Ptr<int> y) {
-	//CHECK_ALL: _Array_ptr<int> sus(int *x, _Ptr<int> y) : count(5) {
-=======
 	//CHECK_NOALL: int * sus(int * x, _Ptr<int> y) {
-	//CHECK_ALL: _Array_ptr<int> sus(int * x, _Ptr<int> y) {
->>>>>>> 7571045f
+	//CHECK_ALL: _Array_ptr<int> sus(int * x, _Ptr<int> y) : count(5) {
 x = (int *) 5;
 	//CHECK: x = (int *) 5;
         int *z = calloc(5, sizeof(int)); 
@@ -132,11 +127,7 @@
 	//CHECK: _Ptr<int> y = malloc<int>(sizeof(int));
         int * z = sus(x, y);
 	//CHECK_NOALL: int * z = sus(x, y);
-<<<<<<< HEAD
 	//CHECK_ALL: _Array_ptr<int> z : count(5) =  sus(x, y);
-=======
-	//CHECK_ALL: _Array_ptr<int> z = sus(x, y);
->>>>>>> 7571045f
 return z; }
 
 int * bar() {
@@ -148,9 +139,5 @@
 	//CHECK: _Ptr<int> y = malloc<int>(sizeof(int));
         int * z = sus(x, y);
 	//CHECK_NOALL: int * z = sus(x, y);
-<<<<<<< HEAD
 	//CHECK_ALL: _Array_ptr<int> z : count(5) =  sus(x, y);
-=======
-	//CHECK_ALL: _Array_ptr<int> z = sus(x, y);
->>>>>>> 7571045f
 return z; }