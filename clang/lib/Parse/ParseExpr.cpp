--- conflicted
+++ resolved
@@ -1483,17 +1483,14 @@
   case tok::kw_this:
     Res = ParseCXXThis();
     break;
-<<<<<<< HEAD
   case tok::kw___builtin_unique_stable_name:
     Res = ParseUniqueStableNameExpression();
-=======
   case tok::kw__Assume_bounds_cast:
   case tok::kw__Dynamic_bounds_cast:
     Res = ParseBoundsCastExpression();
     break;
   case tok::kw__Return_value:
     Res = ParseReturnValueExpression();
->>>>>>> 5b343589
     break;
   case tok::annot_typename:
     if (isStartOfObjCClassMessageMissingOpenBracket()) {
@@ -1788,7 +1785,6 @@
   // Check to see whether Res is a function designator only. If it is and we
   // are compiling for OpenCL, we need to return an error as this implies
   // that the address of the function is being taken, which is illegal in CL.
-<<<<<<< HEAD
 
   if (ParseKind == PrimaryExprOnly)
     // This is strictly a primary-expression - no postfix-expr pieces should be
@@ -1830,8 +1826,6 @@
                                       ")");
   }
 
-=======
->>>>>>> 5b343589
   // These can be followed by postfix-expr pieces.
   PreferredType = SavedType;
   Res = ParsePostfixExpressionSuffix(Res);
@@ -2097,16 +2091,13 @@
         SourceLocation RParLoc = Tok.getLocation();
         LHS = Actions.ActOnCallExpr(getCurScope(), Fn, Loc, ArgExprs, RParLoc,
                                     ExecConfig);
-<<<<<<< HEAD
         if (LHS.isInvalid()) {
           ArgExprs.insert(ArgExprs.begin(), Fn);
           LHS =
               Actions.CreateRecoveryExpr(Fn->getBeginLoc(), RParLoc, ArgExprs);
         }
-=======
         if (getLangOpts().CheckedC)
           LHS = Actions.CreateTemporaryForCallIfNeeded(LHS);
->>>>>>> 5b343589
         PT.consumeClose();
       }
 
