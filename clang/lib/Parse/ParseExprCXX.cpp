--- conflicted
+++ resolved
@@ -3077,12 +3077,8 @@
     MaybeParseCXX11Attributes(Attrs);
 
     D.AddTypeInfo(DeclaratorChunk::getArray(0,
-<<<<<<< HEAD
                                             /*isStatic=*/false, /*isStar=*/false,
-=======
-                                            /*static=*/false, /*star=*/false,
                                             CheckedArrayKind::Unchecked,
->>>>>>> cb9e1e3e
                                             Size.get(), T.getOpenLocation(),
                                             T.getCloseLocation()),
                   std::move(Attrs), T.getCloseLocation());
