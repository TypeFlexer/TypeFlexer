--- conflicted
+++ resolved
@@ -1323,15 +1323,12 @@
 
   Opts.EmitVersionIdentMetadata = Args.hasFlag(OPT_Qy, OPT_Qn, true);
 
-<<<<<<< HEAD
   Opts.CheckedCNullPtrArith = !Args.hasArg(OPT_fno_checkedc_null_ptr_arith);
 
-=======
   if (Args.hasArg(options::OPT_ffinite_loops))
     Opts.FiniteLoops = CodeGenOptions::FiniteLoopsKind::Always;
   else if (Args.hasArg(options::OPT_fno_finite_loops))
     Opts.FiniteLoops = CodeGenOptions::FiniteLoopsKind::Never;
->>>>>>> fed41342
   return Success;
 }
 
