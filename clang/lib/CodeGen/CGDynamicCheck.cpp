--- conflicted
+++ resolved
@@ -78,14 +78,8 @@
     //if(!CGM.getLangOpts().TaintedC)
     //return false;
 
-<<<<<<< HEAD
     if((!(BaseTy->isTaintedPointerType() || BaseTy->isTaintedStructureType())
           || BaseTy->isFunctionType() || BaseTy->isFunctionPointerType()))
-=======
-    if((!(BaseTy->isTaintedPointerType() || BaseTy->isTaintedStructureType()
-           || (CGM.getContext().getTypeSizeInChars(BaseTy).getQuantity() > 4)))
-          || BaseTy->isFunctionType() || BaseTy->isFunctionPointerType())
->>>>>>> 56576ca6
         return false;
 
     return true;
@@ -145,6 +139,24 @@
    */
   return Builder.CreatePointerCast(ConvPtr, OriginalType);
 }
+
+Value* CodeGenFunction::EmitConditionalTaintedO2PAdaptor(Value* Base){
+  ++NumDynamicChecksTainted;
+  llvm::Type* OriginalType = Base->getType();
+  if (!Base->getType()->isPointerTy())
+    return NULL;
+
+  Value *OffsetVal = Builder.CreatePointerCast(
+      Base,
+      llvm::Type::getInt8PtrTy(Base->getContext()));
+  llvm::Value* ConvPtr = Builder.CreateP2O(OffsetVal,
+                                                            "_Dynamic_check.tainted_pointer");
+  /*
+   * Returned Ptr is of type unsigned int , hence cast it back to original type.
+   */
+  return Builder.CreateIntToPtr(ConvPtr, OriginalType);
+}
+
 void CodeGenFunction::EmitDynamicNonNullCheck(Value *Val,
                                               const QualType BaseTy) {
   if (!shouldEmitNonNullCheck(CGM, BaseTy))
@@ -195,7 +207,8 @@
   }
 
   llvm::Value *TaintedPtrFromOffset = PtrAddr.getPointer();
-  TaintedPtrFromOffset = EmitConditionalTaintedPtrDerefAdaptor(TaintedPtrFromOffset);
+  //TaintedPtrFromOffset = EmitConditionalTaintedPtrDerefAdaptor(TaintedPtrFromOffset);
+  TaintedPtrFromOffset = EmitConditionalTaintedO2PAdaptor(TaintedPtrFromOffset);
   if(TaintedPtrFromOffset == NULL)
     TaintedPtrFromOffset = PtrAddr.getPointer();
   const RangeBoundsExpr *BoundsRange = dyn_cast<RangeBoundsExpr>(Bounds);
@@ -213,6 +226,31 @@
     Lower = Builder.CreateBitCast(Lower, TaintedPtrFromOffset->getType());
 
   Address Upper = EmitPointerWithAlignment(BoundsRange->getUpperExpr());
+  /*
+   * This is Dummied as its screwed
+   * If the above is a GEP instruction
+   * and if the GEP is on a double/triple pointer type, modify the GEP
+   * to GEP on i32* (only if the variable of decoyed type)
+   */
+
+  if (isa<GEPOperator>(Upper.getPointer()))
+  {
+    llvm::GEPOperator* GEP = dyn_cast<GEPOperator>(Upper.getPointer());
+    auto GEPOp = GEP->getPointerOperandType();
+    if(GEPOp->isPointerTy() && GEPOp->getCoreElementType()->isDecoyed())
+    {
+      llvm::Type* PtrTy = GEP->getPointerOperandType();
+      llvm::Type* IntPtrTy = llvm::Type::getInt32PtrTy(CGM.getLLVMContext());
+      llvm::Type* IntTy = llvm::Type::getInt32Ty(CGM.getLLVMContext());
+      llvm::Value* NewPtr = Builder.CreatePointerCast(GEP->getPointerOperand(), IntPtrTy);
+      ArrayRef<llvm::Value *> indices(
+          reinterpret_cast<Value *const *>(GEP->idx_begin()),
+          reinterpret_cast<Value *const *>(GEP->idx_end()));
+      llvm::Value* NewGEP = Builder.CreateInBoundsGEP(IntTy, NewPtr, indices[0]);
+      llvm::Value* OriginalTypeVal = Builder.CreatePointerCast(NewGEP, PtrTy);
+      Upper = Address(OriginalTypeVal, Upper.getAlignment());
+    }
+  }
 
   // As above, we may need to bitcast Upper to match the type
   // of TaintedPtrFromOffset at the LLVM IR Level.
@@ -220,12 +258,14 @@
     Upper = Builder.CreateBitCast(Upper, TaintedPtrFromOffset->getType());
 
   llvm::Value *TaintedUpperPtrFromOffset = Upper.getPointer();
-  TaintedUpperPtrFromOffset = EmitConditionalTaintedPtrDerefAdaptor(TaintedUpperPtrFromOffset);
+  //TaintedUpperPtrFromOffset = EmitConditionalTaintedPtrDerefAdaptor(TaintedUpperPtrFromOffset);
+  TaintedUpperPtrFromOffset = EmitConditionalTaintedO2PAdaptor(TaintedUpperPtrFromOffset);
   if(TaintedUpperPtrFromOffset == NULL)
     TaintedUpperPtrFromOffset = Upper.getPointer();
 
   llvm::Value *TaintedLowerPtrFromOffset = Lower.getPointer();
-  TaintedLowerPtrFromOffset = EmitConditionalTaintedPtrDerefAdaptor(TaintedLowerPtrFromOffset);
+  //TaintedLowerPtrFromOffset = EmitConditionalTaintedPtrDerefAdaptor(TaintedLowerPtrFromOffset);
+  TaintedLowerPtrFromOffset = EmitConditionalTaintedO2PAdaptor(TaintedLowerPtrFromOffset);
   if(TaintedLowerPtrFromOffset == NULL)
     TaintedLowerPtrFromOffset = Lower.getPointer();
 
@@ -371,12 +411,14 @@
     CastUpper = Builder.CreateBitCast(CastUpper, Upper.getType());
 
   llvm::Value *TaintedPtrFromOffsetLower = Lower.getPointer();
-  TaintedPtrFromOffsetLower = EmitConditionalTaintedPtrDerefAdaptor(TaintedPtrFromOffsetLower);
+  //TaintedPtrFromOffsetLower = EmitConditionalTaintedPtrDerefAdaptor(TaintedPtrFromOffsetLower);
+  TaintedPtrFromOffsetLower = EmitConditionalTaintedO2PAdaptor(TaintedPtrFromOffsetLower);
   if(TaintedPtrFromOffsetLower == NULL)
     TaintedPtrFromOffsetLower = Lower.getPointer();
 
   llvm::Value *TaintedPtrFromOffsetCastLower = CastLower.getPointer();
-  TaintedPtrFromOffsetCastLower = EmitConditionalTaintedPtrDerefAdaptor(TaintedPtrFromOffsetCastLower);
+  //TaintedPtrFromOffsetCastLower = EmitConditionalTaintedPtrDerefAdaptor(TaintedPtrFromOffsetCastLower);
+  TaintedPtrFromOffsetCastLower = EmitConditionalTaintedO2PAdaptor(TaintedPtrFromOffsetCastLower);
   if(TaintedPtrFromOffsetCastLower == NULL)
     TaintedPtrFromOffsetCastLower = CastLower.getPointer();
 
@@ -385,12 +427,14 @@
       TaintedPtrFromOffsetLower, TaintedPtrFromOffsetCastLower, "_Dynamic_check.lower");
 
   llvm::Value *TaintedPtrFromOffsetCastUpper = CastUpper.getPointer();
-  TaintedPtrFromOffsetCastUpper = EmitConditionalTaintedPtrDerefAdaptor(TaintedPtrFromOffsetCastUpper);
+  //TaintedPtrFromOffsetCastUpper = EmitConditionalTaintedPtrDerefAdaptor(TaintedPtrFromOffsetCastUpper);
+  TaintedPtrFromOffsetCastUpper = EmitConditionalTaintedO2PAdaptor(TaintedPtrFromOffsetCastUpper);
   if(TaintedPtrFromOffsetCastUpper == NULL)
     TaintedPtrFromOffsetCastUpper = CastUpper.getPointer();
 
   llvm::Value *TaintedPtrFromOffsetUpper = Upper.getPointer();
-  TaintedPtrFromOffsetUpper = EmitConditionalTaintedPtrDerefAdaptor(TaintedPtrFromOffsetUpper);
+  //TaintedPtrFromOffsetUpper = EmitConditionalTaintedPtrDerefAdaptor(TaintedPtrFromOffsetUpper);
+  TaintedPtrFromOffsetUpper = EmitConditionalTaintedO2PAdaptor(TaintedPtrFromOffsetUpper);
   if(TaintedPtrFromOffsetUpper == NULL)
     TaintedPtrFromOffsetUpper = Upper.getPointer();
 
