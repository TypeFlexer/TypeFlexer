--- conflicted
+++ resolved
@@ -68,20 +68,11 @@
 }
 
 // For each constraint variable either invoke addAtom to add an additional level
-<<<<<<< HEAD
 // of indirection (when the constraint is PVConstraint), or return the constraint
 // unchanged (when the constraint is a function constraint).
 CVarSet ConstraintResolver::addAtomAll(CVarSet CVS,
                                        ConstAtom *PtrTyp, Constraints &CS) {
   CVarSet Result;
-=======
-// of indirection (when the constraint is PVConstraint), or return the
-// constraint unchanged (when the constraint is a function constraint).
-std::set<ConstraintVariable *>
-    ConstraintResolver::addAtomAll(std::set<ConstraintVariable *> CVS,
-                                   ConstAtom *PtrTyp, Constraints &CS) {
-  std::set<ConstraintVariable *> Result;
->>>>>>> 54e5ad47
   for (auto *CV : CVS) {
     if (PVConstraint *PVC = dyn_cast<PVConstraint>(CV)) {
       PVConstraint *temp = addAtom(PVC, PtrTyp, CS);
@@ -95,13 +86,8 @@
 
 // Add to a PVConstraint one additional level of indirection
 // The pointer type of the new atom is constrained >= PtrTyp.
-<<<<<<< HEAD
 PVConstraint *ConstraintResolver::addAtom(PVConstraint *PVC, ConstAtom *PtrTyp,
                                           Constraints &CS) {
-=======
-PVConstraint *ConstraintResolver::addAtom(PVConstraint *PVC,
-                                          ConstAtom *PtrTyp, Constraints &CS) {
->>>>>>> 54e5ad47
   Atom *NewA = CS.getFreshVar("&"+(PVC->getName()), VarAtom::V_Other);
   CAtoms C = PVC->getCvars();
   if (!C.empty()) {
@@ -126,17 +112,10 @@
   return TmpPV;
 }
 
-<<<<<<< HEAD
 // Processes E from malloc(E) to discern the pointer type this will be
 static ConstAtom *analyzeAllocExpr(CallExpr *CE, Constraints &CS,
                                    QualType &ArgTy, std::string FuncName,
                                    ASTContext *Context) {
-=======
-// Processes E from malloc(E) to discern the pointer type.
-static ConstAtom *analyzeAllocExpr(CallExpr *CE, Constraints &CS,
-                                   QualType &ArgTy,
-                                   std::string FuncName, ASTContext *Context) {
->>>>>>> 54e5ad47
   if (FuncName.compare("calloc") == 0) {
     ArgTy = CE->getArg(1)->getType();
     // Check if first argument to calloc is 1
@@ -271,7 +250,6 @@
       // x.f
     } else if (MemberExpr *ME = dyn_cast<MemberExpr>(E)) {
       return Info.getVariable(ME->getMemberDecl(), Context);
-<<<<<<< HEAD
       // Checked-C temporary
     } else if (CHKCBindTemporaryExpr *CE = dyn_cast<CHKCBindTemporaryExpr>(E)) {
       return getExprConstraintVars(CE->getSubExpr());
@@ -292,89 +270,6 @@
           // ConstraintBuilder::FunctionVisitor
           else
             return getExprConstraintVars(TmpE);
-=======
-
-    // x = y, x+y, x+=y, etc.
-    } else if (BinaryOperator *BO = dyn_cast<BinaryOperator>(E)) {
-      switch (BO->getOpcode()) {
-      /* Assignment, comma operators; only care about LHS */
-      case BO_Assign:
-      case BO_AddAssign:
-      case BO_SubAssign:
-        return getExprConstraintVars(BO->getLHS());
-      case BO_Comma:
-        return getExprConstraintVars(BO->getRHS());
-      /* Possible pointer arithmetic: Could be LHS or RHS */
-      case BO_Add:
-      case BO_Sub:
-        if (BO->getLHS()->getType()->isPointerType())
-          return getExprConstraintVars(BO->getLHS());
-        else if (BO->getRHS()->getType()->isPointerType())
-          return getExprConstraintVars(BO->getRHS());
-        else
-          return PVConstraintFromType(TypE);
-      /* Pointer-to-member ops unsupported */
-      case BO_PtrMemD:
-      case BO_PtrMemI:
-        assert(false && "Bogus pointer-to-member operator");
-        break;
-      /* bit-shift/arithmetic/assign/comp operators return ints; do nothing */
-      case BO_ShlAssign:
-      case BO_ShrAssign:
-      case BO_AndAssign:
-      case BO_XorAssign:
-      case BO_OrAssign:
-      case BO_MulAssign:
-      case BO_DivAssign:
-      case BO_RemAssign:
-      case BO_And:
-      case BO_Or:
-      case BO_Mul:
-      case BO_Div:
-      case BO_Rem:
-      case BO_Xor:
-      case BO_Cmp:
-      case BO_EQ:
-      case BO_NE:
-      case BO_GE:
-      case BO_GT:
-      case BO_LE:
-      case BO_LT:
-      case BO_LAnd:
-      case BO_LOr:
-      case BO_Shl:
-      case BO_Shr:
-        return PVConstraintFromType(TypE);
-      }
-
-    // x[e]
-    } else if (ArraySubscriptExpr *AE = dyn_cast<ArraySubscriptExpr>(E)) {
-      std::set<ConstraintVariable *> T = getExprConstraintVars(AE->getBase());
-      std::set<ConstraintVariable *> Tmp = handleDeref(T);
-      T.swap(Tmp);
-      return T;
-
-    // ++e, &e, *e, etc.
-    } else if (UnaryOperator *UO = dyn_cast<UnaryOperator>(E)) {
-      Expr *UOExpr = UO->getSubExpr();
-      switch (UO->getOpcode()) {
-      // &e
-      // C99 6.5.3.2: "The operand of the unary & operator shall be either a
-      // function designator, the result of a [] or unary * operator, or an
-      // lvalue that designates an object that is not a bit-field and is not
-      // declared with the register storage-class specifier."
-      case UO_AddrOf: {
-        UOExpr = UOExpr->IgnoreParenImpCasts();
-        // Taking the address of a dereference is a NoOp, so the constraint
-        // vars for the subexpression can be passed through.
-        // FIXME: We've dumped implicit casts on UOEXpr; restore?
-        if (UnaryOperator *SubUO = dyn_cast<UnaryOperator>(UOExpr)) {
-          if (SubUO->getOpcode() == UO_Deref)
-            return getExprConstraintVars(SubUO->getSubExpr());
-          // else, fall through
-        } else if (ArraySubscriptExpr *ASE = dyn_cast<ArraySubscriptExpr>(UOExpr)) {
-          return getExprConstraintVars(ASE->getBase());
->>>>>>> 54e5ad47
         }
         // x = y, x+y, x+=y, etc.
         else if (BinaryOperator *BO = dyn_cast<BinaryOperator>(E)) {
@@ -465,9 +360,7 @@
             assert("Empty constraint vars in AddrOf!" && !T.empty());
             return addAtomAll(T, CS.getPtr(), CS);
           }
-<<<<<<< HEAD
-
-            // *e
+          // *e
           case UO_Deref: {
             // We are dereferencing, so don't assign to LHS
             CVarSet T = getExprConstraintVars(UOExpr);
@@ -520,31 +413,6 @@
                   ReturnCVs.insert(FV->getReturnVars().begin(),
                                    FV->getReturnVars().end());
                 }
-=======
-        }
-      } else if (DeclaratorDecl *FD = dyn_cast<DeclaratorDecl>(D)) {
-        /* Allocator call */
-        if (isFunctionAllocator(FD->getName())) {
-          bool DidInsert = false;
-          if (CE->getNumArgs() > 0) {
-            QualType ArgTy;
-            std::string FuncName = FD->getNameAsString();
-            ConstAtom *A;
-            A = analyzeAllocExpr(CE, CS, ArgTy, FuncName, Context);
-            if (A) {
-              std::string N = FD->getName(); N = "&"+N;
-              ExprType = Context->getPointerType(ArgTy);
-              PVConstraint *PVC =
-                  new PVConstraint(ExprType, nullptr, N, Info, *Context);
-              TempConstraintVars.insert(PVC);
-              PVC->constrainOuterTo(CS,A,true);
-              ReturnCVs.insert(PVC);
-              DidInsert = true;
-              if (FuncName.compare("realloc") == 0) {
-                // We will constrain the first arg to the return of realloc, below
-                ReallocFlow =
-                    getExprConstraintVars(CE->getArg(0)->IgnoreParenImpCasts());
->>>>>>> 54e5ad47
               }
             }
           } else if (DeclaratorDecl *FD = dyn_cast<DeclaratorDecl>(D)) {
@@ -603,7 +471,6 @@
             // If it ISN'T, though... what to do? How could this happen?
             llvm_unreachable("TODO");
           }
-<<<<<<< HEAD
 
           // This is R-Value, we need to make a copy of the resulting
           // ConstraintVariables.
@@ -620,32 +487,6 @@
               for (auto &Constraint : ReallocFlow)
                 constrainConsVarGeq(NewCV, Constraint, Info.getConstraints(),
                                     nullptr, Wild_to_Safe, false, &Info);
-=======
-          if (!DidInsert)
-            ReturnCVs.insert(
-                PVConstraint::getWildPVConstraint(Info.getConstraints()));
-
-        /* Normal function call */
-        } else {
-          std::set<ConstraintVariable *> CVars = Info.getVariable(FD, Context);
-          ConstraintVariable *J = getOnly(CVars);
-          /* Direct function call */
-          if (FVConstraint *FVC = dyn_cast<FVConstraint>(J))
-            ReturnCVs.insert(FVC->getReturnVars().begin(),
-                             FVC->getReturnVars().end());
-          /* Call via function pointer */
-          else {
-            PVConstraint *tmp = dyn_cast<PVConstraint>(J);
-            assert(tmp != nullptr);
-            if (FVConstraint *FVC = tmp->getFV())
-              ReturnCVs.insert(FVC->getReturnVars().begin(),
-                               FVC->getReturnVars().end());
-            else {
-              // No FVConstraint -- make WILD
-              auto *TmpFV = new FVConstraint();
-              TempConstraintVars.insert(TmpFV);
-              ReturnCVs.insert(TmpFV);
->>>>>>> 54e5ad47
             }
           }
           return TmpCVs;
@@ -742,7 +583,6 @@
   return Persist;
 }
 
-<<<<<<< HEAD
 void ConstraintResolver::storePersistentConstraints(clang::Expr *E,
                                                     CVarSet &Vars) {
   auto PSL = PersistentSourceLoc::mkPSL(E, *Context);
@@ -755,10 +595,6 @@
 
 // Collect constraint variables for Exprs int a set
 CVarSet ConstraintResolver::getAllSubExprConstraintVars(
-=======
-// Collect constraint variables for Exprs into a set.
-std::set<ConstraintVariable *> ConstraintResolver::getAllSubExprConstraintVars(
->>>>>>> 54e5ad47
     std::vector<Expr *> &Exprs) {
 
   CVarSet AggregateCons;
@@ -825,14 +661,8 @@
   return Ret;
 }
 
-<<<<<<< HEAD
 CVarSet ConstraintResolver::PVConstraintFromType(QualType TypE) {
   CVarSet Ret;
-=======
-std::set<ConstraintVariable *>
-    ConstraintResolver::PVConstraintFromType(QualType TypE) {
-  std::set<ConstraintVariable *> Ret;
->>>>>>> 54e5ad47
   if (TypE->isRecordType() || TypE->isArithmeticType())
     Ret.insert(PVConstraint::getNonPtrPVConstraint(Info.getConstraints()));
   else if (TypE->isPointerType())
@@ -842,20 +672,12 @@
   return Ret;
 }
 
-<<<<<<< HEAD
 CVarSet ConstraintResolver::getBaseVarPVConstraint(DeclRefExpr *Decl) {
   assert(Decl->getType()->isRecordType() || Decl->getType()->isArithmeticType());
   CVarSet Ret;
-  Ret.insert(PVConstraint::getNamedNonPtrPVConstraint(Decl->getDecl()->getName(), Info.getConstraints()));
-=======
-std::set<ConstraintVariable *>
-    ConstraintResolver::getBaseVarPVConstraint(DeclRefExpr *Decl) {
-  assert(Decl->getType()->isRecordType() || Decl->getType()->isArithmeticType());
-  std::set<ConstraintVariable *> Ret;
   auto DN = Decl->getDecl()->getName();
   Ret.insert(PVConstraint::getNamedNonPtrPVConstraint(DN,
                                                       Info.getConstraints()));
->>>>>>> 54e5ad47
   return Ret;
 }
 
