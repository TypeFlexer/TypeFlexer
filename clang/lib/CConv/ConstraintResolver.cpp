//=--ConstraintResolver.cpp---------------------------------------*- C++-*-===//
//
// Part of the LLVM Project, under the Apache License v2.0 with LLVM Exceptions.
// See https://llvm.org/LICENSE.txt for license information.
// SPDX-License-Identifier: Apache-2.0 WITH LLVM-exception
//
//===----------------------------------------------------------------------===//
// Implementation of methods in ConstraintResolver.h that help in fetching
// constraints for a given expression.
//===----------------------------------------------------------------------===//

#include "clang/CConv/ConstraintResolver.h"
#include "clang/CConv/CCGlobalOptions.h"

using namespace llvm;
using namespace clang;

std::set<ConstraintVariable *> ConstraintResolver::TempConstraintVars;

ConstraintResolver::~ConstraintResolver() {
  // No need to free the memory. The memory should be relased explicitly
  // by calling releaseTempConsVars
  ExprTmpConstraints.clear();
}

// Force all ConstraintVariables in this set to be WILD
void ConstraintResolver::constraintAllCVarsToWild(
    std::set<ConstraintVariable *> &CSet, std::string rsn, Expr *AtExpr) {
  PersistentSourceLoc Psl;
  PersistentSourceLoc *PslP = nullptr;
  if (AtExpr != nullptr) {
    Psl = PersistentSourceLoc::mkPSL(AtExpr, *Context);
    PslP = &Psl;
  }
  auto &CS = Info.getConstraints();

  for (const auto &A : CSet) {
    if (PVConstraint *PVC = dyn_cast<PVConstraint>(A))
      PVC->constrainToWild(CS, rsn, PslP);
    else {
      FVConstraint *FVC = dyn_cast<FVConstraint>(A);
      assert(FVC != nullptr);
      FVC->constrainToWild(CS, rsn, PslP);
    }
  }
}

// Return a set of PVConstraints equivalent to the set given,
// but dereferenced one level down
std::set<ConstraintVariable *>
    ConstraintResolver::handleDeref(std::set<ConstraintVariable *> T) {
  std::set<ConstraintVariable *> tmp;
  for (const auto &CV : T) {
    PVConstraint *PVC = dyn_cast<PVConstraint>(CV);
    assert (PVC != nullptr); // Shouldn't be dereferencing FPs
    // Subtract one from this constraint. If that generates an empty
    // constraint, then, don't add it
    CAtoms C = PVC->getCvars();
    if (C.size() > 0) {
      C.erase(C.begin());
      if (C.size() > 0) {
        bool a = PVC->getArrPresent();
        bool c = PVC->hasItype();
        std::string d = PVC->getItype();
        FVConstraint *b = PVC->getFV();
        PVConstraint *TmpPV = new PVConstraint(C, PVC->getTy(), PVC->getName(),
                                               b, a, c, d);
        TempConstraintVars.insert(TmpPV);
        tmp.insert(TmpPV);
      }
    }
  }
  return tmp;
}

// For each constraint variable either invoke addAtom to add an additional level
// of indirection (when the constraint is PVConstraint), or return the constraint
// unchanged (when the constraint is a function constraint).
std::set<ConstraintVariable *> ConstraintResolver::addAtomAll(std::set<ConstraintVariable *> CVS, ConstAtom *PtrTyp, Constraints &CS) {
  std::set<ConstraintVariable *> Result;
  for (auto *CV : CVS) {
    if (PVConstraint *PVC = dyn_cast<PVConstraint>(CV)) {
      PVConstraint *temp = addAtom(PVC, PtrTyp, CS);
      Result.insert(temp);
    } else {
      Result.insert(CV);
    }
  }
  return Result;
}

// Add to a PVConstraint one additional level of indirection
// The pointer type of the new atom is constrained >= PtrTyp.
PVConstraint *ConstraintResolver::addAtom(PVConstraint *PVC, ConstAtom *PtrTyp, Constraints &CS) {
  Atom *NewA = CS.getFreshVar("&"+(PVC->getName()), VarAtom::V_Other);
  CAtoms C = PVC->getCvars();
  if (!C.empty()) {
    Atom *A = *C.begin();
    // If PVC is already a pointer, add implication forcing outermost
    //   one to be wild if this added one is
    if (VarAtom *VA = dyn_cast<VarAtom>(A)) {
      auto *Prem = CS.createGeq(NewA, CS.getWild());
      auto *Conc = CS.createGeq(VA, CS.getWild());
      CS.addConstraint(CS.createImplies(Prem, Conc));
    }
  }

  C.insert(C.begin(), NewA);
  bool a = PVC->getArrPresent();
  FVConstraint *b = PVC->getFV();
  bool c = PVC->hasItype();
  std::string d = PVC->getItype();
  PVConstraint *TmpPV = new PVConstraint(C, PVC->getTy(), PVC->getName(),
                                         b, a, c, d);
  TmpPV->constrainOuterTo(CS, PtrTyp, true);
  TempConstraintVars.insert(TmpPV);
  return TmpPV;
}

// Processes E from malloc(E) to discern the pointer type this will be
static ConstAtom *analyzeAllocExpr(Expr *E, Constraints &CS, QualType &ArgTy) {
  ConstAtom *ret = CS.getPtr();
  E = E->IgnoreParenImpCasts();
  BinaryOperator *B = dyn_cast<BinaryOperator>(E);
  std::set<Expr *> Exprs;

  // Looking for X*Y -- could be an array
  if (B && B->isMultiplicativeOp()) {
    ret = CS.getArr();
    Exprs.insert(B->getLHS());
    Exprs.insert(B->getRHS());
  }
  else
    Exprs.insert(E);

  // Look for sizeof(X); return Arr or Ptr if found
  for (Expr *Ex: Exprs) {
    UnaryExprOrTypeTraitExpr *arg = dyn_cast<UnaryExprOrTypeTraitExpr>(Ex);
    if (arg && arg->getKind() == UETT_SizeOf) {
      ArgTy = arg->getTypeOfArgument();
      return ret;
    }
  }
  return nullptr;
}

ConstraintVariable *
ConstraintResolver::getTemporaryConstraintVariable(clang::Expr *E,
                                                   ConstraintVariable *CV) {
  auto ExpKey = std::make_pair(E, CV);
  if (ExprTmpConstraints.find(ExpKey) == ExprTmpConstraints.end()) {
    // Make a copy and store the copy of the underlying constraint
    // into TempConstraintVars to handle memory management.
    auto *CVarPtr = CV->getCopy(Info.getConstraints());
    TempConstraintVars.insert(CVarPtr);
    ExprTmpConstraints[ExpKey] = CVarPtr;
  }
  return ExprTmpConstraints[ExpKey];
}

// Returns a set of ConstraintVariables which represent the result of
// evaluating the expression E. Will explore E recursively, but will
// ignore parts of it that do not contribute to the final result
std::set<ConstraintVariable *>
    ConstraintResolver::getExprConstraintVars(Expr *E) {
  if (E != nullptr) {
    auto &CS = Info.getConstraints();
    QualType TypE = E->getType();
    E = E->IgnoreParens();

    // Non-pointer (int, char, etc.) types have a special base PVConstraint
    if (TypE->isStructureType() || TypE->isArithmeticType()) {
      if (DeclRefExpr *DRE = dyn_cast<DeclRefExpr>(E)) {
        // If we have a DeclRef, the PVC can get a meaningful name
        return getBaseVarPVConstraint(DRE);
      } else {
        return PVConstraintFromType(TypE);
      }

    // NULL
    } else if (isNULLExpression(E, *Context)) {
      return std::set<ConstraintVariable *>();

    // Implicit cast, e.g., T* from T[] or int (*)(int) from int (int),
    //   but also weird int->int * conversions (and back)
    } else if (ImplicitCastExpr *IE = dyn_cast<ImplicitCastExpr>(E)) {
      QualType SubTypE = IE->getSubExpr()->getType();
      auto CVs = getExprConstraintVars(IE->getSubExpr());
      // if TypE is a pointer type, and the cast is unsafe, return WildPtr
      if (TypE->isPointerType()
          && !(SubTypE->isFunctionType()
               || SubTypE->isArrayType()
               || SubTypE->isVoidPointerType())
          && !isCastSafe(TypE, SubTypE)) {
        constraintAllCVarsToWild(CVs, "Casted to a different type.", IE);
        return getWildPVConstraint();
      }
      // else, return sub-expression's result
      return CVs;

    // (T)e
    } else if (ExplicitCastExpr *ECE = dyn_cast<ExplicitCastExpr>(E)) {
      assert(ECE->getType() == TypE);
      // Is cast internally safe? Return WILD if not
      Expr *TmpE = ECE->getSubExpr();
      if (TypE->isPointerType() && !isCastSafe(TypE, TmpE->getType()))
        return getWildPVConstraint();
        // NB: Expression ECE itself handled in ConstraintBuilder::FunctionVisitor
      else
        return getExprConstraintVars(TmpE);

    // variable (x)
    } else if (DeclRefExpr *DRE = dyn_cast<DeclRefExpr>(E)) {
      return Info.getVariable(DRE->getDecl(), Context);

    // x.f
    } else if (MemberExpr *ME = dyn_cast<MemberExpr>(E)) {
      return Info.getVariable(ME->getMemberDecl(), Context);

    // x = y, x+y, x+=y, etc.
    } else if (BinaryOperator *BO = dyn_cast<BinaryOperator>(E)) {
      switch (BO->getOpcode()) {
      /* Assignment, comma operators; only care about LHS */
      case BO_Assign:
      case BO_AddAssign:
      case BO_SubAssign:
      case BO_Comma:
        return getExprConstraintVars(BO->getLHS());
      /* Possible pointer arithmetic: Could be LHS or RHS */
      case BO_Add:
      case BO_Sub:
        if (BO->getLHS()->getType()->isPointerType())
          return getExprConstraintVars(BO->getLHS());
        else if (BO->getRHS()->getType()->isPointerType())
          return getExprConstraintVars(BO->getRHS());
        else
          return PVConstraintFromType(TypE);
      /* Pointer-to-member ops unsupported */
      case BO_PtrMemD:
      case BO_PtrMemI:
        assert(false && "Bogus pointer-to-member operator");
        break;
      /* bit-shift/arithmetic/assign/comp operators return ints; do nothing */
      case BO_ShlAssign:
      case BO_ShrAssign:
      case BO_AndAssign:
      case BO_XorAssign:
      case BO_OrAssign:
      case BO_MulAssign:
      case BO_DivAssign:
      case BO_RemAssign:
      case BO_And:
      case BO_Or:
      case BO_Mul:
      case BO_Div:
      case BO_Rem:
      case BO_Xor:
      case BO_Cmp:
      case BO_EQ:
      case BO_NE:
      case BO_GE:
      case BO_GT:
      case BO_LE:
      case BO_LT:
      case BO_LAnd:
      case BO_LOr:
      case BO_Shl:
      case BO_Shr:
        return PVConstraintFromType(TypE);
      }

    // x[e]
    } else if (ArraySubscriptExpr *AE = dyn_cast<ArraySubscriptExpr>(E)) {
      std::set<ConstraintVariable *> T = getExprConstraintVars(AE->getBase());
      std::set<ConstraintVariable *> tmp = handleDeref(T);
      T.swap(tmp);
      return T;

    // ++e, &e, *e, etc.
    } else if (UnaryOperator *UO = dyn_cast<UnaryOperator>(E)) {
      Expr *UOExpr = UO->getSubExpr();
      switch (UO->getOpcode()) {
      // &e
      // C99 6.5.3.2: "The operand of the unary & operator shall be either a
      // function designator, the result of a [] or unary * operator, or an
      // lvalue that designates an object that is not a bit-field and is not
      // declared with the register storage-class specifier."
      case UO_AddrOf: {
        UOExpr = UOExpr->IgnoreParenImpCasts();
        // Taking the address of a dereference is a NoOp, so the constraint
        // vars for the subexpression can be passed through.
        // FIXME: We've dumped implicit casts on UOEXpr; restore?
        if (UnaryOperator *SubUO = dyn_cast<UnaryOperator>(UOExpr)) {
          if (SubUO->getOpcode() == UO_Deref)
            return getExprConstraintVars(SubUO->getSubExpr());
          // else, fall through
        } else if (ArraySubscriptExpr *ASE = dyn_cast<ArraySubscriptExpr>(UOExpr)) {
          return getExprConstraintVars(ASE->getBase());
        }
        // add a VarAtom to UOExpr's PVConstraint, for &
        std::set<ConstraintVariable *> T = getExprConstraintVars(UOExpr);
        assert("Empty constraint vars in AddrOf!" && !T.empty());
        return addAtomAll(T, CS.getPtr(), CS);
      }

      // *e
      case UO_Deref: {
        // We are dereferencing, so don't assign to LHS
        std::set<ConstraintVariable *> T = getExprConstraintVars(UOExpr);
        return handleDeref(T);
      }
      /* Operations on lval; if pointer, just process that */
      // e++, e--, ++e, --e
      case UO_PostInc:
      case UO_PostDec:
      case UO_PreInc:
      case UO_PreDec:
        return getExprConstraintVars(UOExpr);
      /* Integer operators */
      // +e, -e, ~e
      case UO_Plus:
      case UO_Minus:
      case UO_LNot:
      case UO_Not:
        return PVConstraintFromType(TypE);
      case UO_Coawait:
      case UO_Real:
      case UO_Imag:
      case UO_Extension:
        assert(false && "Unsupported unary operator");
        break;
      }

    // f(e1,e2, ...)
    } else if (CallExpr *CE = dyn_cast<CallExpr>(E)) {
      // Call expression should always get out-of context constraint variable.
      std::set<ConstraintVariable *> ReturnCVs;
      // Here, we need to look up the target of the call and return the
      // constraints for the return value of that function.
      QualType ExprType = E->getType();
      Decl *D = CE->getCalleeDecl();
      if (D == nullptr) {
        // There are a few reasons that we couldn't get a decl. For example,
        // the call could be done through an array subscript.
        Expr *CalledExpr = CE->getCallee();
        std::set<ConstraintVariable *> tmp = getExprConstraintVars(CalledExpr);

        for (ConstraintVariable *C : tmp) {
          if (FVConstraint *FV = dyn_cast<FVConstraint>(C)) {
            ReturnCVs.insert(FV->getReturnVars().begin(), FV->getReturnVars().end());
          } else if (PVConstraint *PV = dyn_cast<PVConstraint>(C)) {
            if (FVConstraint *FV = PV->getFV()) {
              ReturnCVs.insert(FV->getReturnVars().begin(), FV->getReturnVars().end());
            }
          }
        }
      } else if (DeclaratorDecl *FD = dyn_cast<DeclaratorDecl>(D)) {
        /* Allocator call */
        if (isFunctionAllocator(FD->getName())) {
          bool didInsert = false;
          // FIXME: Should be treating malloc, realloc, calloc differently
          if (CE->getNumArgs() > 0) {
            QualType ArgTy;
            ConstAtom *A = analyzeAllocExpr(CE->getArg(0), CS, ArgTy);
            if (A) {
              std::string N = FD->getName(); N = "&"+N;
              ExprType = Context->getPointerType(ArgTy);
              PVConstraint *PVC =
                  new PVConstraint(ExprType, nullptr, N, CS, *Context);
              TempConstraintVars.insert(PVC);
              PVC->constrainOuterTo(CS,A,true);
              ReturnCVs.insert(PVC);
              didInsert = true;
            }
          }
          if (!didInsert)
            ReturnCVs.insert(PVConstraint::getWildPVConstraint(Info.getConstraints()));

        /* Normal function call */
        } else {
          std::set<ConstraintVariable *> CS = Info.getVariable(FD, Context);
          ConstraintVariable *J = getOnly(CS);
          /* Direct function call */
          if (FVConstraint *FVC = dyn_cast<FVConstraint>(J))
            ReturnCVs.insert(FVC->getReturnVars().begin(),
                             FVC->getReturnVars().end());
          /* Call via function pointer */
          else {
            PVConstraint *tmp = dyn_cast<PVConstraint>(J);
            assert(tmp != nullptr);
            if (FVConstraint *FVC = tmp->getFV())
              ReturnCVs.insert(FVC->getReturnVars().begin(),
                               FVC->getReturnVars().end());
            else {
              // No FVConstraint -- make WILD
              auto *TmpFV = new FVConstraint();
              TempConstraintVars.insert(TmpFV);
              ReturnCVs.insert(TmpFV);
            }
          }
        }
      } else {
        // If it ISN'T, though... what to do? How could this happen?
        llvm_unreachable("TODO");
      }

      // This is R-Value, we need to make a copy of the resulting
      // ConstraintVariables.
      std::set<ConstraintVariable *> TmpCVs;
      for (ConstraintVariable *CV : ReturnCVs) {
        ConstraintVariable *NewCV = getTemporaryConstraintVariable(CE, CV);
        // Important: Do Safe_to_Wild from returnvar in this copy, which then
        //   might be assigned otherwise (Same_to_Same) to LHS
        constrainConsVarGeq(NewCV, CV, CS, nullptr, Safe_to_Wild, false, &Info);
        TmpCVs.insert(NewCV);
      }
      return TmpCVs;

    // e1 ? e2 : e3
    } else if (ConditionalOperator *CO = dyn_cast<ConditionalOperator>(E)) {
      std::vector<Expr *> SubExprs;
      SubExprs.push_back(CO->getLHS());
      SubExprs.push_back(CO->getRHS());
      return getAllSubExprConstraintVars(SubExprs);

    // { e1, e2, e3, ... }
    } else if (InitListExpr *ILE = dyn_cast<InitListExpr>(E)) {
<<<<<<< HEAD
      std::vector<Expr *> SubExprs = ILE->inits().vec();
      std::set<ConstraintVariable *> CVars =
          getAllSubExprConstraintVars(SubExprs);
      if(ILE->getType()->isArrayType()) {
        // Array initialization is similar AddrOf, so the same pattern is used
        // where a new indirection is added to constraint variables.
        return addAtomAll(CVars, CS.getArr(), CS);
      } else {
        return CVars;
      }

    // (int[]){e1, e2, e3, ... }
    } else if (CompoundLiteralExpr *CLE = dyn_cast<CompoundLiteralExpr>(E)) {
      std::set<ConstraintVariable *> Vars = getExprConstraintVars(CLE->getInitializer());

      FullSourceLoc FL = Context->getFullLoc(CLE->getBeginLoc());
      SourceRange SR = CLE->getSourceRange();
      if (SR.isValid() && FL.isValid()) {
        Info.addCompoundLiteral(CLE, Context);
      }
      PersistentSourceLoc PL = PersistentSourceLoc::mkPSL(CLE, *Context);
      std::set<ConstraintVariable *> L = Info.getCompoundLiteral(CLE, Context);
      constrainConsVarGeq(L, Vars, Info.getConstraints(), &PL, Same_to_Same, false, &Info);

      return Vars;
=======
      assert("InitListExpr for type other than array" && ILE->getType()->isArrayType());
      // Array initialization is similar AddrOf, so the same pattern is used
      // where a new indirection is added to constraint variables.
      std::vector<Expr *> SubExprs = ILE->inits().vec();
      std::set<ConstraintVariable *> CVars =
          getAllSubExprConstraintVars(SubExprs);
      return addAtomAll(CVars, CS.getArr(), CS);
>>>>>>> 081f8e02

    // "foo"
    } else if (clang::StringLiteral *exr = dyn_cast<clang::StringLiteral>(E)) {
      // If this is a string literal. i.e., "foo".
      // We create a new constraint variable and constraint it to an Nt_array.
      std::set<ConstraintVariable *> T;
      PVConstraint *newC = new PVConstraint(
          exr->getType(), nullptr, "str", CS, *Context, nullptr);
      newC->constrainOuterTo(CS, CS.getNTArr()); // NB: ARR already there
      TempConstraintVars.insert(newC);
      T.insert(newC);
      return T;

    // Checked-C temporary
    } else if (CHKCBindTemporaryExpr *CE = dyn_cast<CHKCBindTemporaryExpr>(E)) {
      return getExprConstraintVars(CE->getSubExpr());

    // Not specifically handled -- impose no constraint
    } else {
      if (Verbose) {
        llvm::errs() << "WARNING! Initialization expression ignored: ";
        E->dump(llvm::errs());
        llvm::errs() << "\n";
      }
      return std::set<ConstraintVariable *>();
    }
  }
  return std::set<ConstraintVariable *>();
}

// Collect constraint variables for Exprs int a set
std::set<ConstraintVariable *> ConstraintResolver::getAllSubExprConstraintVars(
    std::vector<Expr *> &Exprs) {

  std::set<ConstraintVariable *> AggregateCons;
  for (const auto &E : Exprs) {
    std::set<ConstraintVariable *> ECons;
    ECons = getExprConstraintVars(E);
    AggregateCons.insert(ECons.begin(), ECons.end());
  }

  return AggregateCons;
}

void ConstraintResolver::constrainLocalAssign(Stmt *TSt, Expr *LHS, Expr *RHS,
                                              ConsAction CAction) {
  PersistentSourceLoc PL = PersistentSourceLoc::mkPSL(TSt, *Context);
  std::set<ConstraintVariable *> L = getExprConstraintVars(LHS);
  std::set<ConstraintVariable *> R = getExprConstraintVars(RHS);
  constrainConsVarGeq(L, R, Info.getConstraints(), &PL, CAction, false, &Info);
}

void ConstraintResolver::constrainLocalAssign(Stmt *TSt, DeclaratorDecl *D,
                                              Expr *RHS, ConsAction CAction) {
  PersistentSourceLoc PL, *PLPtr = nullptr;
  if (TSt != nullptr) {
   PL = PersistentSourceLoc::mkPSL(TSt, *Context);
   PLPtr = &PL;
  }
  // Get the in-context local constraints.
  std::set<ConstraintVariable *> V = Info.getVariable(D, Context);
  auto RHSCons = getExprConstraintVars(RHS);

  constrainConsVarGeq(V, RHSCons, Info.getConstraints(), PLPtr, CAction, false,
                      &Info);
}

std::set<ConstraintVariable *> ConstraintResolver::getWildPVConstraint() {
  std::set<ConstraintVariable *> Ret;
  Ret.insert(PVConstraint::getWildPVConstraint(Info.getConstraints()));
  return Ret;
}

std::set<ConstraintVariable *> ConstraintResolver::PVConstraintFromType(QualType TypE) {
  std::set<ConstraintVariable *> Ret;
  if (TypE->isStructureType() || TypE->isArithmeticType())
    Ret.insert(PVConstraint::getNonPtrPVConstraint(Info.getConstraints()));
  else if (TypE->isPointerType())
    Ret.insert(PVConstraint::getWildPVConstraint(Info.getConstraints()));
  else
    llvm::errs() << "Warning: Returning non-base, non-wild type";
  return Ret;
}

std::set<ConstraintVariable *> ConstraintResolver::getBaseVarPVConstraint(DeclRefExpr *Decl) {
  assert(Decl->getType()->isStructureType() || Decl->getType()->isArithmeticType());
  std::set<ConstraintVariable *> Ret;
  Ret.insert(PVConstraint::getNamedNonPtrPVConstraint(Decl->getDecl()->getName(), Info.getConstraints()));
  return Ret;
}<|MERGE_RESOLUTION|>--- conflicted
+++ resolved
@@ -425,7 +425,6 @@
 
     // { e1, e2, e3, ... }
     } else if (InitListExpr *ILE = dyn_cast<InitListExpr>(E)) {
-<<<<<<< HEAD
       std::vector<Expr *> SubExprs = ILE->inits().vec();
       std::set<ConstraintVariable *> CVars =
           getAllSubExprConstraintVars(SubExprs);
@@ -451,15 +450,6 @@
       constrainConsVarGeq(L, Vars, Info.getConstraints(), &PL, Same_to_Same, false, &Info);
 
       return Vars;
-=======
-      assert("InitListExpr for type other than array" && ILE->getType()->isArrayType());
-      // Array initialization is similar AddrOf, so the same pattern is used
-      // where a new indirection is added to constraint variables.
-      std::vector<Expr *> SubExprs = ILE->inits().vec();
-      std::set<ConstraintVariable *> CVars =
-          getAllSubExprConstraintVars(SubExprs);
-      return addAtomAll(CVars, CS.getArr(), CS);
->>>>>>> 081f8e02
 
     // "foo"
     } else if (clang::StringLiteral *exr = dyn_cast<clang::StringLiteral>(E)) {
