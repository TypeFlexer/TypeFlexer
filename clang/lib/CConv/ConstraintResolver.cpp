--- conflicted
+++ resolved
@@ -505,17 +505,6 @@
         // ConstraintVariables.
         CVarSet TmpCVs;
         for (ConstraintVariable *CV : ReturnCVs) {
-<<<<<<< HEAD
-          ConstraintVariable *NewCV = CV->getCopy(CS);
-          // Make the bounds key context sensitive.
-          if (NewCV->hasBoundsKey()) {
-            auto &ABInfo = Info.getABoundsInfo();
-            auto CSensBKey =
-                ABInfo.getContextSensitiveBoundsKey(CE,
-                                                    NewCV->getBoundsKey());
-            NewCV->setBoundsKey(CSensBKey);
-          }
-=======
           ConstraintVariable *NewCV;
           auto *PCV = dyn_cast<PVConstraint>(CV);
           if (PCV && PCV->getIsOriginallyChecked()) {
@@ -526,11 +515,22 @@
             NewCV = new PVConstraint(CE->getType(), nullptr, PCV->getName(),
                                      Info, *Context, nullptr,
                                      PCV->getIsGeneric());
+            if (PCV->hasBoundsKey())
+              NewCV->setBoundsKey(PCV->getBoundsKey());
+              
           } else {
             NewCV = CV->getCopy(CS);
           }
-
->>>>>>> 2b3a003a
+          
+          // Make the bounds key context sensitive.
+          if (NewCV->hasBoundsKey()) {
+            auto &ABInfo = Info.getABoundsInfo();
+            auto CSensBKey =
+                ABInfo.getContextSensitiveBoundsKey(CE,
+                                                    NewCV->getBoundsKey());
+            NewCV->setBoundsKey(CSensBKey);
+          }
+          
           // Important: Do Safe_to_Wild from returnvar in this copy, which then
           //   might be assigned otherwise (Same_to_Same) to LHS
           constrainConsVarGeq(NewCV, CV, CS, nullptr, Safe_to_Wild, false,
