--- conflicted
+++ resolved
@@ -410,26 +410,16 @@
 
   // Solve Checked/unchecked constraints first.
   env.doCheckedSolve(true);
-<<<<<<< HEAD
+  
   bool res = do_solve(SolChkCG, SavedImplies, env, this, true, nullptr, Conflicts);
-=======
-  bool res = do_solve(ChkCG, SavedImplies, env, this,
-                      true, nullptr, Conflicts);
->>>>>>> 25bfc7c9
 
   // Now solve PtrType constraints
   if (res && AllTypes) {
     env.doCheckedSolve(false);
 
-<<<<<<< HEAD
     // Step 1: Greatest solution
     res = do_solve(SolPtrTypCG, Empty, env, this, false, nullptr, Conflicts);
-=======
-    // Step 1: Greatest solution.
-    res =
-        do_solve(PtrTypCG, Empty, env, this,
-                 false, nullptr, Conflicts);
->>>>>>> 25bfc7c9
+
 
     // Step 2: Reset all solutions but for function params,
     // and compute the least.
