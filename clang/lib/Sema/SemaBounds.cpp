//===---------- SemaBounds.cpp - Operations On Bounds Expressions --------===//
//
//                     The LLVM Compiler Infrastructure
//
// Part of the LLVM Project, under the Apache License v2.0 with LLVM Exceptions.
// See https://llvm.org/LICENSE.txt for license information.
// SPDX-License-Identifier: Apache-2.0 WITH LLVM-exception
//
//===----------------------------------------------------------------------===//
//
//  This file implements operations on bounds expressions for semantic analysis.
//  The operations include:
//  * Abstracting bounds expressions so that they can be used in function types.
//    This also checks that requirements on variable references are met and
//    emit diagnostics if they are not.
//
//    The abstraction also removes extraneous details:
//    - References to ParamVarDecl's are abstracted to positional index numbers
//      in argument lists.
//    - References to other VarDecls's are changed to use canonical
//      declarations.
//
//    Line number information is left in place for expressions, though.  It
//    would be a lot of work to write functions to change the line numbers to
//    the invalid line number. The canonicalization of types ignores line number
//    information in determining if two expressions are the same.  Users of bounds
//    expressions that have been abstracted need to be aware that line number
//    information may be inaccurate.
//  * Concretizing bounds expressions from function types.  This undoes the
//    abstraction by substituting parameter varaibles for the positional index
//    numbers.
//
//  Debugging pre-processor flags:
//    - TRACE_CFG:
//      Dumps AST and CFG of the visited nodes when traversing the CFG.
//    - TRACE_RANGE:
//      Dumps the valid bounds ranges, memory access ranges and memory
//      access expressions.
//===----------------------------------------------------------------------===//

#include "clang/Analysis/CFG.h"
#include "clang/Analysis/Analyses/PostOrderCFGView.h"
#include "clang/AST/AbstractSet.h"
#include "clang/AST/CanonBounds.h"
#include "clang/AST/ExprUtils.h"
#include "clang/AST/NormalizeUtils.h"
#include "clang/AST/RecursiveASTVisitor.h"
#include "clang/Sema/AvailableFactsAnalysis.h"
#include "clang/Sema/BoundsUtils.h"
#include "clang/Sema/BoundsWideningAnalysis.h"
#include "clang/Sema/CheckedCAnalysesPrepass.h"
#include "llvm/ADT/SmallBitVector.h"
#include "llvm/ADT/SmallPtrSet.h"
#include "llvm/ADT/SmallString.h"
#include "TreeTransform.h"
#include <queue>

// #define TRACE_CFG 1
// #define TRACE_RANGE 1

using namespace clang;
using namespace sema;

namespace {
  class AbstractBoundsExpr : public TreeTransform<AbstractBoundsExpr> {
    typedef TreeTransform<AbstractBoundsExpr> BaseTransform;
    typedef ArrayRef<DeclaratorChunk::ParamInfo> ParamsInfo;

  private:
    const ParamsInfo Params;

    // TODO: change this constant when we want to error on global variables
    // in parameter bounds declarations.
    const bool errorOnGlobals = false;

  public:
    AbstractBoundsExpr(Sema &SemaRef, ParamsInfo Params) :
      BaseTransform(SemaRef), Params(Params) {}

    Decl *TransformDecl(SourceLocation Loc, Decl *D) {
      return D->getCanonicalDecl();
    }

    ExprResult TransformDeclRefExpr(DeclRefExpr *E) {
      ValueDecl *D = E->getDecl();
      if (VarDecl *V = dyn_cast<VarDecl>(D)) {
        if (V->isLocalVarDecl())
          // Parameter bounds may not be in terms of local variables
          SemaRef.Diag(E->getLocation(),
                       diag::err_out_of_scope_function_type_local);
        else if (V->isFileVarDecl() || V->isExternC()) {
          // Parameter bounds may not be in terms of "global" variables
          // TODO: This is guarded by a flag right now, as we don't yet
          // want to error everywhere.
          if (errorOnGlobals) {
            SemaRef.Diag(E->getLocation(),
                          diag::err_out_of_scope_function_type_global);
          }
        }
        else if (ParmVarDecl *PD = dyn_cast<ParmVarDecl>(D)) {
          // Parameter bounds may be in terms of other parameters,
          // in which case we'll convert to a position-based representation.
          for (auto &ParamInfo : Params)
            if (PD == ParamInfo.Param) {
              return SemaRef.CreatePositionalParameterExpr(
                PD->getFunctionScopeIndex(),
                PD->getType());
            }
          SemaRef.Diag(E->getLocation(),
                       diag::err_out_of_scope_function_type_parameter);
        }
      }

      ValueDecl *ND =
        dyn_cast_or_null<ValueDecl>(BaseTransform::TransformDecl(
          SourceLocation(), D));
      if (D == ND || ND == nullptr)
        return E;
      else {
        clang::NestedNameSpecifierLoc QualifierLoc  = E->getQualifierLoc();
        clang::DeclarationNameInfo NameInfo = E->getNameInfo();
        return getDerived().RebuildDeclRefExpr(QualifierLoc, ND, NameInfo,
                                                nullptr, nullptr);
      }
    }
  };
}

bool Sema::AbstractForFunctionType(
  BoundsAnnotations &Annots,
  ArrayRef<DeclaratorChunk::ParamInfo> Params) {  

  BoundsExpr *Expr = Annots.getBoundsExpr();
  // If there is no bounds expression, the itype does not change
  // as  aresult of abstraction.  Just return the original annotation.
  if (!Expr)
    return false;

  BoundsExpr *Result = nullptr;
  ExprResult AbstractedBounds =
    AbstractBoundsExpr(*this, Params).TransformExpr(Expr);
  if (AbstractedBounds.isInvalid()) {
    llvm_unreachable("unexpected failure to abstract bounds");
    Result = nullptr;
  } else {
    Result = dyn_cast<BoundsExpr>(AbstractedBounds.get());
    assert(Result && "unexpected dyn_cast failure");
  }

  if (Result == Expr)
    return false;

  Annots.setBoundsExpr(Result);
  return true;
}

namespace {
  class ConcretizeBoundsExpr : public TreeTransform<ConcretizeBoundsExpr> {
    typedef TreeTransform<ConcretizeBoundsExpr> BaseTransform;

  private:
    ArrayRef<ParmVarDecl *> Parameters;

  public:
    ConcretizeBoundsExpr(Sema &SemaRef, ArrayRef<ParmVarDecl *> Params) :
      BaseTransform(SemaRef),
      Parameters(Params) { }

    ExprResult TransformPositionalParameterExpr(PositionalParameterExpr *E) {
      unsigned index = E->getIndex();
      if (index < Parameters.size()) {
        ParmVarDecl *PD = Parameters[index];
        return SemaRef.BuildDeclRefExpr(PD, E->getType(),
          clang::ExprValueKind::VK_LValue, SourceLocation());
      } else {
        llvm_unreachable("out of range index for positional parameter");
        return ExprError();
      }
    }
  };
}

BoundsExpr *Sema::ConcretizeFromFunctionType(BoundsExpr *Expr,
                                             ArrayRef<ParmVarDecl *> Params) {
  if (!Expr)
    return Expr;

  BoundsExpr *Result;
  ExprSubstitutionScope Scope(*this); // suppress diagnostics

  ExprResult ConcreteBounds = ConcretizeBoundsExpr(*this, Params).TransformExpr(Expr);
  if (ConcreteBounds.isInvalid()) {
    llvm_unreachable("unexpected failure in making bounds concrete");
    return nullptr;
  }
  else {
    Result = dyn_cast<BoundsExpr>(ConcreteBounds.get());
    assert(Result && "unexpected dyn_cast failure");
    return Result;
  }
}

namespace {
  class CheckForModifyingArgs : public RecursiveASTVisitor<CheckForModifyingArgs> {
  private:
    Sema &SemaRef;
    const ArrayRef<Expr *> Arguments;
    llvm::SmallBitVector VisitedArgs;
    Sema::NonModifyingContext ErrorKind;
    Sema::NonModifyingMessage Message;
    bool ModifyingArg;
  public:
    CheckForModifyingArgs(Sema &SemaRef, ArrayRef<Expr *> Args,
                          Sema::NonModifyingContext ErrorKind,
                          Sema::NonModifyingMessage Message) :
      SemaRef(SemaRef),
      Arguments(Args),
      VisitedArgs(Args.size()),
      ErrorKind(ErrorKind),
      Message(Message),
      ModifyingArg(false) {}

    bool FoundModifyingArg() {
      return ModifyingArg;
    }

    bool VisitPositionalParameterExpr(PositionalParameterExpr *E) {
      unsigned index = E->getIndex();
      if (index < Arguments.size() && !VisitedArgs[index]) {
        VisitedArgs.set(index);
        if (!SemaRef.CheckIsNonModifying(Arguments[index], ErrorKind, Message)) {
          ModifyingArg = true;
        }
      }
      return true;
    }
  };
}

namespace {
  class ConcretizeBoundsExprWithArgs : public TreeTransform<ConcretizeBoundsExprWithArgs> {
    typedef TreeTransform<ConcretizeBoundsExprWithArgs> BaseTransform;

  private:
    ArrayRef<Expr *> Args;

  public:
    ConcretizeBoundsExprWithArgs(Sema &SemaRef, ArrayRef<Expr *> Args) :
      BaseTransform(SemaRef),
      Args(Args) { }

    ExprResult TransformPositionalParameterExpr(PositionalParameterExpr *E) {
      unsigned index = E->getIndex();
      if (index < Args.size()) {
        return SemaRef.MakeAssignmentImplicitCastExplicit(Args[index]);
      } else {
        llvm_unreachable("out of range index for positional parameter");
        return ExprError();
      }
    }
  };
}

BoundsExpr *Sema::ConcretizeFromFunctionTypeWithArgs(
  BoundsExpr *Bounds, ArrayRef<Expr *> Args,
  NonModifyingContext ErrorKind, NonModifyingMessage Message) {
  if (!Bounds || Bounds->isInvalid())
    return Bounds;

  auto CheckArgs = CheckForModifyingArgs(*this, Args, ErrorKind, Message);
  CheckArgs.TraverseStmt(Bounds);
  if (CheckArgs.FoundModifyingArg())
    return nullptr;

  ExprSubstitutionScope Scope(*this); // suppress diagnostics
  auto Concretizer = ConcretizeBoundsExprWithArgs(*this, Args);
  ExprResult ConcreteBounds = Concretizer.TransformExpr(Bounds);
  if (ConcreteBounds.isInvalid()) {
#ifndef NDEBUG
    llvm::outs() << "Failed concretizing\n";
    llvm::outs() << "Bounds:\n";
    Bounds->dump(llvm::outs(), Context);
    int count = Args.size();
    for (int i = 0; i < count; i++) {
      llvm::outs() << "Dumping arg " << i << "\n";
      Args[i]->dump(llvm::outs(), Context);
    }
    llvm::outs().flush();
#endif
    llvm_unreachable("unexpected failure in making function bounds concrete with arguments");
    return nullptr;
  }
  else {
    BoundsExpr *Result = dyn_cast<BoundsExpr>(ConcreteBounds.get());
    assert(Result && "unexpected dyn_cast failure");
    return Result;
  }
}

namespace {
  class ConcretizeMemberBounds : public TreeTransform<ConcretizeMemberBounds> {
    typedef TreeTransform<ConcretizeMemberBounds> BaseTransform;

  private:
    Expr *Base;
    bool IsArrow;

  public:
    ConcretizeMemberBounds(Sema &SemaRef, Expr *MemberBaseExpr, bool IsArrow) :
      BaseTransform(SemaRef), Base(MemberBaseExpr), IsArrow(IsArrow) { }

    // TODO: handle the situation where the base expression is an rvalue.
    // By C semantics, the result is an rvalue.  We are setting fields used in
    // bounds expressions to be lvalues, so we end up with a problems when
    // we expand the occurrences of the fields to be expressions that are
    //  rvalues.
    //
    // There are two problematic cases:
    // - We assume field expressions are lvalues, so we will have lvalue-to-rvalue
    //   conversions applied to rvalues.  We need to remove these conversions.
    // - The address of a field is taken.  It is illegal to take the address of
    //   an rvalue.
    //
    // rVvalue structs can arise from function returns of struct values.
    ExprResult TransformDeclRefExpr(DeclRefExpr *E) {
      if (FieldDecl *FD = dyn_cast<FieldDecl>(E->getDecl())) {
        if (Base->isRValue() && !IsArrow)
          // For now, return an error if we see an rvalue base.
          return ExprError();
        ASTContext &Context = SemaRef.getASTContext();
        ExprValueKind ResultKind;
        if (IsArrow)
          ResultKind = VK_LValue;
        else
          ResultKind = Base->isLValue() ? VK_LValue : VK_RValue;
        return
          MemberExpr::CreateImplicit(Context, Base, IsArrow, FD,
                                     E->getType(), ResultKind, OK_Ordinary);
      }
      return E;
    }
  };
}

BoundsExpr *Sema::MakeMemberBoundsConcrete(
  Expr *Base,
  bool IsArrow,
  BoundsExpr *Bounds) {
  ExprSubstitutionScope Scope(*this); // suppress diagnostics
  ExprResult ConcreteBounds =
    ConcretizeMemberBounds(*this, Base, IsArrow).TransformExpr(Bounds);
  if (ConcreteBounds.isInvalid())
    return nullptr;
  else {
    BoundsExpr *Result = dyn_cast<BoundsExpr>(ConcreteBounds.get());
    return Result;
  }
}

#if 0
namespace {
  // Convert occurrences of _Return_value in a return bounds expression
  // to _Current_expr_value.  Don't recurse into any return bounds
  // expressions nested in function types.  Occurrences of _Return_value
  // in those shouldn't be changed to _Current_value.
  class ReplaceReturnValue : public TreeTransform<ReplaceReturnValue> {
    typedef TreeTransform<ReplaceReturnValue> BaseTransform;

  public:
    ReplaceReturnValue(Sema &SemaRef) :BaseTransform(SemaRef) { }

    // Avoid transforming nested return bounds expressions.
    bool TransformReturnBoundsAnnotations(BoundsAnnotations &Annot,
                                          bool &Changed) {
      return false;
    }

    ExprResult TransformBoundsValueExpr(BoundsValueExpr *E) {
      BoundsValueExpr::Kind K = E->getKind();
      bool KindChanged = false;
      if (K == BoundsValueExpr::Kind::Return) {
        K = BoundsValueExpr::Kind::Current;
        KindChanged = true;
      }
      QualType QT = getDerived().TransformType(E->getType());
      if (!getDerived().AlwaysRebuild() && QT == E->getType() &&
          !KindChanged)
        return E;

      return getDerived().
        RebuildBoundsValueExpr(E->getLocation(), QT,K);
    }
   };
}
#endif

// Convert all temporary bindings in an expression to uses of the values	
// produced by a binding.   This should be done for bounds expressions that	
// are used in runtime checks.  That way we don't try to recompute a	
// temporary multiple times in an expression.	
namespace {	
  class PruneTemporaryHelper : public TreeTransform<PruneTemporaryHelper> {	
    typedef TreeTransform<PruneTemporaryHelper> BaseTransform;	


  public:	
    PruneTemporaryHelper(Sema &SemaRef) :	
      BaseTransform(SemaRef) { }	

    ExprResult TransformCHKCBindTemporaryExpr(CHKCBindTemporaryExpr *E) {	
      return new (SemaRef.Context) BoundsValueExpr(SourceLocation(), E);	
    }	
  };	

  Expr *PruneTemporaryBindings(Sema &SemaRef, Expr *E, CheckedScopeSpecifier CSS) {	
    // Account for checked scope information when transforming the expression.
    Sema::CheckedScopeRAII CheckedScope(SemaRef, CSS);

    Sema::ExprSubstitutionScope Scope(SemaRef); // suppress diagnostics	
    ExprResult R = PruneTemporaryHelper(SemaRef).TransformExpr(E);	
    if (R.isInvalid())
      return SemaRef.Context.getPrebuiltBoundsUnknown();
    else
      return R.get();
  }	
}

namespace {
  using EqualExprTy = SmallVector<Expr *, 4>;
  using DeclSetTy = llvm::DenseSet<const VarDecl *>;

  // EqualExprsContainsExpr returns true if the set Exprs contains an
  // expression that is equivalent to E.
  bool EqualExprsContainsExpr(Sema &S, const EqualExprTy Exprs, Expr *E,
                              EquivExprSets *EquivExprs) {
    for (auto I = Exprs.begin(); I != Exprs.end(); ++I) {
      if (Lexicographic(S.Context, EquivExprs).CompareExpr(*I, E) ==
        Lexicographic::Result::Equal)
        return true;
    }
    return false;
  }

  // Helper class for collecting a vector of unique variables as rvalues from an
  // expression. We collect rvalues because CheckingState.EquivExprSet uses
  // rvalues to check equality.
  class CollectVariableSetHelper
    : public RecursiveASTVisitor<CollectVariableSetHelper> {
  private:
    Sema &SemaRef;
    EqualExprTy VariableList;

  public:
    CollectVariableSetHelper(Sema &SemaRef)
      : SemaRef(SemaRef), VariableList() {}

    const EqualExprTy &GetVariableList() const { return VariableList; }

    bool VisitDeclRefExpr(DeclRefExpr *E) {
      // TODO: GitHub checkedc-clang issue #966. This method is quadratic
      // in the number of variables in an expression. It should use a
      // hashtable to determine whether E should be added to VariableList.
      if (!EqualExprsContainsExpr(SemaRef, VariableList, E, nullptr)) {
        VariableList.push_back(E);
      }

      return true;
    }
  };

  // Collect variables in E without duplication. If E is nullptr, return an
  // empty vector.
  EqualExprTy CollectVariableSet(Sema &SemaRef, Expr *E) {
      CollectVariableSetHelper Helper(SemaRef);
      Helper.TraverseStmt(E);
      return Helper.GetVariableList();
  }
}

namespace {
  // BoundsContextTy denotes a map of an AbstractSet to the bounds that
  // are currently known to be valid for the lvalue expressions in the set.
  using BoundsContextTy = llvm::DenseMap<const AbstractSet *, BoundsExpr *>;

  // ExprSetTy denotes a set of expressions.
  using ExprSetTy = SmallVector<Expr *, 4>;

  // ExprEqualMapTy denotes a map of an expression e to the set of
  // expressions that produce the same value as e.
  using ExprEqualMapTy = llvm::DenseMap<Expr *, ExprSetTy>;

  // Describes the position of a free variable (FR).
  enum class FreeVariablePosition {
    Lower = 0x1,    // The FR appears in (any) lower bounds.
    Upper = 0x2,    // The FR appears in (any) upper bounds.
    Observed = 0x4, // The FR appears in the observed bounds.
    Declared = 0x8, // The FR appears in the declared bounds.
  };

  // FreeVariableListTy denotes a vector of <free variable, position> pairs, and
  // represents a list of free variables and their positions w.r.t. the observed
  // and declared bounds.
  using FreeVariableListTy =
      SmallVector<std::pair<Expr *, FreeVariablePosition>, 4>;

  // AbstractSetSetTy denotes a set of AbstractSets.
  using AbstractSetSetTy = llvm::SmallPtrSet<const AbstractSet *, 4>;

  // CheckingState stores the outputs of bounds checking methods.
  // These members represent the state during bounds checking
  // and are updated while checking individual expressions.
  class CheckingState {
    public:
      // ObservedBounds maps AbstractSets to their current known bounds as
      // inferred by bounds checking.  These bounds are updated after
      // assignments to variables.
      //
      // ObservedBounds is named UC in the Checked C spec.
      //
      // The bounds in the ObservedBounds context should always be normalized
      // to range bounds if possible.  This allows updates to variables that
      // are implicitly used in bounds declarations to update the observed
      // bounds.  For example, an assignment to the variable p where p has
      // declared bounds count(i) should update the bounds of p, which
      // normalize to bounds(p, p + i).
      BoundsContextTy ObservedBounds;

      // EquivExprs stores sets of expressions that are equivalent to each
      // other after checking an expression e.  If two expressions e1 and
      // e2 are in the same set in EquivExprs, e1 and e2 produce the same
      // value.
      //
      // EquivExprs is named UEQ in the Checked C spec.
      EquivExprSets EquivExprs;

      // SameValue is a set of expressions that produce the same value as an
      // expression e once checking of e is complete.
      //
      // SameValue is named G in the Checked C spec.
      ExprSetTy SameValue;

      // LostLValues maps an AbstractSet A whose observed bounds are unknown
      // to a pair <B, E>, where the initial observed bounds B of A have been
      // set to unknown due to an assignment to the lvalue expression E, where
      // E had no original value.
      //
      // LostLValues is used to emit notes to provide more context to the user
      // when diagnosing unknown bounds errors.
      llvm::DenseMap<const AbstractSet *, std::pair<BoundsExpr *, Expr *>> LostLValues;

      // UnknownSrcBounds maps an AbstractSet A whose observed bounds are
      // unknown to a set of expressions with unknown bounds that have been
      // assigned to A.
      //
      // UnknownSrcBounds is used to emit notes to provide more context to the
      // user when diagnosing unknown bounds errors.
      llvm::DenseMap<const AbstractSet *, SmallVector<Expr *, 4>> UnknownSrcBounds;

      // BlameAssignments maps an AbstractSet A to an expression in a top-level
      // CFG statement that last updates any variable used in the declared
      // bounds of A.
      //
      // BlameAssignments is used to provide more context for two types of
      // diagnostic messages:
      //   1. The compiler cannot prove or can disprove the declared bounds for
      //   A are valid after an assignment to a variable in the bounds of A; and
      //   2. The inferred bounds of A become unknown after an assignment to a
      //   variable in the bounds of A.
      //
      // BlameAssignments is updated in UpdateAfterAssignment and reset after
      // checking each top-level CFG statement.
      llvm::DenseMap<const AbstractSet *, Expr *> BlameAssignments;

      // TargetSrcEquality maps a target expression V to the most recent
      // expression Src that has been assigned to V within the current
      // top-level CFG statement.  When validating the bounds context,
      // each pair <V, Src> should be included in a set EQ that contains
      // all equality facts in the EquivExprs state set.  The set EQ will
      // then be used to validate the bounds context.
      llvm::DenseMap<Expr *, Expr *> TargetSrcEquality;

      // Resets the checking state after checking a top-level CFG statement.
      void Reset() {
        SameValue.clear();
        LostLValues.clear();
        UnknownSrcBounds.clear();
        BlameAssignments.clear();
        TargetSrcEquality.clear();
      }
  };
}

namespace {
  class DeclaredBoundsHelper : public RecursiveASTVisitor<DeclaredBoundsHelper> {
    private:
      Sema &SemaRef;
      BoundsContextTy &BoundsContextRef;
      AbstractSetManager &AbstractSetMgr;

    public:
      DeclaredBoundsHelper(Sema &SemaRef, BoundsContextTy &Context,
                           AbstractSetManager &AbstractSetMgr) :
        SemaRef(SemaRef),
        BoundsContextRef(Context),
        AbstractSetMgr(AbstractSetMgr) {}

      // If a variable declaration has declared bounds, modify BoundsContextRef
      // to map the variable declaration to the normalized declared bounds.
      // 
      // Returns true if visiting the variable declaration did not terminate
      // early.  Visiting variable declarations in DeclaredBoundsHelper should
      // never terminate early.
      bool VisitVarDecl(const VarDecl *D) {
        if (!D)
          return true;
        if (D->isInvalidDecl())
          return true;
        if (!D->hasBoundsExpr())
          return true;
        // Parameters declared within a statement (e.g. in a function pointer
        // declaration) should not be added to the bounds context. Parameters
        // to the current function will be added to the bounds context in
        // TraverseCFG.
        if (isa<ParmVarDecl>(D))
          return true;
        // The bounds expressions in the bounds context should be normalized
        // to range bounds.
        if (BoundsExpr *Bounds = SemaRef.NormalizeBounds(D)) {
          const AbstractSet *A = AbstractSetMgr.GetOrCreateAbstractSet(D);
          BoundsContextRef[A] = Bounds;
        }
        return true;
      }
  };

  // GetDeclaredBounds modifies the bounds context to map any variables
  // declared in S to their declared bounds (if any).
  void GetDeclaredBounds(Sema &SemaRef, BoundsContextTy &Context, Stmt *S,
                         AbstractSetManager &AbstractSetMgr) {
    DeclaredBoundsHelper Declared(SemaRef, Context, AbstractSetMgr);
    Declared.TraverseStmt(S);
  }
}

namespace {
  class CheckBoundsDeclarations {
  private:
    Sema &S;
    bool DumpBounds;
    bool DumpState;
    bool DumpSynthesizedMembers;
    uint64_t PointerWidth;
    Stmt *Body;
    CFG *Cfg;
    BoundsExpr *ReturnBounds; // return bounds expression for enclosing
                              // function, if any.
    ASTContext &Context;
    std::pair<ComparisonSet, ComparisonSet> &Facts;

    // Having a BoundsWideningAnalysis object here allows us to easily invoke
    // methods for bounds widening and get back the widened bounds info needed
    // for bounds inference/checking.
    BoundsWideningAnalysis BoundsWideningAnalyzer;

    // Having an AbstractSetManager object here allows us to create
    // AbstractSets for lvalue expressions while checking statements.
    AbstractSetManager AbstractSetMgr;

    // Map a field F in a record declaration to the sibling fields of F
    // in whose declared bounds F appears.
    BoundsSiblingFieldsTy BoundsSiblingFields;

    // When this flag is set to true, include the null terminator in the
    // bounds of a null-terminated array.  This is used when calculating
    // physical sizes during casts to pointers to null-terminated arrays.
    bool IncludeNullTerminator;

    void DumpAssignmentBounds(raw_ostream &OS, BinaryOperator *E,
                              BoundsExpr *LValueTargetBounds,
                              BoundsExpr *RHSBounds) {
      OS << "\n";
      E->dump(OS, Context);
      if (LValueTargetBounds) {
        OS << "Target Bounds:\n";
        LValueTargetBounds->dump(OS, Context);
      }
      if (RHSBounds) {
        OS << "RHS Bounds:\n ";
        RHSBounds->dump(OS, Context);
      }
    }

    void DumpBoundsCastBounds(raw_ostream &OS, CastExpr *E,
                              BoundsExpr *Declared, BoundsExpr *NormalizedDeclared,
                              BoundsExpr *SubExprBounds) {
      OS << "\n";
      E->dump(OS, Context);
      if (Declared) {
        OS << "Declared Bounds:\n";
        Declared->dump(OS, Context);
      }
      if (NormalizedDeclared) {
        OS << "Normalized Declared Bounds:\n ";
        NormalizedDeclared->dump(OS, Context);
      }
      if (SubExprBounds) {
        OS << "Inferred Subexpression Bounds:\n ";
        SubExprBounds->dump(OS, Context);
      }
    }

    void DumpInitializerBounds(raw_ostream &OS, VarDecl *D,
                               BoundsExpr *Target, BoundsExpr *B) {
      OS << "\n";
      D->dump(OS);
      OS << "Declared Bounds:\n";
      Target->dump(OS, Context);
      OS << "Initializer Bounds:\n ";
      B->dump(OS, Context);
    }

    void DumpExpression(raw_ostream &OS, Expr *E) {
      OS << "\n";
      E->dump(OS, Context);
    }

    void DumpCallArgumentBounds(raw_ostream &OS, BoundsExpr *Param,
                                Expr *Arg,
                                BoundsExpr *ParamBounds,
                                BoundsExpr *ArgBounds) {
      OS << "\n";
      if (Param) {
        OS << "Original parameter bounds\n";
        Param->dump(OS, Context);
      }
      if (Arg) {
        OS << "Argument:\n";
        Arg->dump(OS, Context);
      }
      if (ParamBounds) {
        OS << "Parameter Bounds:\n";
        ParamBounds->dump(OS, Context);
      }
      if (ArgBounds) {
        OS << "Argument Bounds:\n ";
        ArgBounds->dump(OS, Context);
      }
    }

    void DumpCheckingState(raw_ostream &OS, Stmt *S, CheckingState &State) {
      OS << "\nStatement S:\n";
      S->dump(OS, Context);

      OS << "Observed bounds context after checking S:\n";
      DumpBoundsContext(OS, State.ObservedBounds);

      OS << "Sets of equivalent expressions after checking S:\n";
      if (State.EquivExprs.size() == 0)
        OS << "{ }\n";
      else {
        OS << "{\n";
        for (auto OuterList = State.EquivExprs.begin(); OuterList != State.EquivExprs.end(); ++OuterList) {
          auto ExprList = *OuterList;
          DumpExprsSet(OS, ExprList);
        }
        OS << "}\n";
      }

      OS << "Expressions that produce the same value as S:\n";
      DumpExprsSet(OS, State.SameValue);
    }

    void DumpBoundsContext(raw_ostream &OS, BoundsContextTy &BoundsContext) {
      if (BoundsContext.empty())
        OS << "{ }\n";
      else {
        // The keys in an llvm::DenseMap are unordered.  Create a set of
        // abstract sets in the context sorted lexicographically in order
        // to guarantee a deterministic output so that printing the bounds
        // context can be tested.
        std::vector<const AbstractSet *> OrderedSets;
        for (auto const &Pair : BoundsContext)
          OrderedSets.push_back(Pair.first);
        llvm::sort(OrderedSets.begin(), OrderedSets.end(),
             [] (const AbstractSet *A, const AbstractSet *B) {
               return *(const_cast<AbstractSet *>(A)) < *(const_cast<AbstractSet *>(B));
             });

        OS << "{\n";
        for (auto I = OrderedSets.begin(); I != OrderedSets.end(); ++I) {
          const AbstractSet *A = *I;
          auto It = BoundsContext.find(A);
          if (It == BoundsContext.end())
            continue;
          OS << "LValue Expression:\n";
          A->GetRepresentative()->dump(OS, Context);
          OS << "Bounds:\n";
          It->second->dump(OS, Context);
        }
        OS << "}\n";
      }
    }

    void DumpExprsSet(raw_ostream &OS, ExprSetTy Exprs) {
      if (Exprs.size() == 0)
        OS << "{ }\n";
      else {
        OS << "{\n";
        for (auto I = Exprs.begin(); I != Exprs.end(); ++I) {
          Expr *E = *I;
          E->dump(OS, Context);
        }
        OS << "}\n";
      }
    }

    void DumpSynthesizedMemberAbstractSets(raw_ostream &OS,
                                           AbstractSetSetTy AbstractSets) {
      OS << "\nAbstractSets for member expressions:\n";
      if (AbstractSets.size() == 0)
        OS << "{ }\n";
      else {
        // The keys in an llvm::SmallPtrSet are unordered.  Create a set of
        // abstract sets sorted lexicographically in order to guarantee a
        // deterministic output so that printing the synthesized abstract
        // sets can be tested.
        std::vector<const AbstractSet *> OrderedSets;
        for (auto It : AbstractSets)
          OrderedSets.push_back(It);
        llvm::sort(OrderedSets.begin(), OrderedSets.end(),
             [] (const AbstractSet *A, const AbstractSet *B) {
               return *(const_cast<AbstractSet *>(A)) < *(const_cast<AbstractSet *>(B));
             });
        OS << "{\n";
        for (auto It : OrderedSets) {
          It->PrettyPrint(OS, Context);
          OS << "\n";
        }
        OS << "}\n";
      }
    }

    // Add bounds check to an lvalue expression, if it is an Array_ptr
    // dereference.  The caller has determined that the lvalue is being
    // used in a way that requies a bounds check if the lvalue is an
    // _Array_ptr or _Nt_array_ptr dereference.  The lvalue uses are to read
    // or write memory or as the base expression of a member reference.
    //
    // If the Array_ptr has unknown bounds, this is a compile-time error.
    // Generate an error message and set the bounds to an invalid bounds
    // expression.
    enum class OperationKind {
      Read,   // just reads memory
      Assign, // simple assignment to memory
      Other   // reads and writes memory, struct base check
    };

    bool AddBoundsCheck(Expr *E, OperationKind OpKind, CheckedScopeSpecifier CSS,
                        EquivExprSets *EquivExprs, BoundsExpr *LValueBounds) {
      assert(E->isLValue());
      bool NeedsBoundsCheck = false;
      QualType PtrType;
      if (Expr *Deref = S.GetArrayPtrDereference(E, PtrType)) {
        NeedsBoundsCheck = true;
        LValueBounds = S.CheckNonModifyingBounds(LValueBounds, E);
        BoundsCheckKind Kind = BCK_Normal;
        // Null-terminated array pointers have special semantics for
        // bounds checks.
        if (PtrType->isCheckedPointerNtArrayType()) {
          if (OpKind == OperationKind::Read)
            Kind = BCK_NullTermRead;
          else if (OpKind == OperationKind::Assign)
            Kind = BCK_NullTermWriteAssign;
          // Otherwise, use the default range check for bounds.
        }
        if (LValueBounds->isUnknown()) {
          S.Diag(E->getBeginLoc(), diag::err_expected_bounds) << E->getSourceRange();
          LValueBounds = S.CreateInvalidBoundsExpr();
        } else {
          CheckBoundsAtMemoryAccess(Deref, LValueBounds, Kind, CSS, EquivExprs);
        }
        if (UnaryOperator *UO = dyn_cast<UnaryOperator>(Deref)) {
          assert(!UO->hasBoundsExpr());
          UO->setBoundsExpr(LValueBounds);
          UO->setBoundsCheckKind(Kind);

        } else if (ArraySubscriptExpr *AS = dyn_cast<ArraySubscriptExpr>(Deref)) {
          assert(!AS->hasBoundsExpr());
          AS->setBoundsExpr(LValueBounds);
          AS->setBoundsCheckKind(Kind);
        } else
          llvm_unreachable("unexpected expression kind");
      }
      return NeedsBoundsCheck;
    }

    // Add bounds check to the base expression of a member reference, if the
    // base expression is an Array_ptr dereference.  Such base expressions
    // always need bounds checks, even though their lvalues are only used for an
    // address computation.
    bool AddMemberBaseBoundsCheck(MemberExpr *E, CheckedScopeSpecifier CSS,
                                  EquivExprSets *EquivExprs,
                                  BoundsExpr *BaseLValueBounds,
                                  BoundsExpr *BaseBounds) {
      Expr *Base = E->getBase();
      // E.F
      if (!E->isArrow()) {
        // The base expression only needs a bounds check if it is an lvalue.
        if (Base->isLValue())
          return AddBoundsCheck(Base, OperationKind::Other, CSS,
                                EquivExprs, BaseLValueBounds);
        return false;
      }

      // E->F.  This is equivalent to (*E).F.
      if (Base->getType()->isCheckedPointerArrayType()) {
        BoundsExpr *Bounds = S.CheckNonModifyingBounds(BaseBounds, Base);
        if (Bounds->isUnknown()) {
          S.Diag(Base->getBeginLoc(), diag::err_expected_bounds) << Base->getSourceRange();
          Bounds = S.CreateInvalidBoundsExpr();
        } else {
          CheckBoundsAtMemoryAccess(E, Bounds, BCK_Normal, CSS, EquivExprs);
        }
        E->setBoundsExpr(Bounds);
        return true;
      }

      return false;
    }


    // The result of trying to prove a statement about bounds declarations.
    // The proof system is incomplete, so there are will be statements that
    // cannot be proved true or false.  That's why "maybe" is a result.
    enum class ProofResult {
      True,  // Definitely provable.
      False, // Definitely false (an error)
      Maybe  // We're not sure yet.
    };

    // The kind of statement that we are trying to prove true or false.
    //
    // This enum is used in generating diagnostic messages. If you change the order,
    // update the messages in DiagnosticSemaKinds.td used in
    // ExplainProofFailure
    enum class ProofStmtKind : unsigned {
      BoundsDeclaration,
      StaticBoundsCast,
      MemoryAccess,
      MemberArrowBase
    };

    // ProofFailure: codes that explain why a statement is false.  This is a
    // bitmask because there may be multiple reasons why a statement false.
    enum class ProofFailure : unsigned {
      None = 0x0,
      LowerBound = 0x1,     // The destination lower bound is below the source lower bound.
      UpperBound = 0x2,     // The destination upper bound is above the source upper bound.
      SrcEmpty = 0x4,       // The source bounds are empty (LB == UB)
      SrcInvalid = 0x8,     // The source bounds are invalid (LB > UB).
      DstEmpty = 0x10,      // The destination bounds are empty (LB == UB).
      DstInvalid = 0x20,    // The destination bounds are invalid (LB > UB).
      Width = 0x40,         // The source bounds are narrower than the destination bounds.
      PartialOverlap = 0x80, // There was only partial overlap of the destination bounds with
                            // the source bounds.
      HasFreeVariables = 0x100 // Source or destination has free variables.
    };

    enum class DiagnosticNameForTarget {
      Destination = 0x0,
      Target = 0x1
    };

    enum class DiagnosticBoundsName {
      Declared,
      Inferred
    };

    enum class DiagnosticBoundsComponent {
      Lower,
      Upper,
      Base
    };

    // Combine proof failure codes.
    static constexpr ProofFailure CombineFailures(ProofFailure A,
                                                  ProofFailure B) {
      return static_cast<ProofFailure>(static_cast<unsigned>(A) |
                                       static_cast<unsigned>(B));
    }

    // Check that all the conditions in "Test" are in the failure code.
    static constexpr bool TestFailure(ProofFailure A, ProofFailure Test) {
      return ((static_cast<unsigned>(A) &  static_cast<unsigned>(Test)) ==
              static_cast<unsigned>(Test));
    }

    // Combine free variable positions.
    static constexpr FreeVariablePosition
    CombineFreeVariablePosition(FreeVariablePosition A,
                                FreeVariablePosition B) {
      return static_cast<FreeVariablePosition>(static_cast<unsigned>(A) |
                                               static_cast<unsigned>(B));
    }

    // Check that all the free variable positions in "Test" are in A.
    static constexpr bool TestFreeVariablePosition(FreeVariablePosition A,
                                                   FreeVariablePosition Test) {
      return ((static_cast<unsigned>(A) & static_cast<unsigned>(Test)) ==
              static_cast<unsigned>(Test));
    }

    static void DumpFailure(raw_ostream &OS, ProofFailure A) {
      OS << "[ ";
      if (TestFailure(A, ProofFailure::LowerBound)) OS << "LowerBound ";
      if (TestFailure(A, ProofFailure::UpperBound)) OS << "UpperBound ";
      if (TestFailure(A, ProofFailure::SrcEmpty)) OS << "SrcEmpty ";
      if (TestFailure(A, ProofFailure::SrcInvalid)) OS << "SrcInvalid ";
      if (TestFailure(A, ProofFailure::DstEmpty)) OS << "DstEmpty ";
      if (TestFailure(A, ProofFailure::DstInvalid)) OS << "DstInvalid ";
      if (TestFailure(A, ProofFailure::Width)) OS << "Width ";
      if (TestFailure(A, ProofFailure::PartialOverlap)) OS << "PartialOverlap ";
      OS << "]";
    }

    // Representation and operations on ranges.
    // A range has the form (e1 + e2, e1 + e3) where e1 is an expression.
    // A range can be either Constant- or Variable-sized.
    //
    // - If e2 and e3 are both constant integer expressions, the range is Constant-sized.
    //   For now, in this case, we represent e2 and e3 as signed (APSInt) integers.
    //   They must have the same bitsize.
    //   More specifically: (UpperOffsetVariable == nullptr && LowerOffsetVariable == nullptr)
    // - If one or both of e2 and e3 are non-constant expressions, the range is Variable-sized.
    //   More specifically: (UpperOffsetVariable != nullptr || LowerOffsetVariable != nullptr)
    class BaseRange {
    public:
      enum Kind {
        ConstantSized,
        VariableSized,
        Invalid
      };

    private:
      Sema &S;
      Expr *Base;
      llvm::APSInt LowerOffsetConstant;
      llvm::APSInt UpperOffsetConstant;
      Expr *LowerOffsetVariable;
      Expr *UpperOffsetVariable;

    public:
      BaseRange(Sema &S) : S(S), Base(nullptr), LowerOffsetConstant(1, true),
        UpperOffsetConstant(1, true), LowerOffsetVariable(nullptr), UpperOffsetVariable(nullptr) {
      }

      BaseRange(Sema &S, Expr *Base,
                         llvm::APSInt &LowerOffsetConstant,
                         llvm::APSInt &UpperOffsetConstant) :
        S(S), Base(Base), LowerOffsetConstant(LowerOffsetConstant), UpperOffsetConstant(UpperOffsetConstant),
        LowerOffsetVariable(nullptr), UpperOffsetVariable(nullptr) {
      }

      BaseRange(Sema &S, Expr *Base,
                         Expr *LowerOffsetVariable,
                         Expr *UpperOffsetVariable) :
        S(S), Base(Base), LowerOffsetConstant(1, true), UpperOffsetConstant(1, true),
        LowerOffsetVariable(LowerOffsetVariable), UpperOffsetVariable(UpperOffsetVariable) {
      }

    private:
      // CompareConstantFoldedUpperOffsets is a fallback method that attempts
      // to prove that R.UpperOffsetVariable <= this.UpperOffsetVariable.
      // It returns true if:
      // 1. this and R are both variable-sized ranges, and:
      // 2. The upper offsets of this and R can both be constant folded
      //    according to the definition of ConstantFoldUpperOffset above, and:
      // 3. The variable parts of the constant folded upper offsets are
      //    equivalent, and:
      // 4. The constant upper part of R <= the constant upper part of this.
      //
      // Since lexicographically comparing variable upper offsets will not
      // account for any constant folding, this method can be used to compare
      // upper offsets that are not lexicographically equivalent.
      //
      // TODO: this method is part of a temporary solution to enable bounds
      // checking to validate bounds such as (p, p + (len + 1) - 1). In the
      // future, we should handle constant folding, commutativity, and
      // associativity in bounds expressions in a more general way.
      bool CompareUpperOffsetsWithConstantFolding(BaseRange &R,
                                                  EquivExprSets *EquivExprs) {
        if (!IsUpperOffsetVariable() || !R.IsUpperOffsetVariable())
          return false;

        Expr *Variable = nullptr;
        llvm::APSInt Constant;
        bool ConstFolded = NormalizeUtil::ConstantFold(S, UpperOffsetVariable,
                                                       Base->getType(),
                                                       Variable, Constant);

        Expr *RVariable = nullptr;
        llvm::APSInt RConstant;
        bool RConstFolded = NormalizeUtil::ConstantFold(S, R.UpperOffsetVariable,
                                                        R.Base->getType(),
                                                        RVariable, RConstant);

        // If neither this nor R had their upper offsets constant folded, then
        // the variable parts will be the respective upper offsets and the
        // constant will both be 0. We already know the upper offsets are not
        // equal from comparing them in CompareUpperOffsets, so there is no
        // need for further comparison here.
        if (!ConstFolded && !RConstFolded)
          return false;

        // The variable parts of both upper offsets must have been set
        // by ConstantFoldUpperOffset in order to compare them.
        if (!Variable || !RVariable)
          return false;

        if (!ExprUtil::EqualValue(S.Context, Variable, RVariable, EquivExprs))
          return false;

        ExprUtil::EnsureEqualBitWidths(Constant, RConstant);
        return RConstant <= Constant;
      }

    public:
      // Is R a subrange of this range?
      ProofResult InRange(BaseRange &R, ProofFailure &Cause, EquivExprSets *EquivExprs,
                          std::pair<ComparisonSet, ComparisonSet>& Facts) {

        // We will warn on declaration of Invalid ranges (upperBound < lowerBound).
        // The following cases are handled by the callers of this function:
        // - Error on memory access to Invalid and Empty ranges
        if (R.IsInvalid()) {
          Cause = CombineFailures(Cause, ProofFailure::DstInvalid);
          return ProofResult::Maybe;
        }

        if (ExprUtil::EqualValue(S.Context, Base, R.Base, EquivExprs)) {
          ProofResult LowerBoundsResult = CompareLowerOffsetsImpl(R, Cause, EquivExprs, Facts);
          ProofResult UpperBoundsResult = CompareUpperOffsetsImpl(R, Cause, EquivExprs, Facts);

          if (LowerBoundsResult == ProofResult::True &&
              UpperBoundsResult == ProofResult::True)
            return ProofResult::True;
          if (LowerBoundsResult == ProofResult::False ||
              UpperBoundsResult == ProofResult::False)
            return ProofResult::False;
        }
        return ProofResult::Maybe;
      }

      // InRangeWithFreeVars is an extension of InRange.  It tries to prove
      // that R is within this range.  If R is not provably within this range,
      // it sets Cause to explain reasons why.  This function takes into
      // account variables that are free in one of the lower/upper bounds
      // expressions that are being compared.
      //
      // InRangeWithFreeVars compares the lower bounds from the two ranges
      // and then the upper bounds from the two ranges.  Given a pair of lower
      // (or upper) bounds expressions, a variable is free if it appears in
      // one expression but does not appear in the other expression, and there
      // is no known relation between that variable and variables in the other
      // expression.  In that situation, it is impossible to prove that the
      // comparison is true, given the facts that the compiler has.
      ProofResult
      InRangeWithFreeVars(BaseRange &R, ProofFailure &Cause,
                          EquivExprSets *EquivExprs,
                          std::pair<ComparisonSet, ComparisonSet> &Facts,
                          FreeVariableListTy &FreeVariables) {
        // If there is no relational information at all, then the compiler
        // didn't attempt to gather any.  To avoid confusing programmers,
        // don't try to take free variables into account.  There may be some
        // simple fact the compiler doesn't know that would cause confusion
        // about why the compiler is claiming that no fact is known.
        if (!EquivExprs)
          return InRange(R, Cause, nullptr, Facts);

        // We will warn on declaration of Invalid ranges (upperBound <
        // lowerBound). The following cases are handled by the callers of this
        // function:
        // - Error on memory access to Invalid and Empty ranges
        if (R.IsInvalid()) {
          Cause = CombineFailures(Cause, ProofFailure::DstInvalid);
          return ProofResult::Maybe;
        }

        FreeVariablePosition BasePos = CombineFreeVariablePosition(
            FreeVariablePosition::Lower, FreeVariablePosition::Upper);
        FreeVariablePosition DeclaredBasePos = CombineFreeVariablePosition(
            FreeVariablePosition::Declared, BasePos);
        FreeVariablePosition ObservedBasePos = CombineFreeVariablePosition(
            FreeVariablePosition::Observed, BasePos);

        if (ExprUtil::EqualValue(S.Context, Base, R.Base, EquivExprs)) {
          ProofResult LowerBoundsResult =
              CompareLowerOffsets(R, Cause, EquivExprs, Facts, FreeVariables);
          ProofResult UpperBoundsResult =
              CompareUpperOffsets(R, Cause, EquivExprs, Facts, FreeVariables);

          if (LowerBoundsResult == ProofResult::True &&
              UpperBoundsResult == ProofResult::True)
            return ProofResult::True;
          if (LowerBoundsResult == ProofResult::False ||
              UpperBoundsResult == ProofResult::False)
            return ProofResult::False;
        } else if (CheckFreeVarInExprs(R.Base, Base, DeclaredBasePos,
                                       ObservedBasePos, EquivExprs,
                                       FreeVariables)) {
          Cause = CombineFailures(Cause, ProofFailure::HasFreeVariables);
          return ProofResult::False;
        }
        return ProofResult::Maybe;
      }

      // This function proves whether this.LowerOffset <= R.LowerOffset.
      // Depending on whether these lower offsets are ConstantSized or VariableSized, various cases should be checked:
      // - If `this` and `R` both have constant lower offsets (i.e., if the following condition holds:
      //   `IsLowerOffsetConstant() && R.IsLowerOffsetConstant()`), the function returns
      //   true only if `LowerOffsetConstant <= R.LowerOffsetConstant`. Otherwise, it should return false.
      // - If `this` and `R` both have variable lower offsets (i.e., if the following condition holds:
      //   `IsLowerOffsetVariable() && R.IsLowerOffsetVariable()`), the function returns true if
      //   `EqualValue()` determines that `LowerOffsetVariable` and `R.LowerOffsetVariable` are equal.
      // - If `this` has a constant lower offset (i.e., `IsLowerOffsetConstant()` is true),
      //   but `R` has a variable lower offset (i.e., `R.IsLowerOffsetVariable()` is true), the function
      //   returns true only if `R.LowerOffsetVariable` has unsgined integer type and `this.LowerOffsetConstant`
      //   has value 0 when it is extended to int64_t.
      // - If none of the above cases happen, it means that the function has not been able to prove
      //   whether this.LowerOffset is less than or equal to R.LowerOffset, or not. Therefore,
      //   it returns maybe as the result.
      ProofResult CompareLowerOffsetsImpl(BaseRange &R, ProofFailure &Cause, EquivExprSets *EquivExprs,
                                      std::pair<ComparisonSet, ComparisonSet> &Facts) {
        if (IsLowerOffsetConstant() && R.IsLowerOffsetConstant()) {
          if (LowerOffsetConstant <= R.LowerOffsetConstant)
            return ProofResult::True;
          Cause = CombineFailures(Cause, ProofFailure::LowerBound);
          return ProofResult::False;
        }
        if (IsLowerOffsetVariable() && R.IsLowerOffsetVariable())
          if (LessThanOrEqualExtended(S.Context, Base, R.Base, LowerOffsetVariable, R.LowerOffsetVariable, EquivExprs, Facts))
            return ProofResult::True;
        if (R.IsLowerOffsetVariable() && IsLowerOffsetConstant() &&
            R.LowerOffsetVariable->getType()->isUnsignedIntegerType() && LowerOffsetConstant.getExtValue() == 0)
          return ProofResult::True;

        return ProofResult::Maybe;
      }

      // This function proves whether R.UpperOffset <= this.UpperOffset.
      // Depending on whether these upper offsets are ConstantSized or VariableSized, various cases should be checked:
      // - If `this` and `R` both have constant upper offsets (i.e., if the following condition holds:
      //   `IsUpperOffsetConstant() && R.IsUpperOffsetConstant()`), the function returns
      //   true only if `R.UpperOffsetConstant <= UpperOffsetConstant`. Otherwise, it should return false.
      // - If `this` and `R` both have variable upper offsets (i.e., if the following condition holds:
      //   `IsUpperOffsetVariable() && R.IsUpperOffsetVariable()`), the function returns true if
      //   `EqualValue()` determines that `UpperOffsetVariable` and `R.UpperOffsetVariable` are equal.
      // - If `R` has a constant upper offset (i.e., `R.IsUpperOffsetConstant()` is true),
      //   but `this` has a variable upper offset (i.e., `IsUpperOffsetVariable()` is true), the function
      //   returns true only if `UpperOffsetVariable` has unsgined integer type and `R.UpperOffsetConstant`
      //   has value 0 when it is extended to int64_t.
      // - If none of the above cases happen, it means that the function has not been able to prove
      //   whether R.UpperOffset is less than or equal to this.UpperOffset, or not. Therefore,
      //   it returns maybe as the result.
      ProofResult CompareUpperOffsetsImpl(BaseRange &R, ProofFailure &Cause, EquivExprSets *EquivExprs,
                                      std::pair<ComparisonSet, ComparisonSet>& Facts) {
        if (IsUpperOffsetConstant() && R.IsUpperOffsetConstant()) {
          if (R.UpperOffsetConstant <= UpperOffsetConstant)
            return ProofResult::True;
          Cause = CombineFailures(Cause, ProofFailure::UpperBound);
          return ProofResult::False;
        }
        if (IsUpperOffsetVariable() && R.IsUpperOffsetVariable())
          if (LessThanOrEqualExtended(S.Context, R.Base, Base, R.UpperOffsetVariable, UpperOffsetVariable, EquivExprs, Facts))
            return ProofResult::True;
        if (IsUpperOffsetVariable() && R.IsUpperOffsetConstant() &&
            UpperOffsetVariable->getType()->isUnsignedIntegerType() && R.UpperOffsetConstant.getExtValue() == 0)
          return ProofResult::True;

        // If we cannot prove that R.UpperOffset <= this.UpperOffset using
        // lexicographic comparison of expressions, attempt to perform simple
        // constant folding operations on the upper offsets.
        // TODO: this method is part of a temporary solution to enable bounds
        // checking to validate bounds such as (p, p + (len + 1) - 1). In the
        // future, we should handle constant folding, commutativity, and
        // associativity in bounds expressions in a more general way.
        if (CompareUpperOffsetsWithConstantFolding(R, EquivExprs))
          return ProofResult::True;

        return ProofResult::Maybe;
      }

      // CompareLowerOffsets first calls CompareLowerOffsetsImpl. If
      // CompareLowerOffsetsImpl returns Maybe, it continues to collect free
      // variables in the lower offsets of this and R.
      ProofResult CompareLowerOffsets(BaseRange &R, ProofFailure &Cause,
                                      EquivExprSets *EquivExprs,
                                      std::pair<ComparisonSet, ComparisonSet> &Facts,
                                      FreeVariableListTy &FreeVariables) {
        ProofResult Result =
            CompareLowerOffsetsImpl(R, Cause, EquivExprs, Facts);
        // If we get a definite result, no need to check free variables.
        if (Result != ProofResult::Maybe)
          return Result;

        FreeVariablePosition DeclaredLowerPos = CombineFreeVariablePosition(
            FreeVariablePosition::Declared, FreeVariablePosition::Lower);
        FreeVariablePosition ObservedLowerPos = CombineFreeVariablePosition(
            FreeVariablePosition::Observed, FreeVariablePosition::Lower);

        if (CheckFreeVarInExprs(R.LowerOffsetVariable, LowerOffsetVariable,
                                DeclaredLowerPos, ObservedLowerPos,
                                EquivExprs, FreeVariables)) {
          Cause = CombineFailures(Cause, ProofFailure::HasFreeVariables);
          return ProofResult::False;
        }

        return ProofResult::Maybe;
      }

      // CompareUpperOffsets first calls CompareUpperOffsetsImpl. If
      // CompareUpperOffsetsImpl returns Maybe, it continues to collect free
      // variables in the upper offsets of this and R.
      ProofResult CompareUpperOffsets(BaseRange &R, ProofFailure &Cause,
                                      EquivExprSets *EquivExprs,
                                      std::pair<ComparisonSet, ComparisonSet> &Facts,
                                      FreeVariableListTy &FreeVariables) {
        ProofResult Result =
            CompareUpperOffsetsImpl(R, Cause, EquivExprs, Facts);
        // If we get a definite result, no need to check free variables.
        if (Result != ProofResult::Maybe || !EquivExprs)
          return Result;

        FreeVariablePosition DeclaredUpperPos = CombineFreeVariablePosition(
            FreeVariablePosition::Declared, FreeVariablePosition::Upper);
        FreeVariablePosition ObservedUpperPos = CombineFreeVariablePosition(
            FreeVariablePosition::Observed, FreeVariablePosition::Upper);

        if (CheckFreeVarInExprs(R.UpperOffsetVariable, UpperOffsetVariable,
                                DeclaredUpperPos, ObservedUpperPos,
                                EquivExprs, FreeVariables)) {
          Cause = CombineFailures(Cause, ProofFailure::HasFreeVariables);
          return ProofResult::False;
        }

        return ProofResult::Maybe;
      }

      // CheckFreeVarInExprs appends any free variables in E1 and any free
      // variables in E2 to FreeVars, and returns true if there are any free
      // variables in either E1 or E2.  Pos1 and Pos2 are the positions in
      // which E1 and E2 appear in bounds expressions.  Free variables are
      // appended with the position of the expression in which they are free
      // (free variables in E1 are appended with Pos1, for example).
      bool CheckFreeVarInExprs(Expr *E1, Expr *E2,
                               FreeVariablePosition Pos1,
                               FreeVariablePosition Pos2,
                               EquivExprSets *EquivExprs,
                               FreeVariableListTy &FreeVars) {
        // If E1 or E2 accesses memory via a pointer, we skip because we cannot
        // determine aliases for two indirect accesses soundly yet.
        // We also skip checking free variables if E1 or E2 is or contains a
        // non-arrow member expression, since the compiler currently does
        // not track equality information for member expressions.
        if (ExprUtil::ReadsMemoryViaPointer(E1, true) ||
            ExprUtil::ReadsMemoryViaPointer(E2, true))
          return false;

        bool HasFreeVariables = false;
        EqualExprTy Vars1 = CollectVariableSet(S, E1);
        EqualExprTy Vars2 = CollectVariableSet(S, E2);

        if (AddFreeVariables(Vars1, Vars2, EquivExprs, Pos1, FreeVars))
          HasFreeVariables = true;

        if (AddFreeVariables(Vars2, Vars1, EquivExprs, Pos2, FreeVars))
          HasFreeVariables = true;

        return HasFreeVariables;
      }

      // AddFreeVariables creates a pair <Variable, Pos> for each free variable
      // in SrcVars w.r.t. DstVars and appends the pair to FreeVariablesWithPos.
      bool AddFreeVariables(const EqualExprTy &SrcVars,
                            const EqualExprTy &DstVars,
                            EquivExprSets *EquivExprs,
                            FreeVariablePosition Pos,
                            FreeVariableListTy &FreeVariablesWithPos) {
        EqualExprTy FreeVariables;
        if (GetFreeVariables(SrcVars, DstVars, EquivExprs, FreeVariables)) {
          for (const auto V : FreeVariables)
            FreeVariablesWithPos.push_back(std::make_pair(V, Pos));
          return true;
        }
        return false;
      }

      // GetFreeVariables gathers "free variables" in SrcVars.
      //
      // Given two variable sets SrcVars and DstVars, and a set of equivalent
      // sets of Expr EquivExprs. A variable V in SrcVars is *free* if these
      // conditions are met:
      //   1. V is not equal to an integer constant, i.e. there is no set in
      //      EquivExprs that contains V and an IntegerLiteral expression, and:
      //   2. For each variable U in DstVars, V is not equivalent to U, i.e.
      //      there is no set in EquivExprs that contains both V and U, and:
      //   3. For each variable U in DstVars, there is no indirect relationship
      //      between V and U, i.e. there is no set in EquivExprs that contains
      //      two different expressions e1 and e2, where e1 uses the value of
      //      V and e2 uses the value of U.
      //
      // GetFreeVariables returns true if any free variable is found in SrcVars,
      // and appends the free variables to FreeVariables.
      bool GetFreeVariables(const EqualExprTy &SrcVars,
                            const EqualExprTy &DstVars,
                            EquivExprSets *EquivExprs,
                            EqualExprTy &FreeVariables) {
        bool HasFreeVariables = false;

        // Gather free variables.
        for (const auto &SrcV : SrcVars) {
          DeclRefExpr *SrcVar = cast<DeclRefExpr>(SrcV);
          if (IsEqualToConstant(SrcVar, EquivExprs))
            continue;
          auto It = DstVars.begin();
          for (; It != DstVars.end(); It++) {
            if (ExprUtil::EqualValue(S.Context, SrcV, *It, EquivExprs))
              break;
          }

          if (It == DstVars.end()) {
            // If SrcV is not equal to a constant or a variable in DstVars,
            // check if there is an indirect relationship between SrcV and
            // a variable in DstVars. If there is, SrcV is not a free variable.
            if (!FindVarRelationship(SrcVar, DstVars, EquivExprs)) {
              HasFreeVariables = true;
              FreeVariables.push_back(SrcV);
            }
          }
        }
        return HasFreeVariables;
      }

      // FindVarRelationship returns true if there is any relationship
      // between the variable SrcV and any variable in the list DstVars.
      //
      // If EquivExprs contains a set { e1, e2 } where e1 uses the value
      // of SrcV and e2 uses the value of DstV, where DstV is a variable in
      // DstVars, then there is a relationship between SrcV and DstV.
      //
      // For example, if DstV is a variable in DstVars and EquivExprs
      // contains the set { SrcV + 1, &DstV }, then there is a relationship
      // between SrcV and DstV.
      bool FindVarRelationship(DeclRefExpr *SrcV,
                               const EqualExprTy &DstVars,
                               EquivExprSets *EquivExprs) {
        auto Begin = EquivExprs->begin(), End = EquivExprs->end();
        for (auto OuterList = Begin; OuterList != End; ++OuterList) {
          auto InnerList = *OuterList;
          int InnerListSize = InnerList.size();
          unsigned int SrcVarCount = 0;
          int SrcIndex = 0;

          // Search InnerList for an expression that uses the value of SrcV.
          for (; SrcIndex < InnerListSize; ++SrcIndex) {
            Expr *E = InnerList[SrcIndex];
            SrcVarCount = ExprUtil::VariableOccurrenceCount(S, SrcV, E);
            if (SrcVarCount > 0)
              break;
          }
          if (SrcVarCount == 0)
            continue;

          // Search InnerList (except for InnerList[SrcIndex]) for an
          // expression that uses the value of any variable in DstVars.
          // If InnerList[SrcIndex] uses the value of any variable in DstVars,
          // that is not sufficient to imply a relationship between SrcV and
          // any variable in DstVars.
          for (int DstIndex = 0; DstIndex < InnerListSize; ++DstIndex) {
            if (DstIndex == SrcIndex) 
              continue;
            for (auto I = DstVars.begin(); I != DstVars.end(); ++I) {
              DeclRefExpr *DstV = cast<DeclRefExpr>(*I);
              Expr *E = InnerList[DstIndex];
              if (ExprUtil::VariableOccurrenceCount(S, DstV, E) > 0)
                return true;
            }
          }
        }

        return false;
      }

      // IsEqualToConstant returns true if Variable has integer type and
      // produces the same value as some integer constant.
      //
      // Variable produces the same value as an integer constant if
      // EquivExprs contains a set that contains an rvalue cast of Variable
      // and an IntegerLiteral expression.
      bool IsEqualToConstant(DeclRefExpr *Variable,
                             const EquivExprSets *EquivExprs) {
        if (Variable->getType()->isPointerType() || !EquivExprs)
          return false;

        // Get the set (if any) in EquivExprs that contains an rvalue
        // cast of Variable.
        EqualExprTy EquivSet = { };
        for (auto OuterList = EquivExprs->begin(); OuterList != EquivExprs->end(); ++OuterList) {
          auto InnerList = *OuterList;
          for (auto I = InnerList.begin(); I != InnerList.end(); ++I) {
            Expr *E = *I;
            if (VariableUtil::IsRValueCastOfVariable(S, E, cast<DeclRefExpr>(Variable))) {
              EquivSet = InnerList;
              break;
            }
          }
        }

        for (const auto &E : EquivSet) {
          if (E->isIntegerConstantExpr(S.Context))
            return true;
        }

        return false;
      }

      bool IsConstantSizedRange() {
        return IsLowerOffsetConstant() && IsUpperOffsetConstant();
      }

      bool IsVariableSizedRange() {
        return IsLowerOffsetVariable() || IsUpperOffsetVariable();
      }

      bool IsLowerOffsetConstant() {
        return !LowerOffsetVariable;
      }

      bool IsLowerOffsetVariable() {
        return LowerOffsetVariable;
      }

      bool IsUpperOffsetConstant() {
        return !UpperOffsetVariable;
      }

      bool IsUpperOffsetVariable() {
        return UpperOffsetVariable;
      }

      // This function returns true if, when the range is ConstantSized,
      // `UpperOffsetConstant == LowerOffsetConstant`.
      // Currently, it returns false when the range is not ConstantSized.
      // However, this should be generalized in the future.
      bool IsEmpty() {
        if (IsConstantSizedRange())
          return UpperOffsetConstant == LowerOffsetConstant;
        // TODO: can we generalize IsEmpty to non-constant ranges?
        return false;
      }

      // This function returns true if, when the range is ConstantSized,
      // `UpperOffsetConstant < LowerOffsetConstant`.
      // Currently, it returns false when the range is not ConstantSized.
      // However, this should be generalized in the future.
      bool IsInvalid() {
        if (IsConstantSizedRange())
          return UpperOffsetConstant < LowerOffsetConstant;
        // TODO: can we generalize IsInvalid to non-constant ranges?
        return false;
      }

      // Does R partially overlap this range?
      ProofResult PartialOverlap(BaseRange &R) {
        if (Lexicographic(S.Context, nullptr).CompareExpr(Base, R.Base) ==
            Lexicographic::Result::Equal) {
          // TODO: can we generalize this function to non-constant ranges?
          if (IsConstantSizedRange() && R.IsConstantSizedRange()) {
            if (!IsEmpty() && !R.IsEmpty() && !IsInvalid() && !R.IsInvalid()) {
              // R.LowerOffset is within this range, but R.UpperOffset is above the range
              if (LowerOffsetConstant <= R.LowerOffsetConstant && R.LowerOffsetConstant < UpperOffsetConstant &&
                  UpperOffsetConstant < R.UpperOffsetConstant)
                return ProofResult::True;
              // Or R.UpperOffset is within this range, but R.LowerOffset is below the range.
              if (LowerOffsetConstant < R.UpperOffsetConstant && R.UpperOffsetConstant <= UpperOffsetConstant &&
                  R.LowerOffsetConstant < LowerOffsetConstant)
                return ProofResult::True;
            }
          }
          return ProofResult::False;
        }
        return ProofResult::Maybe;
      }

      bool AddToUpper(llvm::APSInt &Num) {
        bool Overflow;
        UpperOffsetConstant = UpperOffsetConstant.sadd_ov(Num, Overflow);
        return Overflow;
      }

      llvm::APSInt GetWidth() {
        return UpperOffsetConstant - LowerOffsetConstant;
      }

      void SetBase(Expr *B) {
        Base = B;
      }

      void SetLowerConstant(llvm::APSInt &Lower) {
        LowerOffsetConstant = Lower;
      }

      void SetUpperConstant(llvm::APSInt &Upper) {
        UpperOffsetConstant = Upper;
      }

      void SetLowerVariable(Expr *Lower) {
        LowerOffsetVariable = Lower;
      }

      void SetUpperVariable(Expr *Upper) {
        UpperOffsetVariable = Upper;
      }

      void Dump(raw_ostream &OS) {
        OS << "Range:\n";
        OS << "Base: ";
        if (Base)
          Base->dump(OS, S.getASTContext());
        else
          OS << "nullptr\n";
        if (IsLowerOffsetConstant()) {
          SmallString<12> Str;
          LowerOffsetConstant.toString(Str);
          OS << "Lower offset:" << Str << "\n";
        }
        if (IsUpperOffsetConstant()) {
          SmallString<12> Str;
          UpperOffsetConstant.toString(Str);
          OS << "Upper offset:" << Str << "\n";
        }
        if (IsLowerOffsetVariable()) {
          OS << "Lower offset:\n";
          LowerOffsetVariable->dump(OS, S.getASTContext());
        }
        if (IsUpperOffsetVariable()) {
          OS << "Upper offset:\n";
          UpperOffsetVariable->dump(OS, S.getASTContext());
        }
      }
    };



    // This function splits the expression `E` into an expression `Base`, and an offset.
    // The offset can be an integer constant or not. If it is an integer constant, the
    // extracted offset can be found in `OffsetConstant`, and `OffsetVariable` will be nullptr.
    // In this case, the return value is `BaseRange::Kind::ConstantSized`.
    // Otherwise, the extracted offset can be found in `OffsetVariable`, and `OffsetConstant`
    // will not be updated. In this case, the return value is `BaseRange::Kind::VariableSized`.
    //
    // Implementation details:
    // - If `E` is a BinaryOperator with an additive opcode, depending on whether the LHS or RHS
    //   is a pointer, Base and offset can get different values in different cases:
    //
    //    First, for extracting the `Base`,
    //     1a. if E.LHS is a pointer, Base = E.LHS.
    //     2a. if E.RHS is a pointer, Base = E.RHS.
    //     If (1a) and (2a) do not hold, Base = E and OffsetConstant = 0 and OffsetVariable = nullptr. Also,
    //     `BaseRange::Kind::ConstantSized` will be returned.
    //
    //    Next, for extracting the offset,
    //     1b. if E.LHS is a pointer and E.RHS is a constant integer,
    //         or, if E.RHS is a pointer and E.LHS is a constant integer, the function will set
    //        `OffsetConstant` to the constant integer and widen and/or normalize it if needed.
    //        Then, it returns `BaseRange::Kind::ConstantSized`. When manipulating the extracted
    //        constant integer, if an overflow occurres in any of the steps, `OffsetConstant = 0`
    //        and `OffsetVariable = nullptr`. Also, `BaseRange::Kind::ConstantSized` will be returned.
    //     If (1b) does not hold, we define the offset to be VariableSized. Therefore,
    //     `OffsetVariable = E.RHS` if E.LHS is a pointer, and `OffsetVariable = E.LHS` if E.RHS is
    //     a pointer. In this case, `BaseRange::Kind::VariableSized` will be returned.
    //
    // TODO: we use signed integers to represent the result of the OffsetConstant.
    // We can't represent unsigned offsets larger the the maximum signed
    // integer that will fit pointer width.
    BaseRange::Kind SplitIntoBaseAndOffset(Expr *E, Expr *&Base, llvm::APSInt &OffsetConstant,
                                Expr *&OffsetVariable) {
      if (const BinaryOperator *BO = dyn_cast<BinaryOperator>(E->IgnoreParens())) {
        if (BO->isAdditiveOp()) {
          Expr *Other = nullptr;
          if (BO->getLHS()->getType()->isPointerType()) {
            Base = BO->getLHS();
            Other = BO->getRHS();
          } else if (BO->getRHS()->getType()->isPointerType()) {
            Base = BO->getRHS();
            Other = BO->getLHS();
          } else
            goto exit;
          assert(Other->getType()->isIntegerType());
          Optional<llvm::APSInt> OptOffsetConstant = Other->getIntegerConstantExpr(S.Context);
          if (OptOffsetConstant) {
            OffsetConstant = *OptOffsetConstant;
            // Widen the integer to the number of bits in a pointer.
            bool Overflow;
            OffsetConstant = ExprUtil::ConvertToSignedPointerWidth(S.Context, OffsetConstant, Overflow);
            if (Overflow)
              goto exit;
            // Normalize the operation by negating the offset if necessary.
            if (BO->getOpcode() == BO_Sub) {
              OffsetConstant = llvm::APSInt(PointerWidth, false).ssub_ov(OffsetConstant, Overflow);
              if (Overflow)
                goto exit;
            }
            llvm::APSInt ElemSize;
            if (!ExprUtil::getReferentSizeInChars(S.Context, Base->getType(), ElemSize))
                goto exit;
            OffsetConstant = OffsetConstant.smul_ov(ElemSize, Overflow);
            if (Overflow)
              goto exit;
            OffsetVariable = nullptr;
            return BaseRange::Kind::ConstantSized;
          } else {
            OffsetVariable = Other;
            return BaseRange::Kind::VariableSized;
          }
        }
      }

    exit:
      // Return (E, 0).
      Base = E->IgnoreParens();
      OffsetConstant = llvm::APSInt(PointerWidth, false);
      OffsetVariable = nullptr;
      return BaseRange::Kind::ConstantSized;
    }

    // Given a `Base` and `Offset`, this function tries to convert it to a standard form `Base + (ConstantPart OP VariablePart)`,
    // where OP is either signed multiplication or unsigned multiplication.
    // The OP's signedness is stored in IsOpSigned. If the function fails to create the standard form, it returns false. Otherwise,
    // it returns true to indicate success, and stores each part of the standard form in a separate argument as follows:
    // `ConstantPart`: a signed integer
    // `IsOpSigned`: a boolean which is true if VariablePart is signed, and false otherwise
    // `VariablePart`: an integer expression that can be a either signed or unsigned integer
    //
    // Given array_ptr<T> p:
    // 1. For (char *)p + e1 or (unsigned char *)p + e1, ConstantPart = 1, VariablePart = e1.
    // 2. For p + e1, ConstantPart = sizeof(T), VariablePart = e1.
    //
    // Note that another way to interpret the functionality of this function is that it expands
    // pointer arithmetic to bytewise arithmetic.
    static bool CreateStandardForm(ASTContext &Ctx, Expr *Base, Expr *Offset, llvm::APSInt &ConstantPart, bool &IsOpSigned, Expr *&VariablePart) {
      bool Overflow;
      uint64_t PointerWidth = Ctx.getTargetInfo().getPointerWidth(0);
      if (!Base->getType()->isPointerType())
        return false;
      if (Base->getType()->getPointeeOrArrayElementType()->isCharType()) {
        if (BinaryOperator *BO = dyn_cast<BinaryOperator>(Offset->IgnoreParens())) {
          // Check to see if Offset is already of the form e * i or i * e. In this case,
          // ConstantPart = i, VariablePart = e.
          if (BinaryOperator::isMultiplicativeOp(BO->getOpcode())) {
            Optional<llvm::APSInt> OptConstantPart;
            if (OptConstantPart = BO->getRHS()->getIntegerConstantExpr(Ctx)) {
              ConstantPart = *OptConstantPart;
              VariablePart = BO->getLHS();
	    } else if (OptConstantPart = BO->getLHS()->getIntegerConstantExpr(Ctx)) {
              ConstantPart = *OptConstantPart;
              VariablePart = BO->getRHS();
	    } else
              goto fallback_std_form;
            IsOpSigned = VariablePart->getType()->isSignedIntegerType();
            ConstantPart = ExprUtil::ConvertToSignedPointerWidth(Ctx, ConstantPart, Overflow);
            if (Overflow)
              goto fallback_std_form;
          } else
            goto fallback_std_form;
        } else
          goto fallback_std_form;
        return true;

      fallback_std_form:
        VariablePart = Offset;
        ConstantPart = llvm::APSInt(llvm::APInt(PointerWidth, 1), false);
        IsOpSigned = VariablePart->getType()->isSignedIntegerType();
        return true;
      } else {
        VariablePart = Offset;
        IsOpSigned = VariablePart->getType()->isSignedIntegerType();
        if (!ExprUtil::getReferentSizeInChars(Ctx, Base->getType(), ConstantPart))
          return false;
        ConstantPart = ExprUtil::ConvertToSignedPointerWidth(Ctx, ConstantPart, Overflow);
        if (Overflow)
          return false;
        return true;
      }
    }

    // In this function, the goal is to compare two expressions: `Base1 + Offset1` and `Base2 + Offset2`.
    // The function returns true if they are equal, and false otherwise. Note that before checking equivalence
    // of expressions, the function expands pointer arithmetic to bytewise arithmetic.
    //
    // Steps in checking the equivalence:
    // 0. If `Offset1` or `Offset2` is null, return false.
    // 1. If `Base1` and `Base2` are not lexicographically equal, return false.
    // 2. Next, both bounds are converted into standard forms `Base + ConstantPart * VariablePart` as explained in `CreateStandardForm()`
    // 3. If any of the expressions cannot be converted successfully, return false.
    // 4. If VariableParts are not lexicographically equal, return false.
    // 5. If OP signs are not equivalent in both, return false.
    // 6. If ConstantParts are not equal, return false.
    // If the expressions pass all the above tests, then return true.
    //
    // Note that in all steps involving in checking the equality of the types or values of offsets, parentheses and
    // casts are ignored.
    static bool EqualExtended(ASTContext &Ctx, Expr *Base1, Expr *Base2, Expr *Offset1, Expr *Offset2, EquivExprSets *EquivExprs) {
      if (!Offset1 && !Offset2)
        return false;

      if (!ExprUtil::EqualValue(Ctx, Base1, Base2, EquivExprs))
        return false;

      llvm::APSInt ConstantPart1, ConstantPart2;
      bool IsOpSigned1, IsOpSigned2;
      Expr *VariablePart1, *VariablePart2;

      bool CreatedStdForm1 = CreateStandardForm(Ctx, Base1, Offset1, ConstantPart1, IsOpSigned1, VariablePart1);
      bool CreatedStdForm2 = CreateStandardForm(Ctx, Base2, Offset2, ConstantPart2, IsOpSigned2, VariablePart2);
      
      if (!CreatedStdForm1 || !CreatedStdForm2)
        return false;
      if (!ExprUtil::EqualValue(Ctx, VariablePart1, VariablePart2, EquivExprs))
        return false;
      if (IsOpSigned1 != IsOpSigned2)
        return false;
      if (ConstantPart1 != ConstantPart2)
        return false;

      return true;
    }

    // This function is an extension of EqualExtended. It looks into the provided `Facts`
    // in order to prove `Base1 + Offset1 <= Base2 + Offset2`. Note that in order to prove this,
    // Base1 must equal Base2 (as in EqualExtended), and the fact that
    // "Offset1 <= Offset2" must exist in `Facts`.
    //
    // TODO: we are ignoring the possibility of overflow in the addition.
    static bool LessThanOrEqualExtended(ASTContext &Ctx, Expr *Base1, Expr *Base2, Expr *Offset1, Expr *Offset2,
                                        EquivExprSets *EquivExprs, std::pair<ComparisonSet, ComparisonSet>& Facts) {
      if (!Offset1 && !Offset2)
        return false;

      if (!ExprUtil::EqualValue(Ctx, Base1, Base2, EquivExprs))
        return false;

      llvm::APSInt ConstantPart1, ConstantPart2;
      bool IsOpSigned1, IsOpSigned2;
      Expr *VariablePart1, *VariablePart2;

      bool CreatedStdForm1 = CreateStandardForm(Ctx, Base1, Offset1, ConstantPart1, IsOpSigned1, VariablePart1);
      bool CreatedStdForm2 = CreateStandardForm(Ctx, Base2, Offset2, ConstantPart2, IsOpSigned2, VariablePart2);

      if (!CreatedStdForm1 || !CreatedStdForm2)
        return false;
      if (IsOpSigned1 != IsOpSigned2)
        return false;
      if (ConstantPart1 != ConstantPart2)
        return false;

      if (ExprUtil::EqualValue(Ctx, VariablePart1, VariablePart2, EquivExprs))
        return true;
      if (FactExists(Ctx, VariablePart1, VariablePart2, EquivExprs, Facts))
        return true;

      return false;
    }

    // Given `Facts`, `E1`, and `E2`, this function looks for the fact `E1 <= E2` inside
    // the fatcs and returns true if it is able to find it. Otherwise, it returns false.
    static bool FactExists(ASTContext &Ctx, Expr *E1, Expr *E2, EquivExprSets *EquivExprs,
                           std::pair<ComparisonSet, ComparisonSet>& Facts) {
      bool ExistsIn = false, ExistsKill = false;
      for (auto InFact : Facts.first) {
        if (Lexicographic(Ctx, EquivExprs).CompareExpr(E1, InFact.first) == Lexicographic::Result::Equal &&
            Lexicographic(Ctx, EquivExprs).CompareExpr(E2, InFact.second) == Lexicographic::Result::Equal) {
          ExistsIn = true;
          break;
        }
      }
      for (auto KillFact : Facts.second) {
        if (Lexicographic(Ctx, EquivExprs).CompareExpr(E1, KillFact.first) == Lexicographic::Result::Equal &&
            Lexicographic(Ctx, EquivExprs).CompareExpr(E2, KillFact.second) == Lexicographic::Result::Equal) {
          ExistsKill = true;
          break;
        }
      }
      return ExistsIn && !ExistsKill;
    }

    // Convert the bounds expression `Bounds` to a range `R`. This function returns true
    // if the conversion is successful, and false otherwise.
    // Currently, this function only performs the conversion for bounds expression of
    // kind Range and returns false for other kinds.
    //
    // Implementation details:
    // - First, SplitIntoBaseAndOffset is called on lower and upper fields in BoundsExpr to extract
    //   the bases and offsets. Note that offsets can be either ConstantSized or VariablesSized.
    // - Next, if the extracted lower base and upper base are equal, the function sets the base and
    //   the offsets of `R` based on the extracted values. Finally, it returns true to indicate success.
    //   If bases are not equal, R's fields will not be updated and the function returns false.
    bool CreateBaseRange(const BoundsExpr *Bounds, BaseRange *R,
                             EquivExprSets *EquivExprs) {
      switch (Bounds->getKind()) {
        case BoundsExpr::Kind::Invalid:
        case BoundsExpr::Kind::Unknown:
        case BoundsExpr::Kind::Any:
          return false;
        case BoundsExpr::Kind::ByteCount:
        case BoundsExpr::Kind::ElementCount:
          // TODO: fill these cases in.
          return false;
        case BoundsExpr::Kind::Range: {
          const RangeBoundsExpr *RB = cast<RangeBoundsExpr>(Bounds);
          Expr *Lower = RB->getLowerExpr();
          Expr *Upper = RB->getUpperExpr();
          Expr *LowerBase, *UpperBase;
          llvm::APSInt LowerOffsetConstant(1, true);
          llvm::APSInt  UpperOffsetConstant(1, true);
          Expr *LowerOffsetVariable = nullptr;
          Expr *UpperOffsetVariable = nullptr;
          SplitIntoBaseAndOffset(Lower, LowerBase, LowerOffsetConstant, LowerOffsetVariable);
          SplitIntoBaseAndOffset(Upper, UpperBase, UpperOffsetConstant, UpperOffsetVariable);

          // If both of the offsets are constants, the range is considered constant-sized.
          // Otherwise, it is a variable-sized range.
          if (ExprUtil::EqualValue(S.Context, LowerBase, UpperBase, EquivExprs)) {
            R->SetBase(LowerBase);
            R->SetLowerConstant(LowerOffsetConstant);
            R->SetLowerVariable(LowerOffsetVariable);
            R->SetUpperConstant(UpperOffsetConstant);
            R->SetUpperVariable(UpperOffsetVariable);
            return true;
          }
        }
      }
      return false;
    }

    // Try to prove that SrcBounds implies the validity of DeclaredBounds.
    //
    // If Kind is StaticBoundsCast, check whether a static cast between Ptr
    // types from SrcBounds to DestBounds is legal.
    // 
    // If any free variable is found in SrcBounds or DeclaredBounds, return
    // False and add the free variables to FreeVariables.
    ProofResult ProveBoundsDeclValidity(
                const BoundsExpr *DeclaredBounds, 
                const BoundsExpr *SrcBounds,
                ProofFailure &Cause, EquivExprSets *EquivExprs,
                FreeVariableListTy &FreeVariables,
                ProofStmtKind Kind = ProofStmtKind::BoundsDeclaration) {
      assert(BoundsUtil::IsStandardForm(DeclaredBounds) &&
        "declared bounds not in standard form");
      assert(BoundsUtil::IsStandardForm(SrcBounds) &&
        "src bounds not in standard form");
      Cause = ProofFailure::None;

      // Ignore invalid bounds.
      if (SrcBounds->isInvalid() || DeclaredBounds->isInvalid())
        return ProofResult::True;

     // source bounds(any) implies that any other bounds is valid.
      if (SrcBounds->isAny())
        return ProofResult::True;

      // target bounds(unknown) implied by any other bounds.
      if (DeclaredBounds->isUnknown())
        return ProofResult::True;

      if (S.Context.EquivalentBounds(DeclaredBounds, SrcBounds, EquivExprs))
        return ProofResult::True;

      BaseRange DeclaredRange(S);
      BaseRange SrcRange(S);

      if (CreateBaseRange(DeclaredBounds, &DeclaredRange, EquivExprs) &&
          CreateBaseRange(SrcBounds, &SrcRange, EquivExprs)) {

#ifdef TRACE_RANGE
        llvm::outs() << "Found constant ranges:\n";
        llvm::outs() << "Declared bounds";
        DeclaredBounds->dump(llvm::outs(), Context);
        llvm::outs() << "\nSource bounds";
        SrcBounds->dump(llvm::outs(), Context);
        llvm::outs() << "\nDeclared range:";
        DeclaredRange.Dump(llvm::outs());
        llvm::outs() << "\nSource range:";
        SrcRange.Dump(llvm::outs());
#endif
        ProofResult R = SrcRange.InRangeWithFreeVars(
            DeclaredRange, Cause, EquivExprs, Facts, FreeVariables);
        if (R == ProofResult::True)
          return R;
        if (R == ProofResult::False || R == ProofResult::Maybe) {
          if (R == ProofResult::False && SrcRange.IsEmpty())
            Cause = CombineFailures(Cause, ProofFailure::SrcEmpty);
          if (SrcRange.IsInvalid())
            Cause = CombineFailures(Cause, ProofFailure::SrcInvalid);
          if (DeclaredRange.IsConstantSizedRange() && SrcRange.IsConstantSizedRange()) {
            if (DeclaredRange.GetWidth() > SrcRange.GetWidth()) {
              Cause = CombineFailures(Cause, ProofFailure::Width);
              R = ProofResult::False;
            } else if (Kind == ProofStmtKind::StaticBoundsCast) {
              // For checking static casts between Ptr types, we only need to
              // prove that the declared width <= the source width.
              return ProofResult::True;
            }
          }
        }
        return R;
      } else if (CompareNormalizedBounds(DeclaredBounds, SrcBounds, EquivExprs))
        return ProofResult::True;
      return ProofResult::Maybe;
    }

    // CompareNormalizedBounds returns true if SrcBounds implies DeclaredBounds
    // after applying certain transformations to the upper bound expressions
    // of both bounds.
    bool CompareNormalizedBounds(const BoundsExpr *DeclaredBounds,
                                 const BoundsExpr *SrcBounds,
                                 EquivExprSets *EquivExprs) {
      // DeclaredBounds and SrcBounds must both be range bounds in order
      // to normalize their upper bound expression.
      const RangeBoundsExpr *DeclaredRangeBounds =
        dyn_cast<RangeBoundsExpr>(DeclaredBounds);
      if (!DeclaredRangeBounds)
        return false;
      const RangeBoundsExpr *SrcRangeBounds =
        dyn_cast<RangeBoundsExpr>(SrcBounds);
      if (!SrcRangeBounds)
        return false;

      // The lower bound expressions must be equivalent.
      if (!ExprUtil::EqualValue(S.Context, DeclaredRangeBounds->getLowerExpr(),
                                SrcRangeBounds->getLowerExpr(), EquivExprs))
        return false;

      // Attempt to get a variable part and a constant part from the
      // declared upper bound and the source upper bound.
      Expr *DeclaredVariable = nullptr;
      llvm::APSInt DeclaredConstant;
      bool DeclaredNormalized =
        NormalizeUtil::GetVariableAndConstant(S, DeclaredRangeBounds->getUpperExpr(),
                                              DeclaredVariable, DeclaredConstant);
      Expr *SrcVariable = nullptr;
      llvm::APSInt SrcConstant;
      bool SrcNormalized =
        NormalizeUtil::GetVariableAndConstant(S, SrcRangeBounds->getUpperExpr(),
                                              SrcVariable, SrcConstant);

      // We must be able to normalize at least one of the upper bounds in
      // order to compare them.
      if (!DeclaredNormalized && !SrcNormalized)
        return false;

      // Both upper bounds must have a Variable part.
      if (!DeclaredVariable || !SrcVariable)
        return false;

      // The variable parts of the upper bounds must be equivalent.
      if (!ExprUtil::EqualValue(S.Context, DeclaredVariable, SrcVariable, EquivExprs))
        return false;

      // SrcBounds implies DeclaredBounds if and only if the declared upper
      // constant part is less than or equal to the source upper constant part.
      ExprUtil::EnsureEqualBitWidths(DeclaredConstant, SrcConstant);
      return DeclaredConstant <= SrcConstant;
    }

<<<<<<< HEAD
    // NormalizeUpperBound attempts to extract a Variable part and a Constant
    // part from the upper bound expression E.
    //
    // If E can be expressed as:
    // 1. (E1 + (E2 op1 A)) op2 B, or:
    // 2. B + (E1 + (E2 op1 A))
    // where:
    // 1. E1 has pointer type, and:
    // 2. E2 has integer type, and:
    // 3. A and B are integer constants, and:
    // 4. op1 and op2 are + or -
    // then:
    // 1. Variable = E1 + E2
    // 2. Constant = A' + B', where A' is -A if op1 is - and B' is -B if
    //    op2 is -.
    //
    // If we cannot normalize E to one of these two forms, then Variable = E,
    // Constant = 0, and NormalizeUpperBound returns false.
    bool NormalizeUpperBound(Expr *E, Expr *&Variable, llvm::APSInt &Constant) {
      Expr *PointerExpr;
      Expr *ConstExpr;
      Expr *PointerAndConst;

      // E must be of the form X op2 Y, where op2 is + or -.
      BinaryOperator *BO = dyn_cast<BinaryOperator>(E->IgnoreParens());
      if (!BO)
        goto exit;
      if (!BinaryOperator::isAdditiveOp(BO->getOpcode()))
        goto exit;

      // E must be of the form P op2 B or B + P, where P has pointer type
      // and B is an integer constant expression.
      // Note that E cannot be of the form B - P, since a pointer cannot
      // appear on the right-hand side of a subtraction operator.
      if (BO->getLHS()->getType()->isPointerType() &&
          BO->getRHS()->isIntegerConstantExpr(S.Context)) {
        PointerExpr = BO->getLHS();
        ConstExpr = BO->getRHS();
      } else if (BO->getOpcode() == BinaryOperatorKind::BO_Add &&
                 BO->getRHS()->getType()->isPointerType() &&
                 BO->getLHS()->isIntegerConstantExpr(S.Context)) {
        PointerExpr = BO->getRHS();
        ConstExpr = BO->getLHS();
      } else
        goto exit;

      // Associate PointerExpr to the left to get (E1 + E2) +/- E3.
      // If we cannot, then we cannot continue to normalize.
      PointerExpr = NormalizeUtil::TransformAssocLeft(S, PointerExpr);
      if (!PointerExpr)
        goto exit;

      // We have PointerExpr of the form (E1 + E2) + E3. Try to constant fold
      // ((E1 + E2) + E3) op2 B to (E1 + E2) + (E3 op2 B).
      // If we can perform this constant folding, then Variable = E1 + E2 and
      // Constant = E3 op2 B.
      // Otherwise, Variable = E and Constant = 0.
      PointerAndConst =
        ExprCreatorUtil::CreateBinaryOperator(S, PointerExpr, ConstExpr,
                                              BO->getOpcode());
      return NormalizeUtil::ConstantFold(S, PointerAndConst, E->getType(),
                                         Variable, Constant);

      exit:
        // Return (E, 0).
        Variable = E;
        uint64_t PointerWidth = S.Context.getTargetInfo().getPointerWidth(0);
        Constant = llvm::APSInt(PointerWidth, false);
        return false;
    }

=======
>>>>>>> 980321d2
    // Try to prove that PtrBase + Offset is within Bounds, where PtrBase has pointer type.
    // Offset is optional and may be a nullptr.
    ProofResult ProveMemoryAccessInRange(Expr *PtrBase, Expr *Offset, BoundsExpr *Bounds,
                                         BoundsCheckKind Kind, EquivExprSets *EquivExprs,
                                         ProofFailure &Cause) {
#ifdef TRACE_RANGE
      llvm::outs() << "Examining:\nPtrBase\n";
      PtrBase->dump(llvm::outs(), Context);
      llvm::outs() << "Offset = ";
      if (Offset != nullptr) {
        Offset->dump(llvm::outs(), Context);
      } else
        llvm::outs() << "nullptr\n";
      llvm::outs() << "Bounds\n";
      Bounds->dump(llvm::outs(), Context);
#endif
      assert(BoundsUtil::IsStandardForm(Bounds) &&
             "bounds not in standard form");
      Cause = ProofFailure::None;
      BaseRange ValidRange(S);

      // Currently, we do not try to prove whether the memory access is in range for non-constant ranges
      // TODO: generalize memory access range check to non-constants
      if (!CreateBaseRange(Bounds, &ValidRange, nullptr))
        return ProofResult::Maybe;
      if (ValidRange.IsVariableSizedRange())
        return ProofResult::Maybe;

      bool Overflow;
      llvm::APSInt ElementSize;
      if (!ExprUtil::getReferentSizeInChars(S.Context, PtrBase->getType(), ElementSize))
          return ProofResult::Maybe;
      if (Kind == BoundsCheckKind::BCK_NullTermRead || Kind == BoundsCheckKind::BCK_NullTermWriteAssign) {
        Overflow = ValidRange.AddToUpper(ElementSize);
        if (Overflow)
          return ProofResult::Maybe;
      }

      Expr *AccessBase;
      llvm::APSInt AccessStartOffset;
      Expr *DummyOffset;
      // Currently, we do not try to prove whether the memory access is in range for non-constant ranges
      // TODO: generalize memory access range check to non-constants
      if (SplitIntoBaseAndOffset(PtrBase, AccessBase, AccessStartOffset, DummyOffset) != BaseRange::Kind::ConstantSized)
        return ProofResult::Maybe;

      // The access base for bounds_cast(e) should be a temporary binding of e.
      if (isa<BoundsCastExpr>(AccessBase))
        AccessBase = GetTempBinding(AccessBase);

      if (Offset) {
        llvm::APSInt IntVal;
        Optional<llvm::APSInt> OptIntVal = Offset->getIntegerConstantExpr(S.Context);
        if (!OptIntVal)
          return ProofResult::Maybe;
        IntVal = ExprUtil::ConvertToSignedPointerWidth(S.Context, *OptIntVal, Overflow);
        if (Overflow)
          return ProofResult::Maybe;
        IntVal = IntVal.smul_ov(ElementSize, Overflow);
        if (Overflow)
          return ProofResult::Maybe;
        AccessStartOffset = AccessStartOffset.sadd_ov(IntVal, Overflow);
        if (Overflow)
          return ProofResult::Maybe;
      }
      BaseRange MemoryAccessRange(S, AccessBase, AccessStartOffset,
                                           AccessStartOffset);
      Overflow = MemoryAccessRange.AddToUpper(ElementSize);
      if (Overflow)
        return ProofResult::Maybe;
#ifdef TRACE_RANGE
      llvm::outs() << "Memory access range:\n";
      MemoryAccessRange.Dump(llvm::outs());
      llvm::outs() << "Valid range:\n";
      ValidRange.Dump(llvm::outs());
#endif
      if (MemoryAccessRange.IsEmpty()) {
        Cause = CombineFailures(Cause, ProofFailure::DstEmpty);
        return ProofResult::False;
      }
      else if (MemoryAccessRange.IsInvalid()) {
        Cause = CombineFailures(Cause, ProofFailure::DstInvalid);
        return ProofResult::False;
      }
      std::pair<ComparisonSet, ComparisonSet> EmptyFacts;
      ProofResult R = ValidRange.InRange(MemoryAccessRange, Cause, EquivExprs, EmptyFacts);
      if (R == ProofResult::True)
        return R;
      if (R == ProofResult::False || R == ProofResult::Maybe) {
        if (R == ProofResult::False &&
            ValidRange.PartialOverlap(MemoryAccessRange) == ProofResult::True)
          Cause = CombineFailures(Cause, ProofFailure::PartialOverlap);
        if (ValidRange.IsEmpty()) {
          Cause = CombineFailures(Cause, ProofFailure::SrcEmpty);
          R = ProofResult::False;
        }
        if (ValidRange.IsInvalid()) {
          Cause = CombineFailures(Cause, ProofFailure::SrcInvalid);
          R = ProofResult::False;
        }
        if (MemoryAccessRange.GetWidth() > ValidRange.GetWidth()) {
          Cause = CombineFailures(Cause, ProofFailure::Width);
          R = ProofResult::False;
        }
      }
      return R;
    }

    // Convert ProofFailure codes into diagnostic notes explaining why the
    // statement involving bounds is false.
    void ExplainProofFailure(SourceLocation Loc, ProofFailure Cause,
                             ProofStmtKind Kind) {
      // Prefer diagnosis of empty bounds over bounds being too narrow.
      if (TestFailure(Cause, ProofFailure::SrcEmpty))
        S.Diag(Loc, diag::note_source_bounds_empty);
      else if (TestFailure(Cause, ProofFailure::DstEmpty))
        S.Diag(Loc, diag::note_destination_bounds_empty);
      else if (TestFailure(Cause, ProofFailure::SrcInvalid))
        S.Diag(Loc, diag::note_source_bounds_invalid);
      else if (TestFailure(Cause, ProofFailure::DstInvalid))
        S.Diag(Loc, diag::note_destination_bounds_invalid);
      else if (Kind != ProofStmtKind::StaticBoundsCast &&
               TestFailure(Cause, ProofFailure::Width))
        S.Diag(Loc, diag::note_bounds_too_narrow) << (unsigned)Kind;

      // Memory access/struct base error message.
      if (Kind == ProofStmtKind::MemoryAccess || Kind == ProofStmtKind::MemberArrowBase) {
        if (TestFailure(Cause, ProofFailure::PartialOverlap)) {
          S.Diag(Loc, diag::note_bounds_partially_overlap);
        }
      }

      if (TestFailure(Cause, ProofFailure::LowerBound))
        S.Diag(Loc, diag::note_lower_out_of_bounds) << (unsigned) Kind;
      if (TestFailure(Cause, ProofFailure::UpperBound))
        S.Diag(Loc, diag::note_upper_out_of_bounds) << (unsigned) Kind;
    }

    // Prints a note for each free variable in FreeVars at Loc.
    void DiagnoseFreeVariables(unsigned DiagId,
                               SourceLocation Loc,
                               FreeVariableListTy &FreeVars) {
      for (const auto &Pair : FreeVars) {
        unsigned DeclOrInferred =
            TestFreeVariablePosition(Pair.second, FreeVariablePosition::Declared)
                ? (unsigned)DiagnosticBoundsName::Declared
                : (unsigned)DiagnosticBoundsName::Inferred;

        FreeVariablePosition BasePos = CombineFreeVariablePosition(
            FreeVariablePosition::Lower, FreeVariablePosition::Upper);

        unsigned LowerOrUpper =
            TestFreeVariablePosition(Pair.second, BasePos)
                ? (unsigned)DiagnosticBoundsComponent::Base
                : (TestFreeVariablePosition(Pair.second, FreeVariablePosition::Lower)
                       ? (unsigned)DiagnosticBoundsComponent::Lower
                       : (unsigned)DiagnosticBoundsComponent::Upper);
        S.Diag(Loc, DiagId) << DeclOrInferred << LowerOrUpper << Pair.first;
      }
    }

    CHKCBindTemporaryExpr *GetTempBinding(Expr *E) {
      // Bounds casts should always have a temporary binding.
      if (BoundsCastExpr *BCE = dyn_cast<BoundsCastExpr>(E)) {
        CHKCBindTemporaryExpr *Result = dyn_cast<CHKCBindTemporaryExpr>(BCE->getSubExpr());
        return Result;
      }

      CHKCBindTemporaryExpr *Result =
        dyn_cast<CHKCBindTemporaryExpr>(E->IgnoreParenNoopCasts(S.getASTContext()));
      return Result;
    }

    // Given an assignment target = e, where target has declared bounds
    // DeclaredBounds and and e has inferred bounds SrcBounds, make sure
    // that SrcBounds implies that DeclaredBounds are provably true.
    //
    // CheckBoundsDeclAtAssignment is currently used only to check the bounds
    // for assignments to non-variable target expressions.  Variable bounds
    // are checked after each top-level statement in ValidateBoundsContext.
    void CheckBoundsDeclAtAssignment(SourceLocation ExprLoc, Expr *Target,
                                     BoundsExpr *DeclaredBounds, Expr *Src,
                                     BoundsExpr *SrcBounds,
                                     EquivExprSets EquivExprs,
                                     CheckedScopeSpecifier CSS) {
      // Record expression equality implied by assignment.
      // EquivExprs may not already contain equality implied by assignment.
      // For example, EquivExprs will not contain equality implied by
      // assignments to non-variables, e.g. *p = e, a[i] = e, s.f = e.
      // EquivExprs also will not contain equality implied by assignment
      // for certain kinds of source expressions.  For example, EquivExprs
      // will not contain equality implied by the assignments v = *e, v = a[i],
      // or v = s->f, since the sets of expressions that produce the same value
      // as *e, a[i], and s->f are empty.
      if (S.CheckIsNonModifying(Target, Sema::NonModifyingContext::NMC_Unknown,
                                Sema::NonModifyingMessage::NMM_None)) {
         CHKCBindTemporaryExpr *Temp = GetTempBinding(Src);
         // TODO: make sure assignment to lvalue doesn't modify value used in Src.
         bool SrcIsNonModifying =
           S.CheckIsNonModifying(Src, Sema::NonModifyingContext::NMC_Unknown,
                                 Sema::NonModifyingMessage::NMM_None);
         if (Temp || SrcIsNonModifying) {
           SmallVector<Expr *, 4> EqualExpr;
           Expr *TargetExpr = ExprCreatorUtil::CreateImplicitCast(S, Target,
                                                 CK_LValueToRValue,
                                                 Target->getType());
           EqualExpr.push_back(TargetExpr);
           if (Temp)
             EqualExpr.push_back(CreateTemporaryUse(Temp));
           else
             EqualExpr.push_back(Src);
           EquivExprs.push_back(EqualExpr);
         }
      }

      ProofFailure Cause;
      FreeVariableListTy FreeVars;
      ProofResult Result = ProveBoundsDeclValidity(DeclaredBounds, SrcBounds, Cause, &EquivExprs, FreeVars);
      if (Result != ProofResult::True) {
        // Which diagnostic message to print?
        unsigned DiagId =
            (Result == ProofResult::False)
                ? (TestFailure(Cause, ProofFailure::HasFreeVariables)
                       ? diag::error_bounds_declaration_unprovable
                       : diag::error_bounds_declaration_invalid)
                : (CSS != CheckedScopeSpecifier::CSS_Unchecked
                       ? diag::warn_checked_scope_bounds_declaration_invalid
                       : diag::warn_bounds_declaration_invalid);

        S.Diag(ExprLoc, DiagId)
          << Sema::BoundsDeclarationCheck::BDC_Assignment << Target
          << Target->getSourceRange() << Src->getSourceRange();
        if (Result == ProofResult::False)
          ExplainProofFailure(ExprLoc, Cause, ProofStmtKind::BoundsDeclaration);

        if (TestFailure(Cause, ProofFailure::HasFreeVariables))
          DiagnoseFreeVariables(diag::note_free_variable_decl_or_inferred,
                                ExprLoc, FreeVars);

        S.Diag(Target->getExprLoc(), diag::note_declared_bounds)
          << DeclaredBounds << DeclaredBounds->getSourceRange();
        S.Diag(Src->getExprLoc(), diag::note_expanded_inferred_bounds)
          << SrcBounds << Src->getSourceRange();
      }
    }

    // Given an increment/decrement operator ++e, e++, --e, or e--, where
    // e has declared bounds DeclaredBounds and e +/- 1 has inferred bounds
    // SrcBounds, make sure that SrcBounds implies that DeclaredBounds are
    // provably true.
    void CheckBoundsDeclAtIncrementDecrement(UnaryOperator *E,
                                             BoundsExpr *DeclaredBounds,
                                             BoundsExpr *SrcBounds,
                                             EquivExprSets EquivExprs,
                                             CheckedScopeSpecifier CSS) {
      if (!UnaryOperator::isIncrementDecrementOp(E->getOpcode()))
        return;

      ProofFailure Cause;
      FreeVariableListTy FreeVars;
      ProofResult Result = ProveBoundsDeclValidity(DeclaredBounds, SrcBounds, Cause, &EquivExprs, FreeVars);

      if (Result != ProofResult::True) {
        Expr *Target = E->getSubExpr();
        Expr *Src = E;
        // Which diagnostic message to print?
        unsigned DiagId =
            (Result == ProofResult::False)
                ? (TestFailure(Cause, ProofFailure::HasFreeVariables)
                       ? diag::error_bounds_declaration_unprovable
                       : diag::error_bounds_declaration_invalid)
                : (CSS != CheckedScopeSpecifier::CSS_Unchecked
                       ? diag::warn_checked_scope_bounds_declaration_invalid
                       : diag::warn_bounds_declaration_invalid);

        S.Diag(E->getExprLoc(), DiagId)
          << Sema::BoundsDeclarationCheck::BDC_Assignment << Target
          << Target->getSourceRange() << Src->getSourceRange();
        if (Result == ProofResult::False)
          ExplainProofFailure(E->getExprLoc(), Cause, ProofStmtKind::BoundsDeclaration);

        if (TestFailure(Cause, ProofFailure::HasFreeVariables))
          DiagnoseFreeVariables(diag::note_free_variable_decl_or_inferred,
                                E->getExprLoc(), FreeVars);

        S.Diag(Target->getExprLoc(), diag::note_declared_bounds)
          << DeclaredBounds << DeclaredBounds->getSourceRange();
        S.Diag(Src->getExprLoc(), diag::note_expanded_inferred_bounds)
          << SrcBounds << Src->getSourceRange();
      }
    }

    // Check that the bounds for an argument imply the expected
    // bounds for the argument.   The expected bounds are computed
    // by substituting the arguments into the bounds expression for
    // the corresponding parameter.
    void CheckBoundsDeclAtCallArg(unsigned ParamNum,
                                  BoundsExpr *ExpectedArgBounds, Expr *Arg,
                                  BoundsExpr *ArgBounds,
                                  CheckedScopeSpecifier CSS,
                                  EquivExprSets EquivExprs) {
      SourceLocation ArgLoc = Arg->getBeginLoc();
      ProofFailure Cause;
      FreeVariableListTy FreeVars;
      ProofResult Result = ProveBoundsDeclValidity(ExpectedArgBounds, ArgBounds, Cause, &EquivExprs, FreeVars);
      if (Result != ProofResult::True) {
        // Which diagnostic message to print?
        unsigned DiagId =
            (Result == ProofResult::False)
                ? (TestFailure(Cause, ProofFailure::HasFreeVariables)
                       ? diag::error_argument_bounds_unprovable
                       : diag::error_argument_bounds_invalid)
                : (CSS != CheckedScopeSpecifier::CSS_Unchecked
                       ? diag::warn_checked_scope_argument_bounds_invalid
                       : diag::warn_argument_bounds_invalid);

        S.Diag(ArgLoc, DiagId) << (ParamNum + 1) << Arg->getSourceRange();
        if (Result == ProofResult::False)
          ExplainProofFailure(ArgLoc, Cause, ProofStmtKind::BoundsDeclaration);

        if (TestFailure(Cause, ProofFailure::HasFreeVariables))
          DiagnoseFreeVariables(diag::note_free_variable_in_expected_args,
                                ArgLoc, FreeVars);

        S.Diag(ArgLoc, diag::note_expected_argument_bounds) << ExpectedArgBounds;
        S.Diag(Arg->getExprLoc(), diag::note_expanded_inferred_bounds)
          << ArgBounds << Arg->getSourceRange();
      }
    }

    // Given an initializer v = e, where v is a variable that has declared
    // bounds DeclaredBounds and and e has inferred bounds SrcBounds, make sure
    // that SrcBounds implies that DeclaredBounds are provably true.
    void CheckBoundsDeclAtInitializer(SourceLocation ExprLoc, VarDecl *D,
                                      BoundsExpr *DeclaredBounds, Expr *Src,
                                      BoundsExpr *SrcBounds,
                                      EquivExprSets EquivExprs,
                                      CheckedScopeSpecifier CSS) {
      // Record expression equality implied by initialization (see
      // CheckBoundsDeclAtAssignment).
      
      // Record equivalence between expressions implied by initializion.
      // If D declares a variable V, and
      // 1. Src binds a temporary variable T, record equivalence
      //    beteween V and T.
      // 2. Otherwise, if Src is a non-modifying expression, record
      //    equivalence between V and Src.
      CHKCBindTemporaryExpr *Temp = GetTempBinding(Src);
      // TODO: make sure variable being initialized isn't read by Src.
      DeclRefExpr *TargetDeclRef = ExprCreatorUtil::CreateVarUse(S, D);
      if (Temp ||  S.CheckIsNonModifying(Src, Sema::NonModifyingContext::NMC_Unknown,
                                         Sema::NonModifyingMessage::NMM_None)) {
        CastKind Kind;
        QualType TargetTy;
        if (D->getType()->isArrayType()) {
          Kind = CK_ArrayToPointerDecay;
          TargetTy = S.getASTContext().getArrayDecayedType(D->getType());
        } else {
          Kind = CK_LValueToRValue;
          TargetTy = D->getType();
        }
        SmallVector<Expr *, 4> EqualExpr;
        Expr *TargetExpr =
          ExprCreatorUtil::CreateImplicitCast(S, TargetDeclRef, Kind, TargetTy);
        EqualExpr.push_back(TargetExpr);
        if (Temp)
          EqualExpr.push_back(CreateTemporaryUse(Temp));
        else
          EqualExpr.push_back(Src);
        EquivExprs.push_back(EqualExpr);
        /*
        llvm::outs() << "Dumping target/src equality relation\n";
        for (Expr *E : EqualExpr)
          E->dump(llvm::outs());
        */
      }
      ProofFailure Cause;
      FreeVariableListTy FreeVars;
      ProofResult Result = ProveBoundsDeclValidity(
          DeclaredBounds, SrcBounds, Cause, &EquivExprs, FreeVars);
      if (Result != ProofResult::True) {
        // Which diagnostic message to print?
        unsigned DiagId =
            (Result == ProofResult::False)
                ? (TestFailure(Cause, ProofFailure::HasFreeVariables)
                       ? diag::error_bounds_declaration_unprovable
                       : diag::error_bounds_declaration_invalid)
                : (CSS != CheckedScopeSpecifier::CSS_Unchecked
                       ? diag::warn_checked_scope_bounds_declaration_invalid
                       : diag::warn_bounds_declaration_invalid);

        S.Diag(ExprLoc, DiagId)
          << Sema::BoundsDeclarationCheck::BDC_Initialization << TargetDeclRef
          << D->getLocation() << Src->getSourceRange();
        if (Result == ProofResult::False)
          ExplainProofFailure(ExprLoc, Cause, ProofStmtKind::BoundsDeclaration);

        if (TestFailure(Cause, ProofFailure::HasFreeVariables))
          DiagnoseFreeVariables(diag::note_free_variable_decl_or_inferred,
                                ExprLoc, FreeVars);

        S.Diag(D->getLocation(), diag::note_declared_bounds)
          << DeclaredBounds << D->getLocation();
        S.Diag(Src->getExprLoc(), diag::note_expanded_inferred_bounds)
          << SrcBounds << Src->getSourceRange();
      }
    }

    // Given a static cast to a Ptr type, where the Ptr type has
    // TargetBounds and the source has SrcBounds, make sure that (1) SrcBounds
    // implies Targetbounds or (2) the SrcBounds is at least as wide as
    // the TargetBounds.
    void CheckBoundsDeclAtStaticPtrCast(CastExpr *Cast,
                                        BoundsExpr *TargetBounds,
                                        Expr *Src,
                                        BoundsExpr *SrcBounds,
                                        CheckedScopeSpecifier CSS) {
      ProofFailure Cause;
      bool IsStaticPtrCast = (Src->getType()->isCheckedPointerPtrType() &&
                              Cast->getType()->isCheckedPointerPtrType());
      ProofStmtKind Kind = IsStaticPtrCast ? ProofStmtKind::StaticBoundsCast :
                             ProofStmtKind::BoundsDeclaration;
      FreeVariableListTy FreeVars;
      ProofResult Result = ProveBoundsDeclValidity(
          TargetBounds, SrcBounds, Cause, nullptr, FreeVars, Kind);
      if (Result != ProofResult::True) {
        // Which diagnostic message to print?
        unsigned DiagId =
            (Result == ProofResult::False)
                ? diag::error_static_cast_bounds_invalid
                : (CSS != CheckedScopeSpecifier::CSS_Unchecked
                       ? diag::warn_checked_scopestatic_cast_bounds_invalid
                       : diag::warn_static_cast_bounds_invalid);

        SourceLocation ExprLoc = Cast->getExprLoc();
        S.Diag(ExprLoc, DiagId) << Cast->getType() << Cast->getSourceRange();
        if (Result == ProofResult::False)
          ExplainProofFailure(ExprLoc, Cause,
                              ProofStmtKind::StaticBoundsCast);

        S.Diag(ExprLoc, diag::note_required_bounds) << TargetBounds;
        S.Diag(ExprLoc, diag::note_expanded_inferred_bounds) << SrcBounds;
      }
    }

    void CheckBoundsAtMemoryAccess(Expr *Deref, BoundsExpr *ValidRange,
                                   BoundsCheckKind CheckKind,
                                   CheckedScopeSpecifier CSS,
                                   EquivExprSets *EquivExprs) {

      // If we are running the 3C (AST only) tool, then disable
      // bounds checking.
      if (S.getLangOpts()._3C)
        return;

      ProofFailure Cause;
      ProofResult Result;
      ProofStmtKind ProofKind;
      #ifdef TRACE_RANGE
      llvm::outs() << "CheckBoundsMemAccess: Deref Expr: ";
      Deref->dumpPretty(S.Context);
      llvm::outs() << "\n";
      #endif
      if (UnaryOperator *UO = dyn_cast<UnaryOperator>(Deref)) {
        ProofKind = ProofStmtKind::MemoryAccess;
        Result = ProveMemoryAccessInRange(UO->getSubExpr(), nullptr, ValidRange,
                                          CheckKind, EquivExprs, Cause);
      } else if (ArraySubscriptExpr *AS = dyn_cast<ArraySubscriptExpr>(Deref)) {
        ProofKind = ProofStmtKind::MemoryAccess;
        Result = ProveMemoryAccessInRange(AS->getBase(), AS->getIdx(),
                                          ValidRange, CheckKind, EquivExprs, Cause);
      } else if (MemberExpr *ME = dyn_cast<MemberExpr>(Deref)) {
        assert(ME->isArrow());
        ProofKind = ProofStmtKind::MemberArrowBase;
        Result = ProveMemoryAccessInRange(ME->getBase(), nullptr, ValidRange, CheckKind, EquivExprs, Cause);
      } else {
        llvm_unreachable("unexpected expression kind");
      }

      if (Result == ProofResult::False) {
        #ifdef TRACE_RANGE
        llvm::outs() << "Memory access Failure Causes:";
        DumpFailure(llvm::outs(), Cause);
        llvm::outs() << "\n";
        #endif
        unsigned DiagId = diag::error_out_of_bounds_access;
        SourceLocation ExprLoc = Deref->getExprLoc();
        S.Diag(ExprLoc, DiagId) << (unsigned) ProofKind << Deref->getSourceRange();
        ExplainProofFailure(ExprLoc, Cause, ProofKind);
        S.Diag(ExprLoc, diag::note_expanded_inferred_bounds) << ValidRange;
      }
    }


  public:
    CheckBoundsDeclarations(Sema &SemaRef, PrepassInfo &Info, Stmt *Body, CFG *Cfg, BoundsExpr *ReturnBounds, std::pair<ComparisonSet, ComparisonSet> &Facts) : S(SemaRef),
      DumpBounds(SemaRef.getLangOpts().DumpInferredBounds),
      DumpState(SemaRef.getLangOpts().DumpCheckingState),
      DumpSynthesizedMembers(SemaRef.getLangOpts().DumpSynthesizedMembers),
      PointerWidth(SemaRef.Context.getTargetInfo().getPointerWidth(0)),
      Body(Body),
      Cfg(Cfg),
      ReturnBounds(ReturnBounds),
      Context(SemaRef.Context),
      Facts(Facts),
      BoundsWideningAnalyzer(BoundsWideningAnalysis(SemaRef, Cfg,
                                                    Info.BoundsVarsLower,
                                                    Info.BoundsVarsUpper,
                                                    Info.CheckedScopeMap)),
      AbstractSetMgr(AbstractSetManager(SemaRef, Info.VarUses)),
      BoundsSiblingFields(Info.BoundsSiblingFields),
      IncludeNullTerminator(false) {}

    CheckBoundsDeclarations(Sema &SemaRef, PrepassInfo &Info, std::pair<ComparisonSet, ComparisonSet> &Facts) : S(SemaRef),
      DumpBounds(SemaRef.getLangOpts().DumpInferredBounds),
      DumpState(SemaRef.getLangOpts().DumpCheckingState),
      DumpSynthesizedMembers(SemaRef.getLangOpts().DumpSynthesizedMembers),
      PointerWidth(SemaRef.Context.getTargetInfo().getPointerWidth(0)),
      Body(nullptr),
      Cfg(nullptr),
      ReturnBounds(nullptr),
      Context(SemaRef.Context),
      Facts(Facts),
      BoundsWideningAnalyzer(BoundsWideningAnalysis(SemaRef, nullptr,
                                                    Info.BoundsVarsLower,
                                                    Info.BoundsVarsUpper,
                                                    Info.CheckedScopeMap)),
      AbstractSetMgr(AbstractSetManager(SemaRef, Info.VarUses)),
      BoundsSiblingFields(Info.BoundsSiblingFields),
      IncludeNullTerminator(false) {}

    void IdentifyChecked(Stmt *S, StmtSetTy &MemoryCheckedStmts, StmtSetTy &BoundsCheckedStmts, CheckedScopeSpecifier CSS) {
      if (!S)
        return;

      if (CSS == CheckedScopeSpecifier::CSS_Memory)
        if (isa<Expr>(S) || isa<DeclStmt>(S) || isa<ReturnStmt>(S))
          MemoryCheckedStmts.insert(S);

      if (CSS == CheckedScopeSpecifier::CSS_Bounds)
        if (isa<Expr>(S) || isa<DeclStmt>(S) || isa<ReturnStmt>(S))
          BoundsCheckedStmts.insert(S);

      if (const CompoundStmt *CS = dyn_cast<CompoundStmt>(S))
        CSS = CS->getCheckedSpecifier();

      auto Begin = S->child_begin(), End = S->child_end();
      for (auto I = Begin; I != End; ++I)
        IdentifyChecked(*I, MemoryCheckedStmts, BoundsCheckedStmts, CSS);
    }

    // Add any subexpressions of S that occur in TopLevelElems to NestedExprs.
    void MarkNested(const Stmt *S, StmtSetTy &NestedExprs, StmtSetTy &TopLevelElems) {
      auto Begin = S->child_begin(), End = S->child_end();
      for (auto I = Begin; I != End; ++I) {
        const Stmt *Child = *I;
        if (!Child)
          continue;
        if (TopLevelElems.find(Child) != TopLevelElems.end())
          NestedExprs.insert(Child);
        MarkNested(Child, NestedExprs, TopLevelElems);
      }
   }

  // Identify CFG elements that are statements that are substatements of other
  // CFG elements.  (CFG elements are the components of basic blocks).  When a
  // CFG is constructed, subexpressions of top-level expressions may be placed
  // in separate CFG elements.  This is done for subexpressions of expressions
  // with control-flow, for example. When checking bounds declarations, we want
  // to process a subexpression with its enclosing expression. We want to
  // ignore CFG elements that are substatements of other CFG elements.
  //
  // As an example, given a conditional expression, all subexpressions will
  // be made into separate CFG elements.  The expression
  //    x = (cond == 0) ? f1() : f2(),
  // has a CFG of the form:
  //    B1:
  //     1: cond == 0
  //     branch cond == 0 B2, B3
  //   B2:
  //     1: f1();
  //     jump B4
  //   B3:
  //     1: f2();
  //     jump B4
  //   B4:
  //     1: x = (cond == 0) ? f1 : f2();
  //
  // For now, we want to skip B1.1, B2.1, and B3.1 because they will be processed
  // as part of B4.1.
   void FindNestedElements(StmtSetTy &NestedStmts) {
      // Create the set of top-level CFG elements.
      StmtSetTy TopLevelElems;
      for (const CFGBlock *Block : *Cfg) {
        for (CFGElement Elem : *Block) {
          if (Elem.getKind() == CFGElement::Statement) {
            CFGStmt CS = Elem.castAs<CFGStmt>();
            const Stmt *S = CS.getStmt();
            TopLevelElems.insert(S);
          }
        }
      }

      // Create the set of top-level elements that are subexpressions
      // of other top-level elements.
      for (const CFGBlock *Block : *Cfg) {
        for (CFGElement Elem : *Block) {
          if (Elem.getKind() == CFGElement::Statement) {
            CFGStmt CS = Elem.castAs<CFGStmt>();
            const Stmt *S = CS.getStmt();
            MarkNested(S, NestedStmts, TopLevelElems);
          }
        }
      }
   }

   void UpdateWidenedBounds(BoundsWideningAnalysis &BA, const CFGBlock *Block,
                            Stmt *CurrStmt, CheckingState &State) {
     // Get the bounds widened before the current statement.
     BoundsMapTy WidenedBounds = BA.GetStmtIn(Block, CurrStmt);

     // BoundsWideningAnalysis currently uses VarDecls as keys in the widened
     // bounds data structure, so we get the AbstractSet for each VarDecl in
     // the widened bounds.
     // TODO: use AbstractSets as keys in BoundsWideningAnalysis
     // (checkedc-clang issue #1015).

     // Update the bounds of each variable in ObservedBounds to the bounds
     // computed by the bounds widening analysis.
     // Note: Bounds widening analysis resets killed bounds of a variable to
     // its declared bounds. So we do not need to explicitly reset killed
     // bounds here.
     for (const auto VarBoundsPair : WidenedBounds) {
       const VarDecl *V = VarBoundsPair.first;
       BoundsExpr *Bounds = VarBoundsPair.second;
       if (!Bounds)
         continue;

       const AbstractSet *A = AbstractSetMgr.GetOrCreateAbstractSet(V);

       auto I = State.ObservedBounds.find(A);
       if (I != State.ObservedBounds.end())
         I->second = Bounds;
     }
   }

   // When a variable goes out of scope:
   // 1) it has to be removed from ObservedBounds in the CheckingState
   //    if it is a checked pointer variable because we no longer want
   //    to validate its bounds, and
   // 2) the expressions in EquivExprs that use it have to be removed
   //    because the expressions are now undefined.
   void UpdateStateForVariableOutOfScope(CheckingState &State, VarDecl *V) {
     if (V->hasBoundsExpr()) {
       const AbstractSet *A = AbstractSetMgr.GetOrCreateAbstractSet(V);
       auto I = State.ObservedBounds.find(A);
       if (I != State.ObservedBounds.end())
         State.ObservedBounds.erase(A);
     }

     EquivExprSets CrntEquivExprs(State.EquivExprs);
     State.EquivExprs.clear();
     for (auto I = CrntEquivExprs.begin(), E = CrntEquivExprs.end();
                                                         I != E; ++I) {
       ExprSetTy ExprList;
       for (auto InnerList = (*I).begin(); InnerList != (*I).end();
                                                         ++InnerList) {
         Expr *E = *InnerList;
         if (!ExprUtil::VariableOccurrenceCount(S, V, E))
           ExprList.push_back(E);
       }
       if (ExprList.size() > 1)
         State.EquivExprs.push_back(ExprList);
     }
   }

   // Walk the CFG, traversing basic blocks in reverse post-oder.
   // For each element of a block, check bounds declarations.  Skip
   // CFG elements that are subexpressions of other CFG elements.
   void TraverseCFG(AvailableFactsAnalysis& AFA, FunctionDecl *FD) {
     assert(Cfg && "expected CFG to exist");
#if TRACE_CFG
     llvm::outs() << "Dumping AST";
     Body->dump(llvm::outs(), Context);
     llvm::outs() << "Dumping CFG:\n";
     Cfg->print(llvm::outs(), S.getLangOpts(), true);
     llvm::outs() << "Traversing CFG:\n";
#endif

     // Reset the AbstractSetMgr at the beginning of each function, since
     // the storage of AbstractSets should only persist for one function.
     AbstractSetMgr.Clear();

     // Map each function parameter to its declared bounds (if any),
     // normalized to range bounds, before checking the body of the function.
     // The context formed by the declared parameter bounds is the initial
     // observed bounds context for checking the function body.
     CheckingState ParamsState;
     for (auto I = FD->param_begin(); I != FD->param_end(); ++I) {
       ParmVarDecl *Param = *I;
       if (!Param->hasBoundsExpr())
         continue;
       if (BoundsExpr *Bounds = S.NormalizeBounds(Param)) {
         const AbstractSet *A = AbstractSetMgr.GetOrCreateAbstractSet(Param);
         ParamsState.ObservedBounds[A] = Bounds;
       }
     }

     // Store a checking state for each CFG block in order to track
     // the variables with bounds declarations that are in scope.
     llvm::DenseMap<unsigned int, CheckingState> BlockStates;
     BlockStates[Cfg->getEntry().getBlockID()] = ParamsState;

     StmtSetTy NestedElements;
     FindNestedElements(NestedElements);
     StmtSetTy MemoryCheckedStmts;
     StmtSetTy BoundsCheckedStmts;
     IdentifyChecked(Body, MemoryCheckedStmts, BoundsCheckedStmts, CheckedScopeSpecifier::CSS_Unchecked);

     // Run the bounds widening analysis on this function.
     BoundsWideningAnalyzer.WidenBounds(FD, NestedElements);
     if (S.getLangOpts().DumpWidenedBounds)
       BoundsWideningAnalyzer.DumpWidenedBounds(FD, 0);
     if (S.getLangOpts().DumpWidenedBoundsDataflowSets)
       BoundsWideningAnalyzer.DumpWidenedBounds(FD, 1);

     PostOrderCFGView POView = PostOrderCFGView(Cfg);
     ResetFacts();
     for (const CFGBlock *Block : POView) {
       AFA.GetFacts(Facts);
       CheckingState BlockState = GetIncomingBlockState(Block, BlockStates);

       for (CFGElement Elem : *Block) {
         if (Elem.getKind() == CFGElement::Statement) {
           CFGStmt CS = Elem.castAs<CFGStmt>();
           // We may attach a bounds expression to Stmt, so drop the const
           // modifier.
           Stmt *S = const_cast<Stmt *>(CS.getStmt());

           // Skip top-level elements that are nested in
           // another top-level element.
           if (NestedElements.find(S) != NestedElements.end())
             continue;

           // Update the observed bounds with the widened bounds computed
           // above.
           UpdateWidenedBounds(BoundsWideningAnalyzer, Block, S, BlockState);

           CheckedScopeSpecifier CSS = CheckedScopeSpecifier::CSS_Unchecked;
           const Stmt *Statement = S;
           if (DeclStmt *DS = dyn_cast<DeclStmt>(S))
             // CFG construction will synthesize decl statements so that
             // each declarator is a separate CFGElem.  To see if we are in
             // a checked scope, look at the original decl statement.
             Statement = Cfg->getSourceDeclStmt(DS);
           if (MemoryCheckedStmts.find(Statement) != MemoryCheckedStmts.end())
             CSS = CheckedScopeSpecifier::CSS_Memory;
           else if (BoundsCheckedStmts.find(Statement) != BoundsCheckedStmts.end())
             CSS = CheckedScopeSpecifier::CSS_Bounds;

#if TRACE_CFG
            llvm::outs() << "Visiting ";
            S->dump(llvm::outs(), Context);
            llvm::outs().flush();
#endif
            // Modify the ObservedBounds context to include any variables with
            // bounds that are declared in S.  Before checking S, the observed
            // bounds for each variable v that is in scope are the widened
            // bounds for v (if any), or the declared bounds for v (if any).
            GetDeclaredBounds(this->S, BlockState.ObservedBounds, S, AbstractSetMgr);

            BoundsContextTy InitialObservedBounds = BlockState.ObservedBounds;
            BlockState.Reset();

            Check(S, CSS, BlockState);

            if (DumpState)
              DumpCheckingState(llvm::outs(), S, BlockState);

            // For each AbstractSet A in ObservedBounds, check that the
            // observed bounds of A imply the declared bounds of A.
            ValidateBoundsContext(S, BlockState, CSS, Block);

            // The observed bounds that were updated after checking S should
            // only be used to check that the updated observed bounds imply
            // the declared variable bounds.  After checking the observed and
            // declared bounds, the observed bounds for each AbstractSet should
            // be reset to their observed bounds from before checking S.
            BlockState.ObservedBounds = InitialObservedBounds;
         }
         else if (Elem.getKind() == CFGElement::LifetimeEnds) {
            // Every variable going out of scope is indicated by a LifetimeEnds
            // CFGElement. When a variable goes out of scope, ObservedBounds and
            // EquivExprs in the CheckingState have to be updated.
            CFGLifetimeEnds LE = Elem.castAs<CFGLifetimeEnds>();
            VarDecl *V = const_cast<VarDecl *>(LE.getVarDecl());
            if (V)
              UpdateStateForVariableOutOfScope(BlockState, V);
         }
       }
       if (Block->getBlockID() != Cfg->getEntry().getBlockID())
         BlockStates[Block->getBlockID()] = BlockState;
       AFA.Next();
     }
    }

  // Methods for inferring bounds expressions for C expressions.

  // C has an interesting semantics for expressions that differentiates between
  // lvalue and value expressions and inserts implicit conversions from lvalues
  // to values.  Value expressions are usually called rvalue expressions.  This
  // semantics is represented directly in the clang IR by having some
  // expressions evaluate to lvalues and having implicit conversions that convert
  // those lvalues to rvalues.
  //
  // Using ths representation directly would make it clumsy to compute bounds
  // expressions.  For an expression that evaluates to an lvalue, we would have
  // to compute and carry along two bounds expressions: the bounds expression
  // for the lvalue and the bounds expression for the value at which the lvalue
  // points.
  //
  // We address this by having two methods for computing bounds.  One method
  // (Check) computes the bounds for an rvalue expression. For lvalue
  // expressions, we have one method that compute two kinds of bounds.
  // CheckLValue computes the bounds for the lvalue produced by an expression
  // and the bounds for the target of the lvalue produced by the expression.
  //
  // There are only a few contexts where an lvalue expression can occur, so it
  // is straightforward to determine which method to use. Also, the clang IR
  // makes it explicit when an lvalue is converted to an rvalue by an lvalue
  // cast operation.
  //
  // An expression denotes an lvalue if it occurs in the following contexts:
  // 1. As the left-hand side of an assignment operator.
  // 2. As the operand to a postfix or prefix incrementation operators (which
  //    implicitly do assignment).
  // 3. As the operand of the address-of (&) operator.
  // 4. If a member access operation e1.f denotes an lvalue, e1 denotes an
  //    lvalue.
  // 5. In clang IR, as an operand to an LValueToRValue cast operation.
  // Otherwise an expression denotes an rvalue.

  public:
    BoundsExpr *Check(Stmt *S, CheckedScopeSpecifier CSS) {
      CheckingState State;
      BoundsExpr *Bounds = Check(S, CSS, State);
      if (DumpState)
        DumpCheckingState(llvm::outs(), S, State);
      return Bounds;
    }

    // If e is an rvalue, Check checks e and its children, performing any
    // necessary side effects, and returns the bounds for the value
    // produced by e.
    // If e is an lvalue, Check checks e and its children, performing any
    // necessary side effects, and returns unknown bounds.
    //
    // The returned bounds expression may contain a modifying expression within
    // it. It is the caller's responsibility to validate that the bounds
    // expression is non-modifying.
    //
    // Check recursively checks the children of e and performs any
    // necessary side effects on e.  Check and CheckLValue work together
    // to traverse each expression in a CFG exactly once.
    //
    // State is an out parameter that holds the result of Check.
    BoundsExpr *Check(Stmt *S, CheckedScopeSpecifier CSS,
                      CheckingState &State) {
      if (!S)
        return CreateBoundsEmpty();

      if (Expr *E = dyn_cast<Expr>(S)) {
        if (E->containsErrors())
          return CreateBoundsEmpty();
        E = E->IgnoreParens();
        S = E;
        if (E->isLValue()) {
          CheckLValue(E, CSS, State);
          return BoundsUtil::CreateBoundsAlwaysUnknown(this->S);
        }
      }

      BoundsExpr *ResultBounds =
        BoundsUtil::CreateBoundsAlwaysUnknown(this->S);

      switch (S->getStmtClass()) {
        case Expr::UnaryOperatorClass:
          ResultBounds = CheckUnaryOperator(cast<UnaryOperator>(S),
                                            CSS, State);
          break;
        case Expr::CallExprClass:
          ResultBounds = CheckCallExpr(cast<CallExpr>(S), CSS, State);
          break;
        case Expr::ImplicitCastExprClass:
        case Expr::CStyleCastExprClass:
        case Expr::BoundsCastExprClass:
          ResultBounds = CheckCastExpr(cast<CastExpr>(S), CSS, State);
          break;
        case Expr::BinaryOperatorClass:
        case Expr::CompoundAssignOperatorClass:
          ResultBounds = CheckBinaryOperator(cast<BinaryOperator>(S),
                                             CSS, State);
          break;
        case Stmt::CompoundStmtClass: {
          CompoundStmt *CS = cast<CompoundStmt>(S);
          CSS = CS->getCheckedSpecifier();
          // Check may be called on a CompoundStmt if a CFG could not be
          // constructed, so check the children of a CompoundStmt.
          CheckChildren(CS, CSS, State);
          break;
        }
        case Stmt::DeclStmtClass: {
          DeclStmt *DS = cast<DeclStmt>(S);
          auto BeginDecls = DS->decl_begin(), EndDecls = DS->decl_end();
          for (auto I = BeginDecls; I != EndDecls; ++I) {
            Decl *D = *I;
            // If an initializer expression is present, it is visited
            // during the traversal of the variable declaration.
            if (VarDecl *VD = dyn_cast<VarDecl>(D))
              ResultBounds = CheckVarDecl(VD, CSS, State);
          }
          break;
        }
        case Stmt::ReturnStmtClass:
          ResultBounds = CheckReturnStmt(cast<ReturnStmt>(S), CSS, State);
          break;
        case Stmt::CHKCBindTemporaryExprClass: {
          CHKCBindTemporaryExpr *Binding = cast<CHKCBindTemporaryExpr>(S);
          ResultBounds = CheckTemporaryBinding(Binding, CSS, State);
          break;
        }
        case Expr::ConditionalOperatorClass:
        case Expr::BinaryConditionalOperatorClass: {
          AbstractConditionalOperator *ACO = cast<AbstractConditionalOperator>(S);
          ResultBounds = CheckConditionalOperator(ACO, CSS, State);
          break;
        }
        case Expr::BoundsValueExprClass:
          ResultBounds = CheckBoundsValueExpr(cast<BoundsValueExpr>(S),
                                              CSS, State);
          break;
        default:
          CheckChildren(S, CSS, State);
          break;
      }

      if (Expr *E = dyn_cast<Expr>(S)) {
        if (E->isValueDependent())
          return ResultBounds;

        // Null ptrs always have bounds(any).
        // This is the correct way to detect all the different ways that
        // C can make a null ptr.
        if (E->isNullPointerConstant(Context, Expr::NPC_NeverValueDependent))
          return CreateBoundsAny();
      }

      return ResultBounds;
    }

    // Infer the bounds for an lvalue.
    //
    // The lvalue bounds determine whether it is valid to access memory
    // using the lvalue.  The bounds should be the range of an object in
    // memory or a subrange of an object.
    //
    // The returned bounds expressions may contain a modifying expression within
    // them. It is the caller's responsibility to validate that the bounds
    // expressions are non-modifying.
    //
    // CheckLValue recursively checks the children of e and performs any
    // necessary side effects on e.  Check and CheckLValue work together
    // to traverse each expression in a CFG exactly once.
    //
    // State is an out parameter that holds the result of Check.
    BoundsExpr *CheckLValue(Expr *E, CheckedScopeSpecifier CSS,
                            CheckingState &State) {
      if (!E->isLValue())
        return BoundsUtil::CreateBoundsInferenceError(S);

      if (E->containsErrors())
        return BoundsUtil::CreateBoundsInferenceError(S);

      E = E->IgnoreParens();

      switch (E->getStmtClass()) {
        case Expr::DeclRefExprClass:
          return CheckDeclRefExpr(cast<DeclRefExpr>(E), CSS, State);
        case Expr::UnaryOperatorClass:
          return CheckUnaryLValue(cast<UnaryOperator>(E), CSS, State);
        case Expr::ArraySubscriptExprClass:
          return CheckArraySubscriptExpr(cast<ArraySubscriptExpr>(E),
                                         CSS, State);
        case Expr::MemberExprClass:
          return CheckMemberExpr(cast<MemberExpr>(E), CSS, State);
        case Expr::ImplicitCastExprClass:
          return CheckCastLValue(cast<CastExpr>(E), CSS, State);
        case Expr::CHKCBindTemporaryExprClass:
          return CheckTempBindingLValue(cast<CHKCBindTemporaryExpr>(E),
                                        CSS, State);
        default: {
          CheckChildren(E, CSS, State);
          return BoundsUtil::CreateBoundsAlwaysUnknown(S);
        }
      }
    }

    // Infer bounds for the target of an lvalue expression.
    // Values assigned through the lvalue must satisfy the target bounds.
    // Values read through the lvalue will meet the target bounds.
    BoundsExpr *GetLValueTargetBounds(Expr *E, CheckedScopeSpecifier CSS) {
      if (!E->isLValue())
        return BoundsUtil::CreateBoundsInferenceError(S);

      // The type for inferring the target bounds cannot ever be an array
      // type, as these are dealt with by an array conversion, not an lvalue
      // conversion. The bounds for an array conversion are the same as the
      // lvalue bounds of the array-typed expression.
      if (E->getType()->isArrayType())
        return BoundsUtil::CreateBoundsInferenceError(S);

      E = E->IgnoreParens();

      switch (E->getStmtClass()) {
        case Expr::DeclRefExprClass:
          return DeclRefExprTargetBounds(cast<DeclRefExpr>(E), CSS);
        case Expr::UnaryOperatorClass:
          return UnaryOperatorTargetBounds(cast<UnaryOperator>(E), CSS);
        case Expr::ArraySubscriptExprClass:
          return ArraySubscriptExprTargetBounds(cast<ArraySubscriptExpr>(E),
                                                CSS);
        case Expr::MemberExprClass:
          return MemberExprTargetBounds(cast<MemberExpr>(E), CSS);
        case Expr::ImplicitCastExprClass:
          return LValueCastTargetBounds(cast<ImplicitCastExpr>(E), CSS);
        case Expr::CHKCBindTemporaryExprClass:
          return LValueTempBindingTargetBounds(cast<CHKCBindTemporaryExpr>(E),
                                               CSS);
        default:
          return BoundsUtil::CreateBoundsInferenceError(S);
      }
    }

    // CheckChildren recursively checks and performs any side effects on the
    // children of a statement or expression, throwing away the resulting
    // bounds.
    void CheckChildren(Stmt *S, CheckedScopeSpecifier CSS,
                       CheckingState &State) {
      ExprEqualMapTy SubExprSameValueSets;
      auto Begin = S->child_begin(), End = S->child_end();

      for (auto I = Begin; I != End; ++I) {
        Stmt *Child = *I;
        if (!Child) continue;
        // Accumulate the EquivExprs from checking each child into the
        // EquivExprs for S.
        Check(Child, CSS, State);

        // Store the set SameValue_i for each subexpression S_i.
        if (Expr *SubExpr = dyn_cast<Expr>(Child))
          SubExprSameValueSets[SubExpr] = State.SameValue;
      }

      // Use the stored sets SameValue_i for each subexpression S_i
      // to update the set SameValue for the expression S.
      if (Expr *E = dyn_cast<Expr>(S))
        UpdateSameValue(E, SubExprSameValueSets, State.SameValue);
    }

    // Traverse a top-level variable declaration.  If there is an
    // initializer, it will be traversed in CheckVarDecl.
    void TraverseTopLevelVarDecl(VarDecl *VD, CheckedScopeSpecifier CSS) {
      ResetFacts();
      CheckingState State;
      CheckVarDecl(VD, CSS, State, /*CheckBounds=*/true);
    }

    void ResetFacts() {
      std::pair<ComparisonSet, ComparisonSet> EmptyFacts;
      Facts = EmptyFacts;
    }

    bool IsBoundsSafeInterfaceAssignment(QualType DestTy, Expr *E) {
      if (DestTy->isUncheckedPointerType()) {
        ImplicitCastExpr *ICE = dyn_cast<ImplicitCastExpr>(E);
        if (ICE)
          return ICE && ICE->getCastKind() == CK_BitCast &&
                 ICE->getSubExpr()->getType()->isCheckedPointerType();
      }
      return false;
    }

  // Methods to infer bounds for an expression that produces an rvalue.

  private:
    // CheckBinaryOperator returns the bounds for the value produced by e.
    // e is an rvalue.
    BoundsExpr *CheckBinaryOperator(BinaryOperator *E,
                                    CheckedScopeSpecifier CSS,
                                    CheckingState &State) {
      Expr *LHS = E->getLHS();
      Expr *RHS = E->getRHS();
      ExprEqualMapTy SubExprSameValueSets;

      // Infer the bounds for the target of the LHS.
      BoundsExpr *LHSTargetBounds = GetLValueTargetBounds(LHS, CSS);

      // Infer the lvalue or rvalue bounds of the LHS, saving the set
      // SameValue of expressions that produce the same value as the LHS.
      BoundsExpr *LHSLValueBounds, *LHSBounds;
      InferBounds(LHS, CSS, LHSLValueBounds, LHSBounds, State);
      SubExprSameValueSets[LHS] = State.SameValue;

      // Infer the rvalue bounds of the RHS, saving the set SameValue
      // of expressions that produce the same value as the RHS.
      BoundsExpr *RHSBounds = Check(RHS, CSS, State);
      SubExprSameValueSets[RHS] = State.SameValue;

      BinaryOperatorKind Op = E->getOpcode();

      // Bounds of the binary operator.
      BoundsExpr *ResultBounds = CreateBoundsEmpty();

      // Floating point expressions have empty bounds.
      if (E->getType()->isFloatingType())
        ResultBounds = CreateBoundsEmpty();

      // `e1 = e2` has the bounds of `e2`. `e2` is an RValue.
      else if (Op == BinaryOperatorKind::BO_Assign)
        ResultBounds = RHSBounds;

      // `e1, e2` has the bounds of `e2`. Both `e1` and `e2`
      // are RValues.
      else if (Op == BinaryOperatorKind::BO_Comma)
        ResultBounds = RHSBounds;
      
      else {
        // Compound Assignments function like assignments mostly,
        // except the LHS is an L-Value, so we'll use its lvalue target bounds
        bool IsCompoundAssignment = false;
        if (BinaryOperator::isCompoundAssignmentOp(Op)) {
          Op = BinaryOperator::getOpForCompoundAssignment(Op);
          IsCompoundAssignment = true;
        }

        // Pointer arithmetic.
        //
        // `p + i` has the bounds of `p`. `p` is an RValue.
        // `p += i` has the lvalue target bounds of `p`. `p` is an LValue. `p += i` is an RValue
        // same applies for `-` and `-=` respectively
        if (LHS->getType()->isPointerType() &&
            RHS->getType()->isIntegerType() &&
            BinaryOperator::isAdditiveOp(Op)) {
          ResultBounds = IsCompoundAssignment ?
            LHSTargetBounds : LHSBounds;
        }
        // `i + p` has the bounds of `p`. `p` is an RValue.
        // `i += p` has the bounds of `p`. `p` is an RValue.
        else if (LHS->getType()->isIntegerType() &&
            RHS->getType()->isPointerType() &&
            Op == BinaryOperatorKind::BO_Add) {
          ResultBounds = RHSBounds;
        }
        // `e - p` has empty bounds, regardless of the bounds of p.
        // `e -= p` has empty bounds, regardless of the bounds of p.
        else if (RHS->getType()->isPointerType() &&
            Op == BinaryOperatorKind::BO_Sub) {
          ResultBounds = CreateBoundsEmpty();
        }

        // Arithmetic on integers with bounds.
        //
        // `e1 @ e2` has the bounds of whichever of `e1` or `e2` has bounds.
        // if both `e1` and `e2` have bounds, then they must be equal.
        // Both `e1` and `e2` are RValues
        //
        // `e1 @= e2` has the bounds of whichever of `e1` or `e2` has bounds.
        // if both `e1` and `e2` have bounds, then they must be equal.
        // `e1` is an LValue, its bounds are the lvalue target bounds.
        // `e2` is an RValue
        //
        // @ can stand for: +, -, *, /, %, &, |, ^, >>, <<
        else if (LHS->getType()->isIntegerType() &&
            RHS->getType()->isIntegerType() &&
            (BinaryOperator::isAdditiveOp(Op) ||
              BinaryOperator::isMultiplicativeOp(Op) ||
              BinaryOperator::isBitwiseOp(Op) ||
              BinaryOperator::isShiftOp(Op))) {
          BoundsExpr *LeftBounds = IsCompoundAssignment ?
            LHSTargetBounds : LHSBounds;
          if (LeftBounds->isUnknown() && !RHSBounds->isUnknown())
            ResultBounds = RHSBounds;
          else if (!LeftBounds->isUnknown() && RHSBounds->isUnknown())
            ResultBounds = LeftBounds;
          else if (!LeftBounds->isUnknown() && !RHSBounds->isUnknown()) {
            // TODO: Check if LeftBounds and RHSBounds are equal.
            // if so, return one of them. If not, return bounds(unknown)
            ResultBounds = BoundsUtil::CreateBoundsAlwaysUnknown(S);
          }
          else if (LeftBounds->isUnknown() && RHSBounds->isUnknown())
            ResultBounds = CreateBoundsEmpty();
        }
      }

      // Determine whether the checking state is updated for an assignment.
      bool StateUpdated = false;

      // Update the checking state.  The result bounds may also be updated
      // for assignments to a variable.
      if (E->isAssignmentOp()) {
        Expr *Target =
          ExprCreatorUtil::CreateImplicitCast(S, LHS, CK_LValueToRValue,
                                              LHS->getType());
        Expr *Src = RHS;

        // A compound assignment `e1 @= e2` implies an assignment `e1 = e1 @ e2`.
        if (E->isCompoundAssignmentOp()) {
          // Create the RHS of the implied assignment `e1 = e1 @ e2`.
          Src = ExprCreatorUtil::CreateBinaryOperator(S, Target, RHS, Op);

          // Update State.SameValue to be the set of expressions that produce
          // the same value as the source `e1 @ e2` of the assignment
          // `e1 = e1 @ e2`.
          UpdateSameValue(Src, SubExprSameValueSets, State.SameValue);
        }

        // Update the checking state and result bounds to reflect the
        // assignment to `e1`.
        ResultBounds = UpdateAfterAssignment(LHS, E, Target, Src, ResultBounds,
                                             CSS, State, StateUpdated);

        // SameValue is empty for assignments to a non-variable. This
        // conservative approach avoids recording false equality facts for
        // assignments where the LHS appears on the RHS, e.g. *p = *p + 1.
        if (!VariableUtil::GetLValueVariable(S, LHS))
          State.SameValue.clear();
      } else if (BinaryOperator::isLogicalOp(Op)) {
        // TODO: update State for logical operators `e1 && e2` and `e1 || e2`.
      } else if (Op == BinaryOperatorKind::BO_Comma) {
        // Do nothing for comma operators `e1, e2`. State already contains the
        // the correct EquivExprs and SameValue sets as a result of checking
        // `e1` and `e2`.
      } else
        // For all other binary operators `e1 @ e2`, use the SameValue sets for
        // `e1` and `e2` stored in SubExprSameValueSets to update
        // State.SameValue for `e1 @ e2`.
        UpdateSameValue(E, SubExprSameValueSets, State.SameValue);

      // TODO: checkedc-clang issue #873: combine this E->isAssignmentOp()
      // block with the earlier E->isAssignmentOp() block for updating the
      // checking state.
      if (E->isAssignmentOp()) {
        QualType LHSType = LHS->getType();
        // Bounds of the right-hand side of the assignment
        BoundsExpr *RightBounds = nullptr;

        if (!E->isCompoundAssignmentOp() &&
            LHSType->isCheckedPointerPtrType() &&
            RHS->getType()->isCheckedPointerPtrType()) {
          // ptr<T> to ptr<T> assignment, no obligation to check assignment bounds
        }
        else if (LHSType->isCheckedPointerType() ||
                  LHSType->isIntegerType() ||
                  IsBoundsSafeInterfaceAssignment(LHSType, RHS)) {
          // Check that the value being assigned has bounds if the
          // target of the LHS lvalue has bounds.
          LHSTargetBounds = S.CheckNonModifyingBounds(LHSTargetBounds, LHS);
          if (!LHSTargetBounds->isUnknown()) {
            if (E->isCompoundAssignmentOp())
              RightBounds = S.CheckNonModifyingBounds(ResultBounds, E);
            else
              RightBounds = S.CheckNonModifyingBounds(ResultBounds, RHS);

            // If RightBounds are invalid bounds, it is because the bounds for
            // the RHS contained a modifying expression. Update the observed
            // bounds of the LHS to be InvalidBounds to avoid extraneous errors
            // during bounds declaration validation.
            if (StateUpdated && RightBounds->isInvalid()) {
              const AbstractSet *A = AbstractSetMgr.GetOrCreateAbstractSet(LHS);
              State.ObservedBounds[A] = RightBounds;
            }

            // Check bounds declarations for assignments where the state was
            // not updated in UpdateAfterAssignment.
            // If the state was updated in UpdateAfterAssignment, the bounds
            // will be checked after checking the current top-level statement.
            if (!StateUpdated) {
              if (RightBounds->isUnknown()) {
                S.Diag(RHS->getBeginLoc(),
                       diag::err_expected_bounds_for_assignment)
                    << RHS->getSourceRange();
                RightBounds = S.CreateInvalidBoundsExpr();
              }
              CheckBoundsDeclAtAssignment(E->getExprLoc(), LHS, LHSTargetBounds,
                                          RHS, RightBounds, State.EquivExprs,
                                          CSS);
            }
          }
        }

        // Check that the LHS lvalue of the assignment has bounds, if it is an
        // lvalue that was produced by dereferencing an _Array_ptr.
        bool LHSNeedsBoundsCheck = false;
        OperationKind OpKind = (E->getOpcode() == BO_Assign) ?
          OperationKind::Assign : OperationKind::Other;
        LHSNeedsBoundsCheck = AddBoundsCheck(LHS, OpKind, CSS,
                                             &State.EquivExprs,
                                             LHSLValueBounds);
        if (DumpBounds && (LHSNeedsBoundsCheck ||
                            (LHSTargetBounds && !LHSTargetBounds->isUnknown()))) {
          if (RightBounds && RightBounds->isUnknown())
            RightBounds = S.CreateInvalidBoundsExpr();
          DumpAssignmentBounds(llvm::outs(), E, LHSTargetBounds, RightBounds);
        }
      }

      return ResultBounds;
    }

    // CheckCallExpr returns the bounds for the value produced by e.
    // e is an rvalue.
    BoundsExpr *CheckCallExpr(CallExpr *E, CheckedScopeSpecifier CSS,
                              CheckingState &State,
                              CHKCBindTemporaryExpr *Binding = nullptr) {
      BoundsExpr *ResultBounds = CallExprBounds(E, Binding, CSS);

      QualType CalleeType = E->getCallee()->getType();
      // Extract the pointee type.  The caller type could be a regular pointer
      // type or a block pointer type.
      QualType PointeeType;
      if (const PointerType *FuncPtrTy = CalleeType->getAs<PointerType>())
        PointeeType = FuncPtrTy->getPointeeType();
      else if (const BlockPointerType *BlockPtrTy = CalleeType->getAs<BlockPointerType>())
        PointeeType = BlockPtrTy->getPointeeType();
      else {
        llvm_unreachable("Unexpected callee type");
        return BoundsUtil::CreateBoundsInferenceError(S);
      }

      const FunctionType *FuncTy = PointeeType->getAs<FunctionType>();
      assert(FuncTy);
      const FunctionProtoType *FuncProtoTy = FuncTy->getAs<FunctionProtoType>();

      // If the callee and arguments will not be checked during
      // the bounds declaration checking below, check them here.
      if (!FuncProtoTy) {
        CheckChildren(E, CSS, State);
        return ResultBounds;
      }
      if (!FuncProtoTy->hasParamAnnots()) {
        CheckChildren(E, CSS, State);
        return ResultBounds;
      }

      // Check the callee since CheckCallExpr should check
      // all its children.  The arguments will be checked below.
      Check(E->getCallee(), CSS, State);

      unsigned NumParams = FuncProtoTy->getNumParams();
      unsigned NumArgs = E->getNumArgs();
      unsigned Count = (NumParams < NumArgs) ? NumParams : NumArgs;
      ArrayRef<Expr *> ArgExprs = llvm::makeArrayRef(const_cast<Expr**>(E->getArgs()), E->getNumArgs());

      for (unsigned i = 0; i < Count; i++) {
        // Check each argument.
        Expr *Arg = E->getArg(i);
        BoundsExpr *ArgBounds = Check(Arg, CSS, State);

        QualType ParamType = FuncProtoTy->getParamType(i);
        // Skip checking bounds for unchecked pointer parameters, unless
        // the argument was subject to a bounds-safe interface cast.
        if (ParamType->isUncheckedPointerType() && !IsBoundsSafeInterfaceAssignment(ParamType, E->getArg(i))) {
          continue;
        }
        // We want to check the argument expression implies the desired parameter bounds.
        // To compute the desired parameter bounds, we substitute the arguments for
        // parameters in the parameter bounds expression.
        const BoundsAnnotations ParamAnnots = FuncProtoTy->getParamAnnots(i);
        const BoundsExpr *ParamBounds = ParamAnnots.getBoundsExpr();
        const InteropTypeExpr *ParamIType = ParamAnnots.getInteropTypeExpr();
        if (!ParamBounds && !ParamIType)
          continue;

        bool UsedIType = false;
        if (!ParamBounds && ParamIType) {
          ParamBounds = CreateTypeBasedBounds(nullptr, ParamIType->getType(),
                                                true, true);
          UsedIType = true;
        }

        // Check after handling the interop type annotation, not before, because
        // handling the interop type annotation could make the bounds known.
        if (ParamBounds->isUnknown())
          continue;

        ArgBounds = S.CheckNonModifyingBounds(ArgBounds, Arg);
        if (ArgBounds->isUnknown()) {
          S.Diag(Arg->getBeginLoc(),
                  diag::err_expected_bounds_for_argument) << (i + 1) <<
            Arg->getSourceRange();
          ArgBounds = S.CreateInvalidBoundsExpr();
          continue;
        } else if (ArgBounds->isInvalid())
          continue;

        // Concretize parameter bounds with argument expressions. This fails
        // and returns null if an argument expression is a modifying
        // expression,  We issue an error during concretization about that.
        BoundsExpr *SubstParamBounds =
          S.ConcretizeFromFunctionTypeWithArgs(
            const_cast<BoundsExpr *>(ParamBounds),
            ArgExprs,
            Sema::NonModifyingContext::NMC_Function_Parameter,
            Sema::NonModifyingMessage::NMM_Error);

        if (!SubstParamBounds)
          continue;

        // Put the parameter bounds in a standard form if necessary.
        if (SubstParamBounds->isElementCount() ||
            SubstParamBounds->isByteCount()) {
          // TODO: turn this check on as part of adding temporary variables for
          // calls.
          // Turning it on now would cause errors to be issued for arguments
          // that are calls.
          if (true /* S.CheckIsNonModifying(Arg,
                              Sema::NonModifyingContext::NMC_Function_Parameter,
                                    Sema::NonModifyingMessage::NMM_Error) */) {
            Expr *TypedArg = Arg;
            // The bounds expression is for an interface type. Retype the
            // argument to the interface type.
            if (UsedIType) {
              TypedArg = ExprCreatorUtil::CreateExplicitCast(
                S, ParamIType->getType(), CK_BitCast, Arg, true);
            }
            SubstParamBounds = BoundsUtil::ExpandToRange(S, TypedArg,
                                    const_cast<BoundsExpr *>(SubstParamBounds));
            } else
              continue;
        }

        if (DumpBounds) {
          DumpCallArgumentBounds(llvm::outs(), FuncProtoTy->getParamAnnots(i).getBoundsExpr(), Arg, SubstParamBounds, ArgBounds);
        }

        CheckBoundsDeclAtCallArg(i, SubstParamBounds, Arg, ArgBounds, CSS, State.EquivExprs);
      }

      // Check any arguments that are beyond the number of function
      // parameters.
      for (unsigned i = Count; i < NumArgs; i++) {
        Expr *Arg = E->getArg(i);
        Check(Arg, CSS, State);
      }

      // State.SameValue is empty for call expressions.
      State.SameValue.clear();

      return ResultBounds;
    }

    // If e is an rvalue, CheckCastExpr returns the bounds for
    // the value produced by e.
    // If e is an lvalue, it returns unknown bounds (CheckCastLValue
    // should be called instead).
    // This includes both ImplicitCastExprs and CStyleCastExprs.
    BoundsExpr *CheckCastExpr(CastExpr *E, CheckedScopeSpecifier CSS,
                              CheckingState &State) {
      // If the rvalue bounds for e cannot be determined,
      // e may be an lvalue (or may have unknown rvalue bounds).
      BoundsExpr *ResultBounds = BoundsUtil::CreateBoundsUnknown(S);

      Expr *SubExpr = E->getSubExpr();
      CastKind CK = E->getCastKind();

      bool IncludeNullTerm =
          E->getType()->getPointeeOrArrayElementType()->isNtCheckedArrayType();
      bool PreviousIncludeNullTerminator = IncludeNullTerminator;
      IncludeNullTerminator = IncludeNullTerm;

      // Infer the bounds for the target of the subexpression e1.
      BoundsExpr *SubExprTargetBounds = GetLValueTargetBounds(SubExpr, CSS);

      // Infer the lvalue or rvalue bounds of the subexpression e1,
      // setting State to contain the results for e1.
      BoundsExpr *SubExprLValueBounds, *SubExprBounds;
      InferBounds(SubExpr, CSS, SubExprLValueBounds,
                  SubExprBounds, State);

      IncludeNullTerminator = PreviousIncludeNullTerminator;

      // Update the set State.SameValue of expressions that produce the
      // same value as e.
      if (CK == CastKind::CK_ArrayToPointerDecay) {
        // State.SameValue = { e } for lvalues with array type.
        if (!CreatesNewObject(E) && ExprUtil::CheckIsNonModifying(S, E))
          State.SameValue = { E };
      } else if (CK == CastKind::CK_LValueToRValue) {
        if (E->getType()->isArrayType()) {
          // State.SameValue = { e } for lvalues with array type.
          if (!CreatesNewObject(E) && ExprUtil::CheckIsNonModifying(S, E))
            State.SameValue = { E };
        }
        else {
          // If e appears in some set F in State.EquivExprs,
          // State.SameValue = F.
          State.SameValue = GetEqualExprSetContainingExpr(E, State.EquivExprs);
          if (State.SameValue.size() == 0) {
            // Otherwise, if e is nonmodifying and does not read memory via a
            // pointer, State.SameValue = { e }.  Otherwise, State.SameValue
            // is empty.
            if (ExprUtil::CheckIsNonModifying(S, E) &&
                !ExprUtil::ReadsMemoryViaPointer(E) &&
                !CreatesNewObject(E))
              State.SameValue.push_back(E);
          }
        }
      } else
        // Use the default rules to update State.SameValue for e using
        // the current State.SameValue for the subexpression e1.
        UpdateSameValue(E, State.SameValue, State.SameValue);

      // Casts to _Ptr narrow the bounds.  If the cast to
      // _Ptr is invalid, that will be diagnosed separately.
      if (E->getStmtClass() == Stmt::ImplicitCastExprClass ||
          E->getStmtClass() == Stmt::CStyleCastExprClass) {
        if (E->getType()->isCheckedPointerPtrType())
          ResultBounds = CreateTypeBasedBounds(E, E->getType(), false, false);
        else
          ResultBounds = RValueCastBounds(E, SubExprTargetBounds,
                                          SubExprLValueBounds,
                                          SubExprBounds, State);
      }

      CheckDisallowedFunctionPtrCasts(E);

      if (CK == CK_LValueToRValue && !E->getType()->isArrayType()) {
        bool NeedsBoundsCheck = AddBoundsCheck(SubExpr, OperationKind::Read,
                                               CSS, &State.EquivExprs,
                                               SubExprLValueBounds);
        if (NeedsBoundsCheck && DumpBounds)
          DumpExpression(llvm::outs(), E);
        return ResultBounds;
      }

      // Handle dynamic_bounds_casts.
      //
      // If the inferred bounds of the subexpression are:
      // - bounds(unknown), this is a compile-time error.
      // - bounds(any), there is no runtime checks.
      // - bounds(lb, ub):  If the declared bounds of the cast operation are
      // (e2, e3),  a runtime check that lb <= e2 && e3 <= ub is inserted
      // during code generation.
      if (CK == CK_DynamicPtrBounds || CK == CK_AssumePtrBounds) {
        CHKCBindTemporaryExpr *TempExpr = dyn_cast<CHKCBindTemporaryExpr>(SubExpr);
        assert(TempExpr);

        // These bounds may be computed and tested at runtime.  Don't
        // recompute any expressions computed to temporaries already.
        Expr *TempUse = CreateTemporaryUse(TempExpr);

        Expr *SubExprAtNewType =
          ExprCreatorUtil::CreateExplicitCast(S, E->getType(),
                                              CastKind::CK_BitCast,
                                              TempUse, true);

        if (CK == CK_AssumePtrBounds)
          return BoundsUtil::ExpandToRange(S, SubExprAtNewType, E->getBoundsExpr());

        BoundsExpr *DeclaredBounds = E->getBoundsExpr();
        BoundsExpr *NormalizedBounds = BoundsUtil::ExpandToRange(S,
                                                      SubExprAtNewType,
                                                      DeclaredBounds);

        SubExprBounds = S.CheckNonModifyingBounds(SubExprBounds, SubExpr);
        if (SubExprBounds->isUnknown()) {
          S.Diag(SubExpr->getBeginLoc(), diag::err_expected_bounds);
        }

        assert(NormalizedBounds);

        E->setNormalizedBoundsExpr(NormalizedBounds);
        E->setSubExprBoundsExpr(SubExprBounds);

        if (DumpBounds)
          DumpBoundsCastBounds(llvm::outs(), E, DeclaredBounds, NormalizedBounds, SubExprBounds);
        
        return BoundsUtil::ExpandToRange(S, SubExprAtNewType, E->getBoundsExpr());
      }

      // Casts to _Ptr type must have a source for which we can infer bounds.
      if ((CK == CK_BitCast || CK == CK_IntegralToPointer) &&
          E->getType()->isCheckedPointerPtrType() &&
          !E->getType()->isFunctionPointerType()) {
        SubExprBounds = S.CheckNonModifyingBounds(SubExprBounds, SubExpr);
        if (SubExprBounds->isUnknown()) {
          S.Diag(SubExpr->getBeginLoc(),
                  diag::err_expected_bounds_for_ptr_cast)
                  << SubExpr->getSourceRange();
          SubExprBounds = S.CreateInvalidBoundsExpr();
        } else {
          BoundsExpr *TargetBounds =
            CreateTypeBasedBounds(E, E->getType(), false, false);
          CheckBoundsDeclAtStaticPtrCast(E, TargetBounds, SubExpr,
                                         SubExprBounds, CSS);
        }
        assert(SubExprBounds);
        assert(!E->getSubExprBoundsExpr());
        E->setSubExprBoundsExpr(SubExprBounds);
        if (DumpBounds)
          DumpExpression(llvm::outs(), E);
      }

      return ResultBounds;
    }

    // If e is an rvalue, CheckUnaryOperator returns the bounds for
    // the value produced by e.
    // If e is an lvalue, CheckUnaryLValue should be called instead.
    BoundsExpr *CheckUnaryOperator(UnaryOperator *E, CheckedScopeSpecifier CSS,
                                   CheckingState &State) {
      UnaryOperatorKind Op = E->getOpcode();
      Expr *SubExpr = E->getSubExpr();

      // Infer the bounds for the target of the subexpression e1.
      BoundsExpr *SubExprTargetBounds = GetLValueTargetBounds(SubExpr, CSS);

      // Infer the lvalue or rvalue bounds of the subexpression e1,
      // setting State to contain the results for e1.
      BoundsExpr *SubExprLValueBounds, *SubExprBounds;
      InferBounds(SubExpr, CSS, SubExprLValueBounds,
                  SubExprBounds, State);

      if (Op == UO_AddrOf)
        S.CheckAddressTakenMembers(E);

      if (E->isIncrementDecrementOp()) {
        bool NeedsBoundsCheck = AddBoundsCheck(SubExpr, OperationKind::Other,
                                               CSS, &State.EquivExprs,
                                               SubExprLValueBounds);
        if (NeedsBoundsCheck && DumpBounds)
          DumpExpression(llvm::outs(), E);
      }

      // `*e` is not an rvalue.
      if (Op == UnaryOperatorKind::UO_Deref)
        return BoundsUtil::CreateBoundsInferenceError(S);

      // Check inc/dec operators `++e1`, `e1++`, `--e1`, `e1--`.
      // At this point, State contains EquivExprs and SameValue for `e1`.
      if (UnaryOperator::isIncrementDecrementOp(Op)) {
        // `++e1`, `e1++`, `--e1`, `e1--` all have bounds of `e1`.
        // `e1` is an lvalue, so its bounds are its lvalue target bounds.
        // These bounds may be updated if `e1` is a variable.
        BoundsExpr *IncDecResultBounds = SubExprTargetBounds;

        // Create the target of the implied assignment `e1 = e1 +/- 1`.
        CastExpr *Target = ExprCreatorUtil::CreateImplicitCast(S, SubExpr,
                                              CK_LValueToRValue,
                                              SubExpr->getType());

        // Only use the RHS `e1 +/1 ` of the implied assignment to update
        // the checking state if the integer constant 1 can be created, which
        // is only true if `e1` has integer or pointer type.
        IntegerLiteral *One = ExprCreatorUtil::CreateIntegerLiteral(
                                Context, 1, SubExpr->getType());
        Expr *RHS = nullptr;
        if (One) {
          BinaryOperatorKind RHSOp = UnaryOperator::isIncrementOp(Op) ?
                                      BinaryOperatorKind::BO_Add :
                                      BinaryOperatorKind::BO_Sub;
          RHS = ExprCreatorUtil::CreateBinaryOperator(S, SubExpr, One, RHSOp);
        }

        // Update the checking state and result bounds.
        BoundsExpr *RHSBounds = IncDecResultBounds;
        if (VariableUtil::GetLValueVariable(S, SubExpr)) {
          // Update SameValue to be the set of expressions that produce the
          // same value as the RHS `e1 +/- 1` (if the RHS could be created).
          UpdateSameValue(E, State.SameValue, State.SameValue, RHS);
          // The bounds of the RHS `e1 +/- 1` are the rvalue bounds of the
          // rvalue cast `e1`.
          RHSBounds = RValueCastBounds(Target, SubExprTargetBounds,
                                       SubExprLValueBounds,
                                       SubExprBounds, State);
        }
        bool StateUpdated = false;
        IncDecResultBounds = UpdateAfterAssignment(SubExpr, E, Target, RHS,
                                                   RHSBounds, CSS,
                                                   State, StateUpdated);

        // Update the set SameValue of expressions that produce the same
        // value as `e`.
        if (One) {
          // For integer or pointer-typed expressions, create the expression
          // Val that is equivalent to `e` in the program state after the
          // increment/decrement expression `e` has executed.
          // (The call to UpdateSameValue will only add Val to SameValue if
          // Val is a non-modifying expression).

          // `++e1` and `--e1` produce the same value as the rvalue cast of
          // `e1` after executing `++e1` or `--e1`.
          Expr *Val = Target;
          // `e1++` produces the same value as `e1 - 1` after executing `e1++`.
          if (Op == UnaryOperatorKind::UO_PostInc)
            Val = ExprCreatorUtil::CreateBinaryOperator(S, SubExpr, One,
                                    BinaryOperatorKind::BO_Sub);
          // `e1--` produces the same value as `e1 + 1` after executing `e1--`.
          else if (Op == UnaryOperatorKind::UO_PostDec)
            Val = ExprCreatorUtil::CreateBinaryOperator(S, SubExpr, One,
                                    BinaryOperatorKind::BO_Add);
          UpdateSameValue(E, State.SameValue, State.SameValue, Val);
        } else {
          // SameValue is empty for expressions where the integer constant 1
          // could not be constructed (e.g. floating point expressions).
          State.SameValue.clear();
        }

        return IncDecResultBounds;
      }

      // `&e` has the bounds of `e`.
      // `e` is an lvalue, so its bounds are its lvalue bounds.
      // State.SameValue for `&e` remains the same as State.SameValue for `e`.
      if (Op == UnaryOperatorKind::UO_AddrOf) {

        // Functions have bounds corresponding to the empty range.
        if (SubExpr->getType()->isFunctionType())
          return CreateBoundsEmpty();

        return SubExprLValueBounds;
      }

      // Update State.SameValue for `!e`, `+e`, `-e`, and `~e`
      // using the current State.SameValue for `e`.
      UpdateSameValue(E, State.SameValue, State.SameValue);

      // `!e` has empty bounds.
      if (Op == UnaryOperatorKind::UO_LNot)
        return CreateBoundsEmpty();

      // `+e`, `-e`, `~e` all have bounds of `e`. `e` is an rvalue.
      if (Op == UnaryOperatorKind::UO_Plus ||
          Op == UnaryOperatorKind::UO_Minus ||
          Op == UnaryOperatorKind::UO_Not)
        return SubExprBounds;

      // We cannot infer the bounds of other unary operators.
      return BoundsUtil::CreateBoundsAlwaysUnknown(S);
    }

    // CheckVarDecl returns empty bounds.
    BoundsExpr *CheckVarDecl(VarDecl *D, CheckedScopeSpecifier CSS,
                             CheckingState &State, bool CheckBounds = false) {
      BoundsExpr *ResultBounds = CreateBoundsEmpty();

      Expr *Init = D->getInit();
      if (Init && Init->containsErrors())
        return ResultBounds;
      BoundsExpr *InitBounds = nullptr;
      const AbstractSet *A = nullptr;

      // If there is an initializer, check it, and update the state to record
      // expression equality implied by initialization. After checking Init,
      // State.SameValue will contain non-modifying expressions that produce
      // values equivalent to the value produced by Init.
      if (Init) {
        InitBounds = Check(Init, CSS, State);

        // Create an rvalue expression for v. v could be an array or
        // non-array variable.
        DeclRefExpr *TargetDeclRef = ExprCreatorUtil::CreateVarUse(S, D);
        A = AbstractSetMgr.GetOrCreateAbstractSet(TargetDeclRef);
        CastKind Kind;
        QualType TargetTy;
        if (D->getType()->isArrayType()) {
          Kind = CK_ArrayToPointerDecay;
          TargetTy = S.getASTContext().getArrayDecayedType(D->getType());
        } else {
          Kind = CK_LValueToRValue;
          TargetTy = D->getType();
        }
        Expr *TargetExpr =
          ExprCreatorUtil::CreateImplicitCast(S, TargetDeclRef, Kind, TargetTy);

        // Record equality between the target and initializer.
        RecordEqualityWithTarget(TargetDeclRef, TargetExpr, Init, State);
      }

      if (D->isInvalidDecl())
        return ResultBounds;

      if (isa<ParmVarDecl>(D))
        return ResultBounds;

      VarDecl::DefinitionKind defKind = D->isThisDeclarationADefinition();
      if (defKind == VarDecl::DefinitionKind::DeclarationOnly)
        return ResultBounds;

      // Handle variables with bounds declarations
      BoundsExpr *DeclaredBounds = D->getBoundsExpr();
      if (!DeclaredBounds || DeclaredBounds->isInvalid() ||
          DeclaredBounds->isUnknown())
        return ResultBounds;

      // TODO: checkedc-clang issue #862: for array types, check that any
      // declared bounds at the point of initialization are true based on
      // the array size.

      // If there is a scalar initializer, record the initializer bounds as the
      // observed bounds for the variable and check that the initializer meets
      // the bounds requirements for the variable.  For non-scalar types
      // arrays, structs, and unions), the amount of storage allocated depends
      // on the type, so we don't need to check the initializer bounds.
      if (Init && D->getType()->isScalarType()) {
        assert(D->getInitStyle() == VarDecl::InitializationStyle::CInit);
        InitBounds = S.CheckNonModifyingBounds(InitBounds, Init);
        State.ObservedBounds[A] = InitBounds;
        if (InitBounds->isUnknown()) {
          if (CheckBounds)
            // TODO: need some place to record the initializer bounds
            S.Diag(Init->getBeginLoc(), diag::err_expected_bounds_for_initializer)
                << Init->getSourceRange();
          InitBounds = S.CreateInvalidBoundsExpr();
        } else if (CheckBounds) {
          BoundsExpr *NormalizedDeclaredBounds = S.NormalizeBounds(D);
          CheckBoundsDeclAtInitializer(D->getLocation(), D, NormalizedDeclaredBounds,
            Init, InitBounds, State.EquivExprs, CSS);
        }
        if (DumpBounds)
          DumpInitializerBounds(llvm::outs(), D, DeclaredBounds, InitBounds);
      }

      return ResultBounds;
    }

    // CheckReturnStmt returns empty bounds.
    BoundsExpr *CheckReturnStmt(ReturnStmt *RS, CheckedScopeSpecifier CSS,
                                CheckingState &State) {
      BoundsExpr *ResultBounds = CreateBoundsEmpty();

      Expr *RetValue = RS->getRetValue();

      if (!RetValue)
        // We already issued an error message for this case.
        return ResultBounds;

      // Check the return value if it exists.
      Check(RetValue, CSS, State);

      if (!ReturnBounds)
        return ResultBounds;

      // TODO: Actually check that the return expression bounds imply the 
      // return bounds.
      // TODO: Also check that any parameters used in the return bounds are
      // unmodified.
      return ResultBounds;
    }

    // If e is an rvalue, CheckTemporaryBinding returns the bounds for
    // the value produced by e.
    // If e is an lvalue, CheckTempBindingLValue should be called instead.
    BoundsExpr *CheckTemporaryBinding(CHKCBindTemporaryExpr *E,
                                      CheckedScopeSpecifier CSS,
                                      CheckingState &State) {
      Expr *Child = E->getSubExpr();

      BoundsExpr *SubExprBounds = nullptr;
      if (CallExpr *CE = dyn_cast<CallExpr>(Child))
        SubExprBounds = CheckCallExpr(CE, CSS, State, E);
      else
        SubExprBounds = Check(Child, CSS, State);

      UpdateSameValue(E, State.SameValue, State.SameValue);
      return SubExprBounds;
    }

    // CheckBoundsValueExpr returns the bounds for the value produced by e.
    // e is an rvalue.
    BoundsExpr *CheckBoundsValueExpr(BoundsValueExpr *E,
                                     CheckedScopeSpecifier CSS,
                                     CheckingState &State) {
      Expr *Binding = E->getTemporaryBinding();
      return Check(Binding, CSS, State);
    }

    // CheckConditionalOperator returns the bounds for the value produced by e.
    // e is an rvalue of the form `e1 ? e2 : e3`.
    BoundsExpr *CheckConditionalOperator(AbstractConditionalOperator *E,
                                         CheckedScopeSpecifier CSS,
                                         CheckingState &State) {
      // Check the condition `e1`.
      Check(E->getCond(), CSS, State);

      // Check the "true" arm `e2`.
      CheckingState StateTrueArm;
      StateTrueArm.EquivExprs = State.EquivExprs;
      StateTrueArm.ObservedBounds = State.ObservedBounds;
      BoundsExpr *BoundsTrueArm = Check(E->getTrueExpr(), CSS, StateTrueArm);

      // Check the "false" arm `e3`.
      CheckingState StateFalseArm;
      StateFalseArm.EquivExprs = State.EquivExprs;
      StateFalseArm.ObservedBounds = State.ObservedBounds;
      BoundsExpr *BoundsFalseArm = Check(E->getFalseExpr(), CSS, StateFalseArm);

      // TODO: handle uses of temporaries bounds in only one arm.

      if (EqualContexts(StateTrueArm.ObservedBounds,
                        StateFalseArm.ObservedBounds)) {
        // If checking each arm produces two identical bounds contexts,
        // the final context is the context from checking the true arm.
        State.ObservedBounds = StateTrueArm.ObservedBounds;
      } else {
        // If checking each arm produces two different bounds contexts,
        // validate each arm's context separately.

        // Get the bounds that were updated in each arm.
        BoundsContextTy TrueBounds = ContextDifference(
                                        StateTrueArm.ObservedBounds,
                                        State.ObservedBounds);
        BoundsContextTy FalseBounds = ContextDifference(
                                        StateFalseArm.ObservedBounds,
                                        State.ObservedBounds);

        // For any AbstractSet A whose bounds were updated in the false arm
        // but not in the true arm, the bounds of A in the true arm should
        // be validated as well. These bounds may be invalid, e.g. if the
        // bounds of A were updated in the condition `e1`.
        for (const auto &Pair : FalseBounds) {
          const AbstractSet *A = Pair.first;
          if (TrueBounds.find(A) == TrueBounds.end())
            TrueBounds[A] = StateTrueArm.ObservedBounds[A];
        }
        StateTrueArm.ObservedBounds = TrueBounds;

        // For any variable A whose bounds were updated in the true arm
        // but not in the false arm, the bounds of A in the false arm should
        // be validated as well.
        for (const auto &Pair : TrueBounds) {
          const AbstractSet *A = Pair.first;
          if (FalseBounds.find(A) == FalseBounds.end())
            FalseBounds[A] = StateFalseArm.ObservedBounds[A];
        }
        StateFalseArm.ObservedBounds = FalseBounds;

        // Validate the bounds that were updated in either arm.
        ValidateBoundsContext(E->getTrueExpr(), StateTrueArm, CSS);
        ValidateBoundsContext(E->getFalseExpr(), StateFalseArm, CSS);

        // For each variable v whose bounds were updated in the true or false arm,
        // reset the observed bounds of v to the declared bounds of v.
        for (const auto &Pair : StateTrueArm.ObservedBounds) {
          const AbstractSet *A = Pair.first;
          BoundsExpr *DeclaredBounds =
            S.GetLValueDeclaredBounds(A->GetRepresentative(), CSS);
          State.ObservedBounds[A] = DeclaredBounds;
        }
        for (const auto &Pair : StateFalseArm.ObservedBounds) {
          const AbstractSet *A = Pair.first;
          BoundsExpr *DeclaredBounds =
            S.GetLValueDeclaredBounds(A->GetRepresentative(), CSS);
          State.ObservedBounds[A] = DeclaredBounds;
        }
      }

      State.EquivExprs = IntersectEquivExprs(StateTrueArm.EquivExprs,
                                             StateFalseArm.EquivExprs);

      State.SameValue = IntersectExprSets(StateTrueArm.SameValue,
                                          StateFalseArm.SameValue);
      if (!CreatesNewObject(E) && ExprUtil::CheckIsNonModifying(S, E) &&
          !EqualExprsContainsExpr(State.SameValue, E))
        State.SameValue.push_back(E);

      // The bounds of `e` are the greatest lower bound of the bounds of `e2`
      // and the bounds of `e3`.

      // If bounds expressions B1 and B2 are equivalent, the greatest lower
      // bound of B1 and B2 is B1.
      if (S.Context.EquivalentBounds(BoundsTrueArm, BoundsFalseArm, &State.EquivExprs))
        return BoundsTrueArm;

      // The greatest lower bound of bounds(any) and B is B, where B is an
      // arbitrary bounds expression.
      if (BoundsTrueArm->isAny())
        return BoundsFalseArm;
      if (BoundsFalseArm->isAny())
        return BoundsTrueArm;

      // If the bounds for `e2` and `e3` are not equivalent, and neither is
      // bounds(any), the bounds for `e` cannot be determined.
      return BoundsUtil::CreateBoundsAlwaysUnknown(S);
    }

  // Methods to infer both:
  // 1. Bounds for an expression that produces an lvalue, and
  // 2. Bounds for the target of an expression that produces an lvalue.

  private:

    // CheckDeclRefExpr returns the lvalue and target bounds of e.
    // e is an lvalue.
    BoundsExpr *CheckDeclRefExpr(DeclRefExpr *E, CheckedScopeSpecifier CSS,
                                 CheckingState &State) {
      CheckChildren(E, CSS, State);
      State.SameValue.clear();

      VarDecl *VD = dyn_cast<VarDecl>(E->getDecl());
      BoundsExpr *B = nullptr;
      if (VD)
        B = VD->getBoundsExpr();

      if (E->getType()->isArrayType()) {
        if (!VD) {
          llvm_unreachable("declref with array type not a vardecl");
          return BoundsUtil::CreateBoundsInferenceError(S);
        }

        // Update SameValue for variables with array type.
        const ConstantArrayType *CAT = Context.getAsConstantArrayType(E->getType());
        if (CAT) {
          if (E->getType()->isCheckedArrayType())
            State.SameValue.push_back(E);
          else if (VD->hasLocalStorage() || VD->hasExternalStorage())
            State.SameValue.push_back(E);
        }

        // Declared bounds override the bounds based on the array type.
        if (B) {
          Expr *Base = ExprCreatorUtil::CreateImplicitCast(S, E,
                         CastKind::CK_ArrayToPointerDecay,
                         Context.getDecayedType(E->getType()));
          return BoundsUtil::ExpandToRange(S, Base, B);
        }

        // If B is an interop type annotation, the type must be identical
        // to the declared type, modulo checkedness.  So it is OK to
        // compute the array bounds based on the original type.
        return ArrayExprBounds(E);
      }

      if (E->getType()->isFunctionType()) {
        // Only function decl refs should have function type.
        assert(isa<FunctionDecl>(E->getDecl()));
        return CreateBoundsEmpty();
      }

      Expr *AddrOf = CreateAddressOfOperator(E);
      // SameValue = { &v } for variables v that do not have array type.
      State.SameValue.push_back(AddrOf);
      return CreateSingleElementBounds(AddrOf);
    }

    // If e is an lvalue, CheckUnaryLValue returns the
    // lvalue and target bounds of e.
    // If e is an rvalue, CheckUnaryOperator should be called instead.
    BoundsExpr *CheckUnaryLValue(UnaryOperator *E, CheckedScopeSpecifier CSS,
                                 CheckingState &State) {
      BoundsExpr *SubExprBounds = Check(E->getSubExpr(), CSS, State);

      if (E->getOpcode() == UnaryOperatorKind::UO_Deref) {
        // SameValue is empty for pointer dereferences.
        State.SameValue.clear();

        // The lvalue bounds of *e are the rvalue bounds of e.
        return SubExprBounds;
      }

      return BoundsUtil::CreateBoundsInferenceError(S);
    }

    // CheckArraySubscriptExpr returns the lvalue and target bounds of e.
    // e is an lvalue.
    BoundsExpr *CheckArraySubscriptExpr(ArraySubscriptExpr *E,
                                        CheckedScopeSpecifier CSS,
                                        CheckingState &State) {
      // e1[e2] is a synonym for *(e1 + e2).  The bounds are
      // the bounds of e1 + e2, which reduces to the bounds
      // of whichever subexpression has pointer type.
      // getBase returns the pointer-typed expression.
      BoundsExpr *Bounds = Check(E->getBase(), CSS, State);
      Check(E->getIdx(), CSS, State);

      // SameValue is empty for array subscript expressions.
      State.SameValue.clear();

      return Bounds;
    }

    // CheckMemberExpr returns the lvalue and target bounds of e.
    // e is an lvalue.
    //
    // A member expression is a narrowing operator that shrinks the range of
    // memory to which the base refers to a specific member.  We always bounds
    // check the base.  That way we know that the lvalue produced by the
    // member points to a valid range of memory given by
    // (lvalue, lvalue + 1).   The lvalue is interpreted as a pointer to T,
    // where T is the type of the member.
    BoundsExpr *CheckMemberExpr(MemberExpr *E, CheckedScopeSpecifier CSS,
                                CheckingState &State) {
      // The lvalue bounds must be inferred before performing any side
      // effects on the base, since inferring these bounds may call
      // PruneTemporaryBindings.
      BoundsExpr *Bounds = MemberExprBounds(E, CSS);

      // Infer the lvalue or rvalue bounds of the base.
      Expr *Base = E->getBase();
      BoundsExpr *BaseLValueBounds, *BaseBounds;
      InferBounds(Base, CSS, BaseLValueBounds, BaseBounds, State);

      // Clear State.SameValue to avoid adding false equality information.
      // TODO: implement updating state for member expressions.
      State.SameValue.clear();

      bool NeedsBoundsCheck = AddMemberBaseBoundsCheck(E, CSS,
                                                       &State.EquivExprs,
                                                       BaseLValueBounds,
                                                       BaseBounds);
      if (NeedsBoundsCheck && DumpBounds)
        DumpExpression(llvm::outs(), E);
      return Bounds;
    }

    // If e is an lvalue, CheckCastLValue returns the
    // lvalue and target bounds of e.
    // If e is an rvalue, CheckCastExpr should be called instead.
    BoundsExpr *CheckCastLValue(CastExpr *E, CheckedScopeSpecifier CSS,
                                CheckingState &State) {
      // An LValueBitCast adjusts the type of the lvalue.  The bounds are not
      // changed, except that their relative alignment may change (the bounds 
      // may only cover a partial object).  TODO: When we add relative
      // alignment support to the compiler, adjust the relative alignment.
      if (E->getCastKind() == CastKind::CK_LValueBitCast)
        return CheckLValue(E->getSubExpr(), CSS, State);

      CheckChildren(E, CSS, State);

      // Cast kinds other than LValueBitCast do not have lvalue bounds.
      return BoundsUtil::CreateBoundsAlwaysUnknown(S);
    }

    // If e is an lvalue, CheckTempBindingLValue returns the
    // lvalue and target bounds of e.
    // If e is an rvalue, CheckTemporaryBinding should be called instead.
    BoundsExpr *CheckTempBindingLValue(CHKCBindTemporaryExpr *E,
                                       CheckedScopeSpecifier CSS,
                                       CheckingState &State) {
      CheckChildren(E, CSS, State);

      Expr *SubExpr = E->getSubExpr()->IgnoreParens();

      if (isa<CompoundLiteralExpr>(SubExpr)) {
        // The lvalue bounds of a struct-typed compound literal expression e
        // are bounds(&value(temp(e), &value(temp(e)) + 1).
        if (E->getType()->isStructureType()) {
          Expr *TempUse = CreateTemporaryUse(E);
          Expr *Addr = CreateAddressOfOperator(TempUse);
          return BoundsUtil::ExpandToRange(S, Addr,
                                           Context.getPrebuiltCountOne());
        }

        // The lvalue bounds of an array-typed compound literal expression e
        // are based on the dimension size of e.
        if (E->getType()->isArrayType()) {
          BoundsExpr *BE = CreateBoundsForArrayType(E->getType());
          QualType PtrType = Context.getDecayedType(E->getType());
          Expr *ArrLValue = CreateTemporaryUse(E);
          Expr *Base = ExprCreatorUtil::CreateImplicitCast(S, ArrLValue,
                                          CastKind::CK_ArrayToPointerDecay,
                                          PtrType);
          return BoundsUtil::ExpandToRange(S, Base, BE);
        }

        // All other types of compound literals do not have lvalue bounds.
        return BoundsUtil::CreateBoundsAlwaysUnknown(S);
      }

      if (auto *SL = dyn_cast<StringLiteral>(SubExpr))
        return InferBoundsForStringLiteral(E, SL, E);

      if (auto *PE = dyn_cast<PredefinedExpr>(SubExpr)) {
        auto *SL = PE->getFunctionName();
        return InferBoundsForStringLiteral(E, SL, E);
      }

      return BoundsUtil::CreateBoundsAlwaysUnknown(S);
    }

  private:
    // Sets the bounds expressions based on whether e is an lvalue or an
    // rvalue expression.
    void InferBounds(Expr *E, CheckedScopeSpecifier CSS,
                     BoundsExpr *&LValueBounds,
                     BoundsExpr *&RValueBounds,
                     CheckingState &State) {
      LValueBounds = BoundsUtil::CreateBoundsUnknown(S);
      RValueBounds = BoundsUtil::CreateBoundsUnknown(S);
      if (E->isLValue())
        LValueBounds = CheckLValue(E, CSS, State);
      else if (E->isRValue())
        RValueBounds = Check(E, CSS, State);
    }

    // Methods to validate observed and declared bounds.

    // ValidateBoundsContext checks that, after checking a top-level CFG
    // statement S, for each variable v in the checking state observed bounds
    // context, the observed bounds of v imply the declared bounds of v.
    void ValidateBoundsContext(Stmt *S, CheckingState State,
                               CheckedScopeSpecifier CSS,
                               const CFGBlock *Block = nullptr) {
      // Construct a set of sets of equivalent expressions that contains all
      // the equality facts in State.EquivExprs, as well as any equality facts
      // implied by State.TargetSrcEquality.  These equality facts will only
      // be used to validate the bounds context and will not persist across
      // CFG statements.  The source expressions in State.TargetSrcEquality
      // do not meet the criteria for persistent inclusion in State.EquivExprs:
      // for example, they may create new objects or read memory via pointers.
      EquivExprSets EquivExprs = State.EquivExprs;
      for (auto const &Pair : State.TargetSrcEquality) {
        Expr *Target = Pair.first;
        Expr *Src = Pair.second;
        bool FoundTarget = false;
        for (auto I = EquivExprs.begin(); I != EquivExprs.end(); ++I) {
          if (EqualExprsContainsExpr(*I, Target)) {
            FoundTarget = true;
            I->push_back(Src);
            break;
          }
        }
        if (!FoundTarget)
          EquivExprs.push_back({Target, Src});
      }

      BoundsMapTy BoundsWidenedAndNotKilled =
        BoundsWideningAnalyzer.GetBoundsWidenedAndNotKilled(Block, S);

      for (auto const &Pair : State.ObservedBounds) {
        const AbstractSet *A = Pair.first;
        const NamedDecl *V = A->GetDecl();
        if (!V)
          continue;
        BoundsExpr *ObservedBounds = Pair.second;
        BoundsExpr *DeclaredBounds =
          this->S.GetLValueDeclaredBounds(A->GetRepresentative(), CSS);
        if (!DeclaredBounds || DeclaredBounds->isUnknown())
          continue;
        if (ObservedBounds->isUnknown())
          DiagnoseUnknownObservedBounds(S, A, DeclaredBounds, State);
        else {
          // If the lvalue expressions in A are variables represented by a
          // declaration Var, we should issue diagnostics for observed bounds
          // if Var is not in the set BoundsWidenedAndKilled which represents
          // variables whose bounds are widened in this block before statement
          // S and not killed by statement S.
          bool DiagnoseObservedBounds = true;
          if (const VarDecl *Var = dyn_cast<VarDecl>(V))
            DiagnoseObservedBounds = BoundsWidenedAndNotKilled.find(Var) ==
                                     BoundsWidenedAndNotKilled.end();
          CheckObservedBounds(S, A, DeclaredBounds, ObservedBounds, State,
                              &EquivExprs, CSS, Block, DiagnoseObservedBounds);
        }
      }
    }

    // DiagnoseUnknownObservedBounds emits an error message for an AbstractSet
    // A whose observed bounds are unknown after checking the top-level CFG
    // statement St.
    //
    // State contains information that is used to provide more context in
    // the diagnostic messages.
    void DiagnoseUnknownObservedBounds(Stmt *St, const AbstractSet *A,
                                       BoundsExpr *DeclaredBounds,
                                       CheckingState State) {
      const NamedDecl *V = A->GetDecl();
      if (!V)
        return;

      BlameAssignmentWithinStmt(St, A, State,
                                diag::err_unknown_inferred_bounds);
      S.Diag(V->getLocation(), diag::note_declared_bounds)
        << DeclaredBounds << DeclaredBounds->getSourceRange();

      // The observed bounds of A are unknown because the original observed
      // bounds B of A used the value of an lvalue expression E, and there
      // was an assignment to E where E had no original value.
      auto LostLValueIt = State.LostLValues.find(A);
      if (LostLValueIt != State.LostLValues.end()) {
        std::pair<BoundsExpr *, Expr *> Lost = LostLValueIt->second;
        BoundsExpr *InitialObservedBounds = Lost.first;
        Expr *LostLValue = Lost.second;
        S.Diag(LostLValue->getBeginLoc(), diag::note_lost_expression)
          << LostLValue << InitialObservedBounds
          << A->GetRepresentative() << LostLValue->getSourceRange();
      }

      // The observed bounds of A are unknown because at least one expression
      // e with unknown bounds was assigned to an lvalue expression in A.
      auto BlameSrcIt = State.UnknownSrcBounds.find(A);
      if (BlameSrcIt != State.UnknownSrcBounds.end()) {
        SmallVector<Expr *, 4> UnknownSources = BlameSrcIt->second;
        for (auto I = UnknownSources.begin(); I != UnknownSources.end(); ++I) {
          Expr *Src = *I;
          S.Diag(Src->getBeginLoc(), diag::note_unknown_source_bounds)
            << Src << A->GetRepresentative() << Src->getSourceRange();
        }
      }
    }

    // CheckObservedBounds checks that the observed bounds for the AbstractSet
    // A imply that the declared bounds for A are provably true after checking
    // the top-level CFG statement St.
    //
    // EquivExprs contains all equality facts contained in State.EquivExprs,
    // as well as any equality facts implied by State.TargetSrcEquality.
    void CheckObservedBounds(Stmt *St, const AbstractSet *A,
                             BoundsExpr *DeclaredBounds,
                             BoundsExpr *ObservedBounds, CheckingState State,
                             EquivExprSets *EquivExprs,
                             CheckedScopeSpecifier CSS,
                             const CFGBlock *Block,
                             bool DiagnoseObservedBounds) {
      const NamedDecl *V = A->GetDecl();
      ProofFailure Cause;
      FreeVariableListTy FreeVars;
      ProofResult Result = ProveBoundsDeclValidity(
          DeclaredBounds, ObservedBounds, Cause, EquivExprs, FreeVars);
      if (Result == ProofResult::True)
        return;

      // If v currently has widened bounds and the widened bounds of v are not
      // killed by the statement St, then the proof failure was caused by not
      // being able to prove the widened bounds of v imply the declared bounds
      // of v. Diagnostics should not be emitted in this case. Otherwise,
      // statements that make no changes to v or any variables used in the
      // bounds of v would cause diagnostics to be emitted.
      // For example, the widened bounds (p, (p + 0) + 1) do not provably imply
      // the declared bounds (p, p + 0) due to the left-associativity of the
      // observed upper bound (p + 0) + 1.
      // TODO: checkedc-clang issue #867: the widened bounds of a variable
      // should provably imply the declared bounds of a variable.
      if (!DiagnoseObservedBounds)
        return;
      
      // Which diagnostic message to print?
      unsigned DiagId =
          (Result == ProofResult::False)
              ? (TestFailure(Cause, ProofFailure::HasFreeVariables)
                     ? diag::error_bounds_declaration_unprovable
                     : diag::error_bounds_declaration_invalid)
              : (CSS != CheckedScopeSpecifier::CSS_Unchecked
                     ? diag::warn_checked_scope_bounds_declaration_invalid
                     : diag::warn_bounds_declaration_invalid);

      SourceLocation Loc = BlameAssignmentWithinStmt(St, A, State, DiagId);
      if (Result == ProofResult::False)
        ExplainProofFailure(Loc, Cause, ProofStmtKind::BoundsDeclaration);
      
      if (TestFailure(Cause, ProofFailure::HasFreeVariables))
        DiagnoseFreeVariables(diag::note_free_variable_decl_or_inferred, Loc,
                              FreeVars);

      S.Diag(V->getLocation(), diag::note_declared_bounds)
        << DeclaredBounds << DeclaredBounds->getSourceRange();
      S.Diag(Loc, diag::note_expanded_inferred_bounds)
        << ObservedBounds << ObservedBounds->getSourceRange();
    }

    // BlameAssignmentWithinStmt prints a diagnostic message that highlights the
    // assignment expression in St that causes A's observed bounds to be unknown
    // or not provably valid.  If St is a DeclStmt, St itself and the
    // representative lvalue expression of A are highlighted.
    // BlameAssignmentWithinStmt returns the source location of the blamed
    // assignment.
    SourceLocation BlameAssignmentWithinStmt(Stmt *St, const AbstractSet *A,
                                             CheckingState State,
                                             unsigned DiagId) const {
      assert(St);
      const NamedDecl *V = A->GetDecl();
      assert(V);
      SourceRange SrcRange = St->getSourceRange();
      auto BDCType = Sema::BoundsDeclarationCheck::BDC_Statement;

      // For a declaration, show the diagnostic message that starts at the
      // location of v rather than the beginning of St and return.  If the
      // message starts at the beginning of a declaration T v = e, then extra
      // diagnostics may be emitted for T.
      SourceLocation Loc = St->getBeginLoc();
      if (isa<DeclStmt>(St)) {
        Loc = V->getLocation();
        BDCType = Sema::BoundsDeclarationCheck::BDC_Initialization;
        S.Diag(Loc, DiagId) << BDCType << A->GetRepresentative()
          << SrcRange << SrcRange;
        return Loc;
      }

      // If not a declaration, find the assignment (if it exists) in St to blame
      // for the error or warning.
      auto It = State.BlameAssignments.find(A);
      if (It != State.BlameAssignments.end()) {
        Expr *BlameExpr = It->second;
        Loc = BlameExpr->getBeginLoc();
        SrcRange = BlameExpr->getSourceRange();

        // Choose the type of assignment E to show in the diagnostic messages
        // from: assignment (=), decrement (--) or increment (++). If none of
        // these cases match, the diagnostic message reports that the error is
        // for a statement.
        if (UnaryOperator *UO = dyn_cast<UnaryOperator>(BlameExpr)) {
          if (UO->isIncrementOp())
            BDCType = Sema::BoundsDeclarationCheck::BDC_Increment;
          else if (UO->isDecrementOp())
            BDCType = Sema::BoundsDeclarationCheck::BDC_Decrement;
        } else if (isa<BinaryOperator>(BlameExpr)) {
          // Must be an assignment or a compound assignment, because E is
          // modifying.
          BDCType = Sema::BoundsDeclarationCheck::BDC_Assignment;
        }
      }
      S.Diag(Loc, DiagId) << BDCType << A->GetRepresentative()
        << SrcRange << SrcRange;
      return Loc;
    }

    // Methods to update the checking state.

    // UpdateAfterAssignment updates the checking state after the lvalue
    // expression LValue is updated in an assignment E of the form
    // LValue = Src.
    // UpdateAfterAssignment also returns updated bounds for Src.
    //
    // Target is an rvalue expression that is the value of LValue.
    //
    // SrcBounds are the original bounds for the source of the assignment.
    BoundsExpr *UpdateAfterAssignment(Expr *LValue, Expr *E, Expr *Target,
                                      Expr *Src, BoundsExpr *SrcBounds,
                                      CheckedScopeSpecifier CSS,
                                      CheckingState &State,
                                      bool &StateUpdated) {
      if (!LValue)
        return SrcBounds;
      Lexicographic Lex(S.Context, nullptr);
      LValue = Lex.IgnoreValuePreservingOperations(S.Context, LValue);

      // Currently, we only update the checking state after assignments
      // to a variable or a member expression.
      if (!isa<DeclRefExpr>(LValue) && !isa<MemberExpr>(LValue)) {
        StateUpdated = false;
        return SrcBounds;
      }

      // Get the original value (if any) of LValue before the assignment,
      // and determine whether the original value uses the value of LValue.
      // OriginalValue is named OV in the Checked C spec.
      bool OriginalValueUsesLValue = false;
      Expr *OriginalValue = GetOriginalValue(LValue, Target, Src,
                              State.EquivExprs, OriginalValueUsesLValue);

      BoundsExpr *ResultBounds = UpdateBoundsAfterAssignment(LValue, E, Src,
                                                             SrcBounds,
                                                             OriginalValue,
                                                             CSS, State);
      UpdateEquivExprsAfterAssignment(LValue, OriginalValue, CSS, State);
      UpdateSameValueAfterAssignment(LValue, OriginalValue,
                                     OriginalValueUsesLValue, CSS, State);
      RecordEqualityWithTarget(LValue, Target, Src, State);

      StateUpdated = true;
      return ResultBounds;
    }

    // UpdateBoundsAfterAssignment updates the observed bounds context after
    // an lvalue expression LValue is modified via an assignment E of the form
    // LValue = Src, based on the state before the assignment.
    // It also returns updated bounds for Src.
    //
    // If LValue is a member expression, the observed bounds context will
    // include the updated bounds for each member expression whose target
    // bounds use the value of LValue.
    //
    // OriginalValue is the value of LValue before the assignment.
    // If OriginalValue is non-null, bounds in the observed bounds context
    // have all occurrences of LValue replaced with OriginalValue.
    // If OriginalValue is null, bounds in the observed bounds context
    // that use the value of LValue are set to bounds(unknown).
    BoundsExpr *UpdateBoundsAfterAssignment(Expr *LValue, Expr *E,
                                            Expr *Src, BoundsExpr *SrcBounds,
                                            Expr *OriginalValue,
                                            CheckedScopeSpecifier CSS,
                                            CheckingState &State) {
      // If LValue is a member expression, get the set of AbstractSets whose
      // target bounds depend on LValue. The observed bounds of each of these
      // AbstractSets are recorded in ObservedBounds.
      MemberExpr *M = dyn_cast<MemberExpr>(LValue);
      if (M) {
        AbstractSetSetTy AbstractSets;
        SynthesizeMembers(M, M, CSS, AbstractSets);

        if (DumpSynthesizedMembers)
          DumpSynthesizedMemberAbstractSets(llvm::outs(), AbstractSets);

        for (const AbstractSet *A : AbstractSets) {
          BoundsExpr *TargetBounds =
            S.GetLValueDeclaredBounds(A->GetRepresentative(), CSS);
          State.ObservedBounds[A] = TargetBounds;
        }
      }

      // Determine whether LValue has (non-unknown) target bounds.
      const AbstractSet *LValueAbstractSet = nullptr;
      BoundsExpr *TargetBounds = S.GetLValueDeclaredBounds(LValue, CSS);
      bool HasTargetBounds = TargetBounds && !TargetBounds->isUnknown();

      // If LValue has target bounds, the initial observed bounds of LValue
      // are SrcBounds. These bounds will be updated to account for any uses
      // of LValue below.
      if (HasTargetBounds) {
        LValueAbstractSet = AbstractSetMgr.GetOrCreateAbstractSet(LValue);
        State.ObservedBounds[LValueAbstractSet] = SrcBounds;
      }

      // If Src initially has unknown bounds (before making any lvalue
      // replacements), use Src to explain bounds checking errors that
      // can occur when validating the bounds context.
      if (HasTargetBounds) {
        if (SrcBounds->isUnknown())
          State.UnknownSrcBounds[LValueAbstractSet].push_back(Src);
      }

      // Adjust ObservedBounds to account for any uses of LValue in the bounds.
      for (auto const &Pair : State.ObservedBounds) {
        const AbstractSet *A = Pair.first;
        BoundsExpr *Bounds = Pair.second;
        BoundsExpr *AdjustedBounds =
          BoundsUtil::ReplaceLValueInBounds(S, Bounds, LValue,
                                            OriginalValue, CSS);
        State.ObservedBounds[A] = AdjustedBounds;

        // If the assignment to LValue caused the observed bounds of A
        // to be bounds(unknown), add the pair to LostLValues.
        if (!Bounds->isUnknown() && AdjustedBounds->isUnknown())
          State.LostLValues[A] = std::make_pair(Bounds, LValue);

        // If E modifies the bounds of A, add the pair to BlameAssignments.
        // We can check this cheaply by comparing the pointer values of
        // AdjustedBounds and Bounds because ReplaceLValueInBounds returns
        // Bounds as AdjustedBounds if Bounds is not adjusted.
        if (AdjustedBounds != Bounds)
          State.BlameAssignments[A] = E;
      }

      // Adjust SrcBounds to account for any uses of LValue.
      BoundsExpr *AdjustedSrcBounds = nullptr;
      // If LValue has target bounds, then the observed bounds of LValue
      // are already SrcBounds adjusted to account for any use of LValue.
      if (HasTargetBounds)
        AdjustedSrcBounds = State.ObservedBounds[LValueAbstractSet];
      else
        AdjustedSrcBounds =
          BoundsUtil::ReplaceLValueInBounds(S, SrcBounds, LValue,
                                            OriginalValue, CSS);

      // Record that E updates the observed bounds of LValue.
      if (HasTargetBounds)
        State.BlameAssignments[LValueAbstractSet] = E;

      // If the initial source bounds were not unknown, but they are unknown
      // after replacing uses of LValue, then the assignment to LValue caused
      // the source bounds (which are the observed bounds for LValue) to be
      // unknown.
      if (HasTargetBounds) {
        if (!SrcBounds->isUnknown() && AdjustedSrcBounds->isUnknown())
          State.LostLValues[LValueAbstractSet] =
            std::make_pair(SrcBounds, LValue);
      }

      return AdjustedSrcBounds;
    }

    // UpdateEquivExprsAfterAssignment updates the set EquivExprs of set of
    // equivalent expressions after the expression LValue is modified via
    // an assignment.
    //
    // OriginalValue is the value of LValue before the assignment.
    // If OriginalValue is non-null, each expression in EquivExprs has all
    // occurrences of LValue replaced with OriginalValue.
    // If OriginalValue is null, each expression in EquivExprs that uses the
    // value of LValue is removed from EquivExprs.
    void UpdateEquivExprsAfterAssignment(Expr *LValue, Expr *OriginalValue,
                                         CheckedScopeSpecifier CSS,
                                         CheckingState &State) {
      const EquivExprSets PrevEquivExprs = State.EquivExprs;
      State.EquivExprs.clear();
      for (auto I = PrevEquivExprs.begin(); I != PrevEquivExprs.end(); ++I) {
        ExprSetTy ExprList;
        for (auto InnerList = (*I).begin(); InnerList != (*I).end(); ++InnerList) {
          Expr *E = *InnerList;
          Expr *AdjustedE = BoundsUtil::ReplaceLValue(S, E, LValue,
                                                      OriginalValue, CSS);
          // Don't add duplicate expressions to any set in EquivExprs.
          if (AdjustedE && !EqualExprsContainsExpr(ExprList, AdjustedE))
            ExprList.push_back(AdjustedE);
        }
        if (ExprList.size() > 1)
          State.EquivExprs.push_back(ExprList);
      }
    }

    // UpdateSameValue updates the set of expressions that produce the
    // same value as the source of an assignment, after an assignment
    // that modifies the expression LValue.
    //
    // OriginalValue is the value of LValue before the assignment.
    void UpdateSameValueAfterAssignment(Expr *LValue, Expr *OriginalValue,
                                        bool OriginalValueUsesLValue,
                                        CheckedScopeSpecifier CSS,
                                        CheckingState &State) {
      // Adjust SameValue to account for any uses of LValue in PrevSameValue.
      // If the original value uses the value of V, then any expressions that
      // use the value of V should be removed from SameValue.
      // For example, in the assignment i = i + 2, where the original value
      // of i is i - 2, the expression i + 2 in SameValue should be removed
      // rather than replaced with (i - 2) + 2.
      // Otherwise, SameValue would contain (i - 2) + 2 and i, which is a
      // tautology.
      const ExprSetTy PrevSameValue = State.SameValue;
      State.SameValue.clear();
      Expr *OriginalSameValueVal = OriginalValueUsesLValue ? nullptr : OriginalValue;
      for (auto I = PrevSameValue.begin(); I != PrevSameValue.end(); ++I) {
        Expr *E = *I;
        Expr *AdjustedE = BoundsUtil::ReplaceLValue(S, E, LValue,
                                                    OriginalSameValueVal, CSS);
        // Don't add duplicate expressions to SameValue.
        if (AdjustedE && !EqualExprsContainsExpr(State.SameValue, AdjustedE))
          State.SameValue.push_back(AdjustedE);
      }
    }

    // RecordEqualityWithTarget updates the checking state to record equality
    // implied by an assignment or initializer of the form LValue = Src,
    // where Target is an rvalue expression that is the value of LValue.
    //
    // State.SameValue is assumed to contain expressions that produce the same
    // value as Source.
    void RecordEqualityWithTarget(Expr *LValue, Expr *Target, Expr *Src,
                                  CheckingState &State) {
      if (!LValue)
        return;
      LValue = LValue->IgnoreParens();

      // Certain kinds of expressions (e.g. member expressions) are not allowed
      // to be included in EquivExprs. For these expressions, we record
      // temporary equality between Target and Src in TargetSrcEquality instead
      // of in EquivExprs. If Src is allowed in EquivExprs, SameValue will
      // contain at least one expression that produces the same value as Src.
      bool TargetAllowedInEquivExprs = !isa<MemberExpr>(LValue);
      bool SrcAllowedInEquivExprs = State.SameValue.size() > 0;

      // For expressions that are allowed in EquivExprs, try to add Target
      // to an existing set F in EquivExprs that contains expressions that
      // produce the same value as Src. This prevents EquivExprs from growing
      // too large and containing redundant equality information.
      // For example, for the assignments x = 1; y = x; where the target is y,
      // SameValue = { x }, and EquivExprs contains F = { 1, x }, EquivExprs
      // should contain { 1, x, y } rather than { 1, x } and { 1, x, y }.
      if (TargetAllowedInEquivExprs && SrcAllowedInEquivExprs) {
        for (auto F = State.EquivExprs.begin(); F != State.EquivExprs.end(); ++F) {
          if (DoExprSetsIntersect(*F, State.SameValue)) {
            // Add all expressions in SameValue to F that are not already in F.
            // Any expressions in SameValue that are not already in F must be
            // at the end of SameValue. For example, F may be { 0, x, y } and
            // SameValue may be { 0, x, y, i ? x : y }.
            for (auto i = F->size(), SameValueSize = State.SameValue.size(); i < SameValueSize; ++i)
              F->push_back(State.SameValue[i]);

            // Add the target to F if necessary.
            if (!EqualExprsContainsExpr(*F, Target))
              F->push_back(Target);

            // Add the target to SameValue if necessary.
            if (!EqualExprsContainsExpr(State.SameValue, Target))
              State.SameValue.push_back(Target);
            return;
          }
        }
      }

      // If the target or the source are not allowed in EquivExprs, record
      // the equality between the target and source in TargetSrcEquality.
      // This temporary equality information will be used to validate the
      // bounds context after checking the current top-level CFG statement,
      // but does not persist across checking CFG statements.
      if (Src && (!TargetAllowedInEquivExprs || !SrcAllowedInEquivExprs)) {
        CHKCBindTemporaryExpr *Temp = GetTempBinding(Src);
        if (Temp)
          State.TargetSrcEquality[Target] = CreateTemporaryUse(Temp);
        else if (ExprUtil::CheckIsNonModifying(S, Src))
          State.TargetSrcEquality[Target] = Src;
      }

      if (!TargetAllowedInEquivExprs)
        return;

      // Avoid adding sets with duplicate expressions such as { e, e }
      // and singleton sets such as { e } to EquivExprs.
      if (!EqualExprsContainsExpr(State.SameValue, Target))
        State.SameValue.push_back(Target);
      if (State.SameValue.size() > 1)
        State.EquivExprs.push_back(State.SameValue);
    }

    // UpdateSameValue updates the set SameValue of expressions that produce
    // the same value as the value produced by the expression e.
    // e is an expression with exactly one subexpression.
    //
    // SubExprSameValue is the set of expressions that produce the same
    // value as the only subexpression of e.
    //
    // Val is an optional expression that may be contained in the updated
    // SameValue set. If Val is not provided, e is used instead.  If Val
    // and e are null, SameValue is not updated.
    void UpdateSameValue(Expr *E, const ExprSetTy SubExprSameValue,
                         ExprSetTy &SameValue, Expr *Val = nullptr) {
      Expr *SubExpr = dyn_cast<Expr>(*(E->child_begin()));
      assert(SubExpr);
      ExprEqualMapTy SubExprSameValueSets;
      SubExprSameValueSets[SubExpr] = SubExprSameValue;
      UpdateSameValue(E, SubExprSameValueSets, SameValue, Val);
    }

    // UpdateSameValue updates the set SameValue of expressions that produce
    // the same value as the value produced by the expression e.
    // e is an expression with n subexpressions, where n >= 0.
    //
    // Some kinds of expressions (e.g. assignments) have their own rules
    // for how to update the set SameValue.  UpdateSameValue is used to
    // update the set SameValue for expressions that do not have their own
    // own defined rules for updating SameValue.
    //
    // SubExprSameValueSets stores, for each subexpression S_i of e, a set
    // SameValue_i of expressions that produce the same value as S_i.
    //
    // Val is an optional expression that may be contained in the updated
    // SameValue set. If Val is not provided, e is used instead.  If Val
    // and e are null, SameValue is not updated.
    void UpdateSameValue(Expr *E, ExprEqualMapTy SubExprSameValueSets,
                         ExprSetTy &SameValue, Expr *Val = nullptr) {
      SameValue.clear();

      if (!Val) Val = E;
      if (!Val)
        return;

      // StmtExprs should not be included in SameValue.  When StmtExprs are
      // lexicographically compared, there is an assertion failure since
      // the children of StmtExprs are Stmts and not Exprs, so StmtExprs
      // should not be included in any sets that involve comparisons,
      // such as CheckingState.SameValue or CheckingState.EquivExprs.
      if (isa<StmtExpr>(Val))
        return;

      // Expressions that create new objects should not be included
      // in SameValue.
      if (CreatesNewObject(Val))
        return;

      // If Val is a call expression, SameValue does not contain Val.
      if (isa<CallExpr>(Val)) {
      }

      // If Val is a non-modifying expression, SameValue contains Val.
      else if (ExprUtil::CheckIsNonModifying(S, Val))
        SameValue.push_back(Val);

      // If Val is a modifying expression, use the SameValue_i sets of
      // expressions that produce the same value as the subexpressions of e
      // to try to construct a non-modifying expression ValPrime that produces
      // the same value as Val.
      else {
        Expr *ValPrime = nullptr;
        for (llvm::detail::DenseMapPair<Expr *, ExprSetTy> Pair : SubExprSameValueSets) {
          Expr *SubExpr_i = Pair.first;
          // For any modifying subexpression SubExpr_i of e, try to set
          // ValPrime to a nonmodifying expression from the set SameValue_i
          // of expressions that produce the same value as SubExpr_i.
          if (!ExprUtil::CheckIsNonModifying(S, SubExpr_i)) {
            ExprSetTy SameValue_i = Pair.second;
            for (auto I = SameValue_i.begin(); I != SameValue_i.end(); ++I) {
              Expr *E_i = *I;
              if (ExprUtil::CheckIsNonModifying(S, E_i)) {
                ValPrime = E_i;
                break;
              }
            }
          }
        }

        if (ValPrime)
          SameValue.push_back(ValPrime);
      }

      // If Val introduces a temporary to hold the value produced by e,
      // add the value of the temporary to SameValue.
      // TODO: checkedc-clang issue #832: adding uses of temporaries here
      // can result in false equivalence being recorded between expressions.
      if (CHKCBindTemporaryExpr *Temp = GetTempBinding(Val))
        SameValue.push_back(CreateTemporaryUse(Temp));
    }

    // Methods to get the original value of an expression.

    // GetOriginalValue returns the original value (if it exists) of the
    // expression Src with respect to the expression LValue in an assignment
    // LValue = Src.
    //
    // Target is the target expression of the assignment (that accounts for
    // any necessary casts of LValue).
    //
    // The out parameter OriginalValueUsesLValue will be set to true if the
    // original value uses the value of LValue.
    // This prevents callers from having to compute the occurrence count of
    // LValue in the original value, since GetOriginalValue computes this
    // count while trying to construct the inverse expression of the source
    // with respect to LValue.
    Expr *GetOriginalValue(Expr *LValue, Expr *Target, Expr *Src,
                           const EquivExprSets EQ,
                           bool &OriginalValueUsesLValue) {
      // Check if Src has an inverse expression with respect to LValue.
      Expr *IV = nullptr;
      if (InverseUtil::IsInvertible(S, LValue, Src))
        IV = InverseUtil::Inverse(S, LValue, Target, Src);
      if (IV) {
        // If Src has an inverse with respect to LValue, then the original
        // value (the inverse) must use the value of LValue.
        OriginalValueUsesLValue = true;
        return IV;
      }

      // If Src does not have an inverse with respect to LValue, then we
      // search the set EQ for a variable equivalent to LValue. In this
      // case, LValue must be a variable V.
      DeclRefExpr *V = VariableUtil::GetLValueVariable(S, LValue);
      if (!V) {
        OriginalValueUsesLValue = false;
        return nullptr;
      }

      // If Src does not have an inverse with respect to v, then the original
      // value is either some variable w != v in EQ, or it is null. In either
      // case, the original value cannot use the value of v.
      OriginalValueUsesLValue = false;
      
      // Check EQ for a variable w != v that produces the same value as v.
      Expr *ValuePreservingV = nullptr;
      ExprSetTy F = GetEqualExprSetContainingExpr(Target, EQ, ValuePreservingV);
      for (auto I = F.begin(); I != F.end(); ++I) {
        // Account for value-preserving operations on w when searching for
        // a variable w in F. For example, if F contains (T)LValueToRValue(w),
        // where w is a variable != v and (T) is a value-preserving cast, the
        // original value should be (T)LValueToRValue(w).
        Lexicographic Lex(S.Context, nullptr);
        Expr *E = Lex.IgnoreValuePreservingOperations(S.Context, *I);
        DeclRefExpr *W = VariableUtil::GetRValueVariable(S, E);
        if (W != nullptr && !ExprUtil::EqualValue(S.Context, V, W, nullptr)) {
          // Expression equality in EquivExprs does not account for types, so
          // expressions in the same set in EquivExprs may not have the same
          // type. The original value of Src with respect to v must have a type
          // compatible with the type of v (accounting for value-preserving
          // operations on v). For example, if F contains (T1)LValueToRValue(v)
          // and LValueToRValue(w), where v and w have type T2, (T1) is a value-
          // preserving cast, and T1 and T2 are not compatible types, the
          // original value should be LValueToRValue(w).
          if (S.Context.typesAreCompatible(ValuePreservingV->getType(),
                                            (*I)->getType()))
            return *I;
        }
      }

      return nullptr;
    }

    // GetIncomingBlockState returns the checking state that is true at the
    // beginning of the block by taking the intersection of the observed
    // bounds contexts and sets of equivalent expressions that were true
    // after each of the block's predecessors.
    //
    // Taking the intersection of the observed bounds contexts of the block's
    // predecessors ensures that, before checking a statement S in the block,
    // the block's observed bounds context contains only variables with bounds
    // that are in scope at S.  At the beginning of the block, each variable in
    // scope is mapped to its normalized declared bounds.
    CheckingState GetIncomingBlockState(const CFGBlock *Block,
                                        llvm::DenseMap<unsigned int, CheckingState> BlockStates) {
      CheckingState BlockState;
      bool IntersectionEmpty = true;
      for (const CFGBlock *PredBlock : Block->preds()) {
        // Prevent null or non-traversed (e.g. unreachable) blocks from causing
        // the incoming bounds context and EquivExprs set for a block to be empty.
        if (!PredBlock)
          continue;
        if (BlockStates.find(PredBlock->getBlockID()) == BlockStates.end())
          continue;
        CheckingState PredState = BlockStates[PredBlock->getBlockID()];
        if (IntersectionEmpty) {
          BlockState.ObservedBounds = PredState.ObservedBounds;
          BlockState.EquivExprs = PredState.EquivExprs;
          IntersectionEmpty = false;
        }
        else {
          BlockState.ObservedBounds =
            IntersectBoundsContexts(PredState.ObservedBounds,
                                    BlockState.ObservedBounds);
          BlockState.EquivExprs = IntersectEquivExprs(PredState.EquivExprs,
                                                      BlockState.EquivExprs);
        }
      }
      return BlockState;
    }

    // ContextDifference returns a bounds context containing all AbstractSets
    // A in Context1 where Context1[A] != Context2[A].
    BoundsContextTy ContextDifference(BoundsContextTy Context1,
                                      BoundsContextTy Context2) {
      BoundsContextTy Difference;
      for (const auto &Pair : Context1) {
        const AbstractSet *A = Pair.first;
        BoundsExpr *B = Pair.second;
        auto It = Context2.find(A);
        if (It == Context2.end() || !ExprUtil::EqualValue(Context, B, It->second, nullptr)) {
          Difference[A] = B;
        }
      }
      return Difference;
    }

    // EqualContexts returns true if Context1 and Context2 contain the same
    // sets of AbstractSets as keys, and for each key AbstractSet A,
    // Context1[A] == Context2[A].
    bool EqualContexts(BoundsContextTy Context1, BoundsContextTy Context2) {
      if (Context1.size() != Context2.size())
        return false;

      for (const auto &Pair : Context1) {
        auto It = Context2.find(Pair.first);
        if (It == Context2.end())
          return false;
        if (!ExprUtil::EqualValue(Context, Pair.second, It->second, nullptr))
          return false;
      }

      return true;
    }

    // IntersectBoundsContexts returns a bounds context resulting from taking
    // the intersection of the contexts Context1 and Context2.
    //
    // For each AbstractSet A that is in both Context1 and Context2, the
    // intersected context maps A to its normalized declared bounds.
    // Context1 or Context2 may map A to widened bounds, but those bounds
    // should not persist across CFG blocks.  The observed bounds for each
    // in-scope AbstractSet should be reset to its normalized declared bounds
    // at the beginning of a block, before widening the bounds in the block.
    BoundsContextTy IntersectBoundsContexts(BoundsContextTy Context1,
                                            BoundsContextTy Context2) {
      BoundsContextTy IntersectedContext;
      for (auto const &Pair : Context1) {
        const AbstractSet *A = Pair.first;
        if (!Pair.second || !Context2.count(A))
          continue;
        if (BoundsExpr *B = S.GetLValueDeclaredBounds(A->GetRepresentative()))
          IntersectedContext[A] = B;
      }
      return IntersectedContext;
    }

    // IntersectEquivExprs returns the intersection of two sets of sets of
    // equivalent expressions, where each set in EQ1 is intersected with
    // each set in EQ2 to produce an element of the result.
    EquivExprSets IntersectEquivExprs(const EquivExprSets EQ1,
                                      const EquivExprSets EQ2) {
      EquivExprSets IntersectedEQ;
      for (auto I1 = EQ1.begin(); I1 != EQ1.end(); ++I1) {
        ExprSetTy Set1 = *I1;
        for (auto I2 = EQ2.begin(); I2 != EQ2.end(); ++I2) {
          ExprSetTy Set2 = *I2;
          ExprSetTy IntersectedExprSet = IntersectExprSets(Set1, Set2);
          if (IntersectedExprSet.size() > 1)
            IntersectedEQ.push_back(IntersectedExprSet);
        }
      }
      return IntersectedEQ;
    }

    // IntersectExprSets returns the intersection of two sets of expressions.
    ExprSetTy IntersectExprSets(const ExprSetTy Set1, const ExprSetTy Set2) {
      ExprSetTy IntersectedSet;
      for (auto I = Set1.begin(); I != Set1.end(); ++I) {
        Expr *E1 = *I;
        if (EqualExprsContainsExpr(Set2, E1))
          IntersectedSet.push_back(E1);
      }
      return IntersectedSet;
    }

    // IntersectDeclSets returns the intersection of Set1 and Set2.
    DeclSetTy IntersectDeclSets(DeclSetTy Set1, DeclSetTy Set2) {
      DeclSetTy Intersection;
      for (auto I = Set1.begin(), E = Set1.end(); I != E; ++I) {
        const VarDecl *V = *I;
        if (Set2.find(V) != Set2.end()) {
          Intersection.insert(V);
        }
      }
      return Intersection;
    }

    // GetEqualExprSetContainingExpr returns the set F in EQ that contains e
    // if such a set F exists, or an empty set otherwise.
    //
    // If there is a set F in EQ that contains an expression e1 such that
    // e1 is canonically equivalent to e, ValuePreservingE is set to e1.
    // e1 may include value-preserving operations.  For example, if a set F
    // in EQ contains (T)e, where (T) is a value-preserving cast,
    // ValuePreservingE will be set to (T)e.
    ExprSetTy GetEqualExprSetContainingExpr(Expr *E, EquivExprSets EQ,
                                            Expr *&ValuePreservingE) {
      ValuePreservingE = nullptr;
      for (auto OuterList = EQ.begin(); OuterList != EQ.end(); ++OuterList) {
        ExprSetTy F = *OuterList;
        for (auto InnerList = F.begin(); InnerList != F.end(); ++InnerList) {
          Expr *E1 = *InnerList;
          if (ExprUtil::EqualValue(S.Context, E, E1, nullptr)) {
            ValuePreservingE = E1;
            return F;
          }
        }
      }
      return { };
    }

    // If e appears in a set F in EQ, GetEqualExprSetContainingExpr
    // returns F.  Otherwise, it returns an empty set.
    ExprSetTy GetEqualExprSetContainingExpr(Expr *E, EquivExprSets EQ) {
      for (auto OuterList = EQ.begin(); OuterList != EQ.end(); ++OuterList) {
        ExprSetTy F = *OuterList;
        if (::EqualExprsContainsExpr(S, F, E, nullptr))
          return F;
      }
      return { };
    }

    // IsEqualExprsSubset returns true if Exprs1 is a subset of Exprs2.
    bool IsEqualExprsSubset(const ExprSetTy Exprs1, const ExprSetTy Exprs2) {
      for (auto I = Exprs1.begin(); I != Exprs1.end(); ++I) {
        Expr *E = *I;
        if (!EqualExprsContainsExpr(Exprs2, E))
          return false;
      }
      return true;
    }

    // DoExprSetsIntersect returns true if the intersection of Exprs1 and
    // Exprs2 is nonempty.
    bool DoExprSetsIntersect(const ExprSetTy Exprs1, const ExprSetTy Exprs2) {
      for (auto I = Exprs1.begin(); I != Exprs1.end(); ++I) {
        Expr *E = *I;
        if (EqualExprsContainsExpr(Exprs2, E))
          return true;
      }
      return false;
    }

    // EqualExprsContainsExpr returns true if the set Exprs contains E.
    bool EqualExprsContainsExpr(const ExprSetTy Exprs, Expr *E) {
      return ::EqualExprsContainsExpr(S, Exprs, E, nullptr);
    }

    // CreatesNewObject returns true if the expression e creates a new object.
    // Expressions that create new objects should not be added to the
    // EquivExprs or SameValue sets of equivalent expressions in the checking
    // state.
    bool CreatesNewObject(Expr *E) {
      switch (E->getStmtClass()) {
        case Expr::InitListExprClass:
        case Expr::ImplicitValueInitExprClass:
        case Expr::CompoundLiteralExprClass:
        case Expr::ExtVectorElementExprClass:
        case Expr::ExprWithCleanupsClass:
        case Expr::BlockExprClass:
        case Expr::SourceLocExprClass:
        case Expr::PackExprClass:
        case Expr::FixedPointLiteralClass:
        case Expr::StringLiteralClass:
          return true;
        default: {
          for (auto I = E->child_begin(); I != E->child_end(); ++I) {
            if (Expr *SubExpr = dyn_cast<Expr>(*I)) {
              if (CreatesNewObject(SubExpr))
                return true;
            }
          }
          return false;
        }
      }
    }

    // SynthesizeMembers modifies the set AbstractSets to include AbstractSets
    // for member expressions whose target bounds use the value of the member
    // expression M that is being modified via an assignment.
    void SynthesizeMembers(Expr *E, MemberExpr *M, CheckedScopeSpecifier CSS,
                           AbstractSetSetTy &AbstractSets) {
      if (!E)
        return;
      Lexicographic Lex(S.Context, nullptr);
      E = Lex.IgnoreValuePreservingOperations(S.Context, E->IgnoreParens());

      // Recursively synthesize AbstractSets for certain subexpressions of E.
      switch (E->getStmtClass()) {
        case Expr::MemberExprClass:
          break;
        case Expr::ImplicitCastExprClass:
        case Expr::CStyleCastExprClass: {
          CastExpr *CE = cast<CastExpr>(E);
          SynthesizeMembers(CE->getSubExpr(), M, CSS, AbstractSets);
          return;
        }
        case Expr::UnaryOperatorClass: {
          UnaryOperator *UO = cast<UnaryOperator>(E);
          SynthesizeMembers(UO->getSubExpr(), M, CSS, AbstractSets);
          return;
        }
        case Expr::ArraySubscriptExprClass: {
          ArraySubscriptExpr *AE = cast<ArraySubscriptExpr>(E);
          SynthesizeMembers(AE->getBase(), M, CSS, AbstractSets);
          return;
        }
        case Expr::BinaryOperatorClass: {
          BinaryOperator *BO = cast<BinaryOperator>(E);
          Expr *LHS = BO->getLHS();
          Expr *RHS = BO->getRHS();
          if (LHS->getType()->isPointerType())
            SynthesizeMembers(LHS, M, CSS, AbstractSets);
          if (RHS->getType()->isPointerType())
            SynthesizeMembers(RHS, M, CSS, AbstractSets);
          return;
        }
        default:
          return;
      }

      MemberExpr *ME = dyn_cast<MemberExpr>(E);
      if (!ME)
        return;

      // Synthesize AbstractSets for a member expression `Base->Field`
      // or `Base.Field`.
      Expr *Base = ME->getBase();
      FieldDecl *Field = dyn_cast<FieldDecl>(ME->getMemberDecl());
      if (!Field)
        return;

      // For each sibling field F of Field in whose declared bounds Field
      // appears, check whether the concrete, expanded target bounds of
      // `Base->F` or `Base.F` use the value of M.
      auto I = BoundsSiblingFields.find(Field);
      if (I != BoundsSiblingFields.end()) {
        auto SiblingFields = I->second;
        for (const FieldDecl *F : SiblingFields) {
          if (!F->hasBoundsExpr())
            continue;
          MemberExpr *BaseF =
            ExprCreatorUtil::CreateMemberExpr(S, Base, F, ME->isArrow());
          ++S.CheckedCStats.NumSynthesizedMemberExprs;
          BoundsExpr *Bounds = MemberExprTargetBounds(BaseF, CSS);
          if (ExprUtil::FindLValue(S, M, Bounds)) {
            const AbstractSet *A = AbstractSetMgr.GetOrCreateAbstractSet(BaseF);
            AbstractSets.insert(A);
            ++S.CheckedCStats.NumSynthesizedMemberAbstractSets;
          }
        }
      }

      SynthesizeMembers(Base, M, CSS, AbstractSets);
    }

    // This describes an empty range. We use this where semantically the value
    // can never point to any range of memory, and statically understanding this
    // is useful.
    // We use this for example for function pointers or float-typed expressions.
    //
    // This is better than represenging the empty range as bounds(e, e), or even
    // bounds(e1, e2), because in these cases we need to do further analysis to
    // understand that the upper and lower bounds of the range are equal.
    BoundsExpr *CreateBoundsEmpty() {
      return BoundsUtil::CreateBoundsUnknown(S);
    }

    // This describes the bounds of null, which is compatible with every
    // other bounds annotation.
    BoundsExpr *CreateBoundsAny() {
      return new (Context) NullaryBoundsExpr(BoundsExpr::Kind::Any,
                                             SourceLocation(),
                                             SourceLocation());
    }

    // Currently our inference algorithm has some limitations,
    // where we cannot express bounds for things that will have bounds
    //
    // This is for the case where we want to allow these today,
    // but we need to re-visit these places and disallow some instances
    // when we can accurately calculate these bounds.
    BoundsExpr *CreateBoundsAllowedButNotComputed() {
      return CreateBoundsAny();
    }
    // This is for the opposite case, where we want to return bounds(unknown)
    // at the moment, but we want to re-visit these parts of inference
    // and in some cases compute bounds.
    BoundsExpr *CreateBoundsNotAllowedYet() {
      return BoundsUtil::CreateBoundsUnknown(S);
    }

    BoundsExpr *CreateBoundsForArrayType(QualType T) {
      return BoundsUtil::CreateBoundsForArrayType(S, T, IncludeNullTerminator);
    }

    BoundsExpr *ArrayExprBounds(Expr *E) {
      return BoundsUtil::ArrayExprBounds(S, E, IncludeNullTerminator);
    }

    BoundsExpr *CreateSingleElementBounds(Expr *LowerBounds) {
      assert(LowerBounds->isRValue());
      return BoundsUtil::ExpandToRange(S, LowerBounds,
                                       Context.getPrebuiltCountOne());
    }

    Expr *CreateTemporaryUse(CHKCBindTemporaryExpr *Binding) {
      return new (Context) BoundsValueExpr(SourceLocation(), Binding);
    }

    Expr *CreateAddressOfOperator(Expr *E) {
      QualType Ty = Context.getPointerType(E->getType(), CheckedPointerKind::Array);
      return UnaryOperator::Create(Context, E, UnaryOperatorKind::UO_AddrOf, Ty,
                                   ExprValueKind::VK_RValue,
                                   ExprObjectKind::OK_Ordinary,
                                   SourceLocation(), false,
                                   FPOptionsOverride());
    }

    // Infer bounds for string literals.
    BoundsExpr *InferBoundsForStringLiteral(Expr *E, StringLiteral *SL,
                                            CHKCBindTemporaryExpr *Binding) {
      // Use the number of characters in the string (excluding the null
      // terminator) to calcaulte size.  Don't use the array type of the
      // literal.  In unchecked scopes, the array type is unchecked and its
      // size includes the null terminator.  It converts to an ArrayPtr that
      // could be used to overwrite the null terminator.  We need to prevent
      // this because literal strings may be shared and writeable, depending on
      // the C implementation.
      auto *Size = ExprCreatorUtil::CreateIntegerLiteral(Context,
                     llvm::APInt(64, SL->getLength()));
      auto *CBE =
        new (Context) CountBoundsExpr(BoundsExpr::Kind::ElementCount,
                                      Size, SourceLocation(),
                                      SourceLocation());

      auto PtrType = Context.getDecayedType(E->getType());

      // For a string literal expression, we always bind the result of the
      // expression to a temporary. We then use this temporary in the bounds
      // expression for the string literal expression. Otherwise, a runtime
      // bounds check based on accessing the predefined expression could be
      // incorrect: the base value could be different for the lower and upper
      // bounds.
      auto *ArrLValue = CreateTemporaryUse(Binding);
      auto *Base = ExprCreatorUtil::CreateImplicitCast(S, ArrLValue,
                                      CastKind::CK_ArrayToPointerDecay,
                                      PtrType);
      return BoundsUtil::ExpandToRange(S, Base, CBE);
    }

    // Infer the bounds for a member expression.
    // A member expression is an lvalue.
    //
    // MemberExprBounds should only be called on an
    // expression that has not had any side effects performed
    // on it, since PruneTemporaryBindings expects no bounds
    // expressions to have been set.
    BoundsExpr *MemberExprBounds(MemberExpr *ME, CheckedScopeSpecifier CSS) {
      FieldDecl *FD = dyn_cast<FieldDecl>(ME->getMemberDecl());
      if (!FD)
        return BoundsUtil::CreateBoundsInferenceError(S);

      if (ME->getType()->isArrayType()) {
        // Declared bounds override the bounds based on the array type.
        BoundsExpr *B = FD->getBoundsExpr();
        if (B) {
          B = S.MakeMemberBoundsConcrete(ME->getBase(), ME->isArrow(), B);
          if (!B) {
            assert(ME->getBase()->isRValue());
            // This can happen if the base expression is an rvalue expression.
            // It could be a function call that returns a struct, for example.
            return CreateBoundsNotAllowedYet();
          }
          if (B->isElementCount() || B->isByteCount()) {
            Expr *Base = ExprCreatorUtil::CreateImplicitCast(S, ME,
                                            CastKind::CK_ArrayToPointerDecay,
                                            Context.getDecayedType(ME->getType()));
            return cast<BoundsExpr>(PruneTemporaryBindings(S,
                                      BoundsUtil::ExpandToRange(S, Base, B),
                                      CSS));
          } else
            return cast<BoundsExpr>(PruneTemporaryBindings(S, B, CSS));
        }

        // If B is an interop type annotation, the type must be identical
        // to the declared type, modulo checkedness.  So it is OK to
        // compute the array bounds based on the original type.
        return cast<BoundsExpr>(PruneTemporaryBindings(S, ArrayExprBounds(ME), CSS));
      }

      // It is an error for a member to have function type.
      if (ME->getType()->isFunctionType())
        return BoundsUtil::CreateBoundsInferenceError(S);

      // If E is an L-value, the ME must be an L-value too.
      if (ME->isRValue()) {
        llvm_unreachable("unexpected MemberExpr r-value");
        return BoundsUtil::CreateBoundsInferenceError(S);
      }

      Expr *AddrOf = CreateAddressOfOperator(ME);
      BoundsExpr* Bounds = CreateSingleElementBounds(AddrOf);
      return cast<BoundsExpr>(PruneTemporaryBindings(S, Bounds, CSS));
    }

    // Infer bounds for the target of a variable.
    // A variable is an lvalue.
    BoundsExpr *DeclRefExprTargetBounds(DeclRefExpr *DRE,
                                        CheckedScopeSpecifier CSS) {
      VarDecl *VD = dyn_cast<VarDecl>(DRE->getDecl());
      BoundsExpr *B = nullptr;
      InteropTypeExpr *IT = nullptr;
      if (VD) {
        B = VD->getBoundsExpr();
        IT = VD->getInteropTypeExpr();
      }

      // Variables with array type do not have target bounds.
      if (DRE->getType()->isArrayType())
        return BoundsUtil::CreateBoundsAlwaysUnknown(S);

      // Infer target bounds for variables without array type.

      bool IsParam = isa<ParmVarDecl>(DRE->getDecl());
      if (DRE->getType()->isCheckedPointerPtrType())
        return CreateTypeBasedBounds(DRE, DRE->getType(), IsParam, false);

      if (!VD)
        return BoundsUtil::CreateBoundsInferenceError(S);

      if (!B && IT)
        return CreateTypeBasedBounds(DRE, IT->getType(), IsParam, true);

      if (!B || B->isUnknown())
        return BoundsUtil::CreateBoundsAlwaysUnknown(S);

      Expr *Base = ExprCreatorUtil::CreateImplicitCast(S, DRE,
                                      CastKind::CK_LValueToRValue,
                                      DRE->getType());
      return BoundsUtil::ExpandToRange(S, Base, B);
    }

    // Infer bounds for the target of a unary operator.
    // A unary operator may be an lvalue.
    BoundsExpr *UnaryOperatorTargetBounds(UnaryOperator *UO,
                                          CheckedScopeSpecifier CSS) {
      if (UO->getOpcode() == UnaryOperatorKind::UO_Deref) {
        // Currently, we don't know the target bounds of a pointer stored in a
        // pointer dereference, unless it is a _Ptr type or an _Nt_array_ptr.
        if (UO->getType()->isCheckedPointerPtrType() ||
            UO->getType()->isCheckedPointerNtArrayType())
          return CreateTypeBasedBounds(UO, UO->getType(),
                                                  false, false);
        else
          return BoundsUtil::CreateBoundsUnknown(S);
      }

      // Unary operators other than pointer dereferences do not have lvalue
      // target bounds.
      return BoundsUtil::CreateBoundsInferenceError(S);
    }

    // Infer target bounds for an array subscript expression.
    // An array subscript is an lvalue.
    BoundsExpr *ArraySubscriptExprTargetBounds(ArraySubscriptExpr *ASE,
                                               CheckedScopeSpecifier CSS) {
      // Currently, we don't know the target bounds of a pointer returned by a
      // subscripting operation, unless it is a _Ptr type or an _Nt_array_ptr.
      if (ASE->getType()->isCheckedPointerPtrType() ||
          ASE->getType()->isCheckedPointerNtArrayType())
        return CreateTypeBasedBounds(ASE, ASE->getType(), false, false);
      else
        return BoundsUtil::CreateBoundsAlwaysUnknown(S);
    }

    // Infer the bounds for the target of a member expression.
    // A member expression is an lvalue.
    //
    // MemberExprTargetBounds should only be called on an
    // expression that has not had any side effects performed
    // on it, since PruneTemporaryBindings expects no bounds
    // expressions to have been set.
    BoundsExpr *MemberExprTargetBounds(MemberExpr *ME,
                                       CheckedScopeSpecifier CSS) {
      FieldDecl *F = dyn_cast<FieldDecl>(ME->getMemberDecl());
      if (!F)
        return BoundsUtil::CreateBoundsInferenceError(S);

      BoundsExpr *B = F->getBoundsExpr();
      InteropTypeExpr *IT = F->getInteropTypeExpr();
      if (B && B->isUnknown())
        return BoundsUtil::CreateBoundsAlwaysUnknown(S);

      Expr *MemberBaseExpr = ME->getBase();
      if (!B && IT) {
        B = CreateTypeBasedBounds(ME, IT->getType(),
                                      /*IsParam=*/false,
                                      /*IsInteropTypeAnnotation=*/true);
        return cast<BoundsExpr>(PruneTemporaryBindings(S, B, CSS));
      }
            
      if (!B)
        return BoundsUtil::CreateBoundsAlwaysUnknown(S);

      B = S.MakeMemberBoundsConcrete(MemberBaseExpr, ME->isArrow(), B);
      if (!B) {
        // This can happen when MemberBaseExpr is an rvalue expression.  An example
        // of this a function call that returns a struct.  MakeMemberBoundsConcrete
        // can't handle this yet.
        return CreateBoundsNotAllowedYet();
      }

      if (B->isElementCount() || B->isByteCount()) {
          Expr *MemberRValue;
        if (ME->isLValue())
          MemberRValue = ExprCreatorUtil::CreateImplicitCast(S, ME,
                                            CastKind::CK_LValueToRValue,
                                            ME->getType());
        else
          MemberRValue = ME;
        B = BoundsUtil::ExpandToRange(S, MemberRValue, B);
      }

      return cast<BoundsExpr>(PruneTemporaryBindings(S, B, CSS));
    }

    // Infer bounds for the target of a cast expression.
    // A cast expression may be an lvalue.
    BoundsExpr *LValueCastTargetBounds(CastExpr *CE, CheckedScopeSpecifier CSS) {
      // An LValueBitCast adjusts the type of the lvalue.  The bounds are not
      // changed, except that their relative alignment may change (the bounds 
      // may only cover a partial object).  TODO: When we add relative
      // alignment support to the compiler, adjust the relative alignment.
      if (CE->getCastKind() == CastKind::CK_LValueBitCast)
        return GetLValueTargetBounds(CE->getSubExpr(), CSS);

      // Cast kinds other than LValueBitCast do not have lvalue target bounds.
      return BoundsUtil::CreateBoundsAlwaysUnknown(S);
    }

    // Infer bounds for the target of a temporary binding expression.
    // A temporary binding may be an lvalue.
    BoundsExpr *LValueTempBindingTargetBounds(CHKCBindTemporaryExpr *Temp,
                                              CheckedScopeSpecifier CSS) {
      return BoundsUtil::CreateBoundsAlwaysUnknown(S);
    }

    // Given a Ptr type or a bounds-safe interface type, create the bounds
    // implied by the type.  If E is non-null, place the bounds in standard form
    // (do not use count or byte_count because their meaning changes
    //  when propagated to parent expressions).
    BoundsExpr *CreateTypeBasedBounds(Expr *E, QualType Ty, bool IsParam,
                                      bool IsBoundsSafeInterface) {
      BoundsExpr *BE = nullptr;
      // If the target value v is a Ptr type, it has bounds(v, v + 1), unless
      // it is a function pointer type, in which case it has no required
      // bounds.

      if (Ty->isCheckedPointerPtrType()) {
        if (Ty->isFunctionPointerType())
          BE = CreateBoundsEmpty();
        else if (Ty->isVoidPointerType())
          BE = Context.getPrebuiltByteCountOne();
        else
          BE = Context.getPrebuiltCountOne();
      } else if (Ty->isCheckedArrayType()) {
        assert(IsParam && IsBoundsSafeInterface && "unexpected checked array type");
        BE = CreateBoundsForArrayType(Ty);
      } else if (Ty->isCheckedPointerNtArrayType()) {
        BE = Context.getPrebuiltCountZero();
      }
   
      if (!BE)
        return CreateBoundsEmpty();

      if (!E)
        return BE;

      Expr *Base = E;
      if (Base->isLValue())
        Base = ExprCreatorUtil::CreateImplicitCast(S, Base,
                                  CastKind::CK_LValueToRValue,
                                  E->getType());

      // If type is a bounds-safe interface type, adjust the type of base to the
      // bounds-safe interface type.
      if (IsBoundsSafeInterface) {
        // Compute the target type.  We could receive an array type for a parameter
        // with a bounds-safe interface.
        QualType TargetTy = Ty;
        if (TargetTy->isArrayType()) {
          assert(IsParam);
          TargetTy = Context.getArrayDecayedType(Ty);
        };

        if (TargetTy != E->getType())
          Base = ExprCreatorUtil::CreateExplicitCast(S, TargetTy, CK_BitCast,
                                                     Base, true);
      } else
        assert(Ty == E->getType());

      return BoundsUtil::ExpandToRange(S, Base, BE);
    }

    // Compute the bounds of a cast operation that produces an rvalue.
    BoundsExpr *RValueCastBounds(CastExpr *E,
                                 BoundsExpr *TargetBounds,
                                 BoundsExpr *LValueBounds,
                                 BoundsExpr *RValueBounds,
                                 CheckingState State) {
      switch (E->getCastKind()) {
        case CastKind::CK_BitCast:
        case CastKind::CK_NoOp:
        case CastKind::CK_NullToPointer:
        // Truncation or widening of a value does not affect its bounds.
        case CastKind::CK_IntegralToPointer:
        case CastKind::CK_PointerToIntegral:
        case CastKind::CK_IntegralCast:
        case CastKind::CK_IntegralToBoolean:
        case CastKind::CK_BooleanToSignedIntegral:
          return RValueBounds;
        case CastKind::CK_LValueToRValue: {
          // For an rvalue cast of a variable v, if v has observed bounds,
          // the rvalue bounds of the value of v should be the observed bounds.
          // This also accounts for variables that have widened bounds.
          if (DeclRefExpr *V = VariableUtil::GetRValueVariable(S, E)) {
            if (const VarDecl *D = dyn_cast_or_null<VarDecl>(V->getDecl())) {
              if (D->hasBoundsExpr()) {
                const AbstractSet *A = AbstractSetMgr.GetOrCreateAbstractSet(V);
                auto It = State.ObservedBounds.find(A);
                if (It != State.ObservedBounds.end())
                  return It->second;
              }
            }
          }
          // If an lvalue to rvalue cast e is not the value of a variable
          // with observed bounds, the rvalue bounds of e default to the
          // given target bounds.
          return TargetBounds;
        }
        case CastKind::CK_ArrayToPointerDecay: {
          // For an array to pointer cast of a variable v, if v has observed
          // bounds, the rvalue bounds of the value of v should be the observed
          // bounds. This also accounts for variables with array type that have
          // widened bounds.
          if (DeclRefExpr *V = VariableUtil::GetRValueVariable(S, E)) {
            if (const VarDecl *D = dyn_cast_or_null<VarDecl>(V->getDecl())) {
              if (D->hasBoundsExpr()) {
                const AbstractSet *A = AbstractSetMgr.GetOrCreateAbstractSet(V);
                auto It = State.ObservedBounds.find(A);
                if (It != State.ObservedBounds.end())
                  return It->second;
              }
            }
          }
          // If an array to pointer cast e is not the value of a variable
          // with observed bounds, the rvalue bounds of e default to the
          // given lvalue bounds.
          return LValueBounds;
        }
        case CastKind::CK_DynamicPtrBounds:
        case CastKind::CK_AssumePtrBounds:
          llvm_unreachable("unexpected rvalue bounds cast");
        default:
          return BoundsUtil::CreateBoundsAlwaysUnknown(S);
      }
    }

    // Compute the bounds of a call expression.  Call expressions always
    // produce rvalues.
    //
    // If ResultName is non-null, it is a temporary variable where the result
    // of the call expression is stored immediately upon return from the call.
    BoundsExpr *CallExprBounds(const CallExpr *CE,
                               CHKCBindTemporaryExpr *ResultName,
                               CheckedScopeSpecifier CSS) {
      BoundsExpr *ReturnBounds = nullptr;
      if (CE->getType()->isCheckedPointerPtrType()) {
        if (CE->getType()->isVoidPointerType())
          ReturnBounds = Context.getPrebuiltByteCountOne();
        else
          ReturnBounds = Context.getPrebuiltCountOne();
      }
      else {
        // Get the function prototype, where the abstract function return
        // bounds are kept.  The callee (if it exists) 
        // is always a function pointer.
        const PointerType *PtrTy =
          CE->getCallee()->getType()->getAs<PointerType>();
        if (PtrTy == nullptr)
          return BoundsUtil::CreateBoundsInferenceError(S);
        const FunctionProtoType *CalleeTy =
          PtrTy->getPointeeType()->getAs<FunctionProtoType>();
        if (!CalleeTy)
          // K&R functions have no prototype, and we cannot perform
          // inference on them, so we return bounds(unknown) for their results.
          return BoundsUtil::CreateBoundsAlwaysUnknown(S);

        BoundsAnnotations FunReturnAnnots = CalleeTy->getReturnAnnots();
        BoundsExpr *FunBounds = FunReturnAnnots.getBoundsExpr();
        InteropTypeExpr *IType =FunReturnAnnots.getInteropTypeExpr();
        // If there is no return bounds and there is an interop type
        // annotation, use the bounds implied by the interop type
        // annotation.
        if (!FunBounds && IType)
          FunBounds = CreateTypeBasedBounds(nullptr, IType->getType(),
                                            false, true);

        if (!FunBounds)
          // This function has no return bounds
          return BoundsUtil::CreateBoundsAlwaysUnknown(S);

        ArrayRef<Expr *> ArgExprs =
          llvm::makeArrayRef(const_cast<Expr**>(CE->getArgs()),
                              CE->getNumArgs());

        // Concretize Call Bounds with argument expressions.
        // We can only do this if the argument expressions are non-modifying.
        // For argument expressions that are modifying, we issue an error
        // message only in checked scope because the argument expressions may
        // be re-evaluated during bounds validation.
        // TODO: The long-term solution is to introduce temporaries for
        // modifying argument expressions whose corresponding formals are used
        // in return or parameter bounds expressions.
        // Equality between the value computed by an argument expression and its
        // associated temporary would also need to be recorded.
        Sema::NonModifyingMessage Message =
          (CSS == CheckedScopeSpecifier::CSS_Unchecked) ?
          Sema::NonModifyingMessage::NMM_None :
          Sema::NonModifyingMessage::NMM_Error;
        ReturnBounds =
          S.ConcretizeFromFunctionTypeWithArgs(FunBounds, ArgExprs,
                       Sema::NonModifyingContext::NMC_Function_Return, Message);
        // If concretization failed, this means we tried to substitute with
        // a non-modifying expression, which is not allowed by the
        // specification.
        if (!ReturnBounds)
          return BoundsUtil::CreateBoundsInferenceError(S);
      }

      if (ReturnBounds->isElementCount() ||
          ReturnBounds->isByteCount()) {
        if (!ResultName)
          return BoundsUtil::CreateBoundsInferenceError(S);
        ReturnBounds = BoundsUtil::ExpandToRange(S, CreateTemporaryUse(ResultName), ReturnBounds);
      }
      return ReturnBounds;
    }

    // Check that casts to checked function pointer types produce a valid
    // function pointer.  This implements the checks in Section 3.8 of v0.7
    // of the Checked C specification.
    //
    // The cast expression E has type ToType, a ptr<> to a function p type.  To
    // produce the function pointer,  the program is performing a sequence of
    // casts, both implicit and explicit. This sequence may include uses of
    // addr-of- (&) or deref(*), which act like casts for function pointer
    // types.
    //
    // Start by checking whether E must produce a valid function pointer:
    // - An lvalue-to-rvalue cast,
    // - A bounds-safe interface cast.
    //
    // If E is not guaranteed produce a valid function pointer, check that E
    // is a value-preserving case. Iterate through the chain of subexpressions
    // of E, as long as we see value-preserving casts or a cast-like operator.
    // If a cast is not value-preserving, it is an error because the resulting
    // value may not be valid function pointer.
    //
    // Let Needle be the subexpression the iteration ends at. Check whether
    // Needle is guaranteed to be a valid checked function pointer of type Ty:
    // - It s a null pointer.
    // - It is decl ref to a named function and the pointee type of TyType
    //   matches the function type.
    // - It is a checked function pointer Ty.
    // If is none of those, emit diagnostic about an incompatible type.
    void CheckDisallowedFunctionPtrCasts(CastExpr *E) {
      // The type of the outer value
      QualType ToType = E->getType();

      // We're only looking for casts to checked function ptr<>s.
      if (!ToType->isCheckedPointerPtrType() ||
        !ToType->isFunctionPointerType())
        return;

      if (S.getLangOpts()._3C)
        return;

      // Skip lvalue-to-rvalue casts because they preserve types (except that
      // qualifers are removed).  The lvalue type should be a checked pointer
      // type too.
      if (const ImplicitCastExpr *ICE = dyn_cast<ImplicitCastExpr>(E))
        if (ICE->getCastKind() == CK_LValueToRValue) {
          assert(ICE->getSubExpr()->getType()->isCheckedPointerType());
          return;
        }

      // Skip bounds-safe interface casts.  They are trusted casts inserted
      // according to bounds-safe interface rules.  The only difference in
      // types is checkedness, which means that this is a trusted cast
      // to the checked function type pointer.
      if (E->isBoundsSafeInterface())
        return;

      if (!CheckValuePreservingCast(E, ToType)) {
        // The top-level cast is not value-preserving
        return;
      }

      // Iterate through chain of subexpressions that are value-preserving
      // casts or cast-like operations.
      const Expr *Needle = E->getSubExpr();
      while (true) {
        Needle = Needle->IgnoreParens();

        // Stop at any cast or cast-like operators that have a checked pointer
        // type.  If they are potential problematic casts, they'll be checked
        // by another call to CheckedDisallowedFunctionPtrCasts.
        if (Needle->getType()->isCheckedPointerType())
          break;

        // If we've found a cast expression...
        if (const CastExpr *NeedleCast = dyn_cast<CastExpr>(Needle)) {
          if (const ImplicitCastExpr *ICE = 
                dyn_cast<ImplicitCastExpr>(NeedleCast))
            // Stop at lvalue-to-ravlue casts.
            if (ICE->getCastKind() == CK_LValueToRValue)
              break;

          if (NeedleCast->isBoundsSafeInterface())
            break;

          if (!CheckValuePreservingCast(NeedleCast, ToType)) {
            // The cast is not value-preserving,
            return;
          }

          Needle = NeedleCast->getSubExpr();
          continue;
        }

        // If we've found a unary operator (such as * or &)...
        if (const UnaryOperator *NeedleOp = dyn_cast<UnaryOperator>(Needle)) {
          // Check if the operator is value-preserving.
          // Only addr-of (&) and deref (*) are with function pointers
          if (!CheckValuePreservingCastLikeOp(NeedleOp, ToType)) {
            return;
          }

          // Keep iterating.
          Needle = NeedleOp->getSubExpr();
          continue;
        }

        // Otherwise we have found an expression that is neither
        // a cast nor a cast-like operator.  Stop iterating.
        break;
      }

      // See if we stopped at a subexpression that must produce a valid checked
      // function pointer.

      // A null pointer.
      if (Needle->isNullPointerConstant(S.Context, Expr::NPC_NeverValueDependent))
        return;

      // A DeclRef to a function declaration matching the desired function type.
      if (const DeclRefExpr *NeedleDeclRef = dyn_cast<DeclRefExpr>(Needle)) {
        if (isa<FunctionDecl>(NeedleDeclRef->getDecl())) {
          // Checked that the function type is compatible with the pointee type
          // of ToType.
          if (S.Context.typesAreCompatible(ToType->getPointeeType(),
                                           Needle->getType(),
                                           /*CompareUnqualified=*/false,
                                           /*IgnoreBounds=*/false))
            return;
        } else {
          S.Diag(Needle->getExprLoc(),
                 diag::err_cast_to_checked_fn_ptr_not_value_preserving)
            << ToType << E->getSourceRange();
          return;
        }
      }

      // An expression with a checked pointer type.
      QualType NeedleTy = Needle->getType();
      if (!S.Context.typesAreCompatible(ToType, NeedleTy,
                                      /* CompareUnqualified=*/false,
                                      /*IgnoreBounds=*/false)) {
        // See if the only difference is that the source is an unchecked pointer type.
        if (NeedleTy->isPointerType()) {
          const PointerType *NeedlePtrType = NeedleTy->getAs<PointerType>();
          const PointerType *ToPtrType = ToType->getAs<PointerType>();
          if (S.Context.typesAreCompatible(NeedlePtrType->getPointeeType(),
                                           ToPtrType->getPointeeType(),
                                           /*CompareUnqualifed=*/false,
                                           /*IgnoreBounds=*/false)) {
            // An _Assume_bounds_cast can be used to cast an unchecked function
            // pointer to a checked function pointer, if the only difference
            // is that the source is an unchecked pointer type.
            if (E->getCastKind() == CastKind::CK_AssumePtrBounds)
              return;
            S.Diag(Needle->getExprLoc(), 
                   diag::err_cast_to_checked_fn_ptr_from_unchecked_fn_ptr) <<
              ToType << E->getSourceRange();
            return;
          }
        }

        S.Diag(Needle->getExprLoc(), 
               diag::err_cast_to_checked_fn_ptr_from_incompatible_type)
          << ToType << NeedleTy << NeedleTy->isCheckedPointerPtrType()
          << E->getSourceRange();
      }

      return;
    }

    // See if a cast is value-preserving for a function-pointer casts.   Other
    // operations might also be, but this algorithm is currently conservative.
    //
    // This will add the required error messages.
    bool CheckValuePreservingCast(const CastExpr *E, const QualType ToType) {
      switch (E->getCastKind())
      {
      case CK_NoOp:
      case CK_NullToPointer:
      case CK_FunctionToPointerDecay:
      case CK_BitCast:
      case CK_LValueBitCast:
      // An _Assume_bounds_cast can be used to cast an unchecked function
      // pointer to a checked pointer, and should therefore be considered
      // value-preserving for a function-pointer cast.
      case CK_AssumePtrBounds:
        return true;
      default:
        S.Diag(E->getExprLoc(), diag::err_cast_to_checked_fn_ptr_not_value_preserving)
          << ToType << E->getSourceRange();

        return false;
      }
    }

    // See if an operationg is a value-preserving deref (*) or/ addr-of (&)
    // operator on a function pointer type.  Other operations might also be,
    // but this algorithm is currently conservative.
    //
    // This will add the required error messages
    bool CheckValuePreservingCastLikeOp(const UnaryOperator *E, const QualType ToType) {
      QualType ETy = E->getType();
      QualType SETy = E->getSubExpr()->getType();

      switch (E->getOpcode()) {
      case UO_Deref: {
        // This may be more conservative than necessary.
        bool between_functions = ETy->isFunctionType() && SETy->isFunctionPointerType();

        if (!between_functions) {
          // Add Error Message
          S.Diag(E->getExprLoc(), diag::err_cast_to_checked_fn_ptr_can_only_ref_deref_functions)
            << ToType << 0 << E->getSourceRange();
        }

        return between_functions;
      }
      case UO_AddrOf: {
        // This may be more conservative than necessary.
        bool between_functions = ETy->isFunctionPointerType() && SETy->isFunctionType();
        if (!between_functions) {
          // Add Error Message
          S.Diag(E->getExprLoc(), diag::err_cast_to_checked_fn_ptr_can_only_ref_deref_functions)
            << ToType << 1 << E->getSourceRange();
        }

        return between_functions;
      }
      default:
        S.Diag(E->getExprLoc(), diag::err_cast_to_checked_fn_ptr_not_value_preserving)
          << ToType << E->getSourceRange();

        return false;
      }
    }
  };
}

Expr *Sema::GetArrayPtrDereference(Expr *E, QualType &Result) {
  assert(E->isLValue());
  E = E->IgnoreParens();
  switch (E->getStmtClass()) {
    case Expr::DeclRefExprClass:
    case Expr::MemberExprClass:
    case Expr::CompoundLiteralExprClass:
    case Expr::ExtVectorElementExprClass:
    case Expr::RecoveryExprClass:
      return nullptr;
    case Expr::UnaryOperatorClass: {
      UnaryOperator *UO = cast<UnaryOperator>(E);
      if (UO->getOpcode() == UnaryOperatorKind::UO_Deref &&
          UO->getSubExpr()->getType()->isCheckedPointerArrayType()) {
        Result = UO->getSubExpr()->getType();
        return E;
      }

      return nullptr;
    }

    case Expr::ArraySubscriptExprClass: {
      // e1[e2] is a synonym for *(e1 + e2).
      ArraySubscriptExpr *AS = cast<ArraySubscriptExpr>(E);
      // An important invariant for array types in Checked C is that all
      // dimensions of a multi-dimensional array are either checked or
      // unchecked.  This ensures that the intermediate values for
      // multi-dimensional array accesses have checked type and preserve
      //  the "checkedness" of the outermost array.

      // getBase returns the pointer-typed expression.
      if (getLangOpts().UncheckedPointersDynamicCheck ||
          AS->getBase()->getType()->isCheckedPointerArrayType()) {
        Result = AS->getBase()->getType();
        return E;
      }

      return nullptr;
    }
    case Expr::ImplicitCastExprClass: {
      ImplicitCastExpr *IC = cast<ImplicitCastExpr>(E);
      if (IC->getCastKind() == CK_LValueBitCast)
        return GetArrayPtrDereference(IC->getSubExpr(), Result);
      return nullptr;
    }
    case Expr::CHKCBindTemporaryExprClass: {
      CHKCBindTemporaryExpr *Temp = cast<CHKCBindTemporaryExpr>(E);
      return GetArrayPtrDereference(Temp->getSubExpr(), Result);
    }
    case Expr::MatrixSubscriptExprClass: {
      MatrixSubscriptExpr *MS = cast<MatrixSubscriptExpr>(E);
      if (MS->getBase()->getType()->isCheckedPointerArrayType()) {
        Result = MS->getBase()->getType();
        return E;
      }

      return nullptr;
    }
    default: {
      llvm_unreachable("unexpected lvalue expression");
      return nullptr;
    }
  }
}

BoundsExpr *Sema::CheckNonModifyingBounds(BoundsExpr *B, Expr *E) {
  if (!CheckIsNonModifying(B, Sema::NonModifyingContext::NMC_Unknown,
                              Sema::NonModifyingMessage::NMM_None)) {
    Diag(E->getBeginLoc(), diag::err_inferred_modifying_bounds) <<
        B << E->getSourceRange();
    CheckIsNonModifying(B, Sema::NonModifyingContext::NMC_Unknown,
                          Sema::NonModifyingMessage::NMM_Note);
    return CreateInvalidBoundsExpr();
  } else
    return B;
}

Expr *Sema::MakeAssignmentImplicitCastExplicit(Expr *E) {
  if (!E->isRValue())
    return E;

  ImplicitCastExpr *ICE = dyn_cast<ImplicitCastExpr>(E);
  if (!ICE)
    return E;

  bool isUsualUnaryConversion = false;
  CastKind CK = ICE->getCastKind();
  Expr *SE = ICE->getSubExpr();
  QualType TargetTy = ICE->getType();
  if (CK == CK_FunctionToPointerDecay || CK == CK_ArrayToPointerDecay ||
      CK == CK_LValueToRValue)
    isUsualUnaryConversion = true;
  else if (CK == CK_IntegralCast) {
    QualType Ty = SE->getType();
    // Half FP have to be promoted to float unless it is natively supported
    if (CK == CK_FloatingCast && TargetTy == Context.FloatTy &&
        Ty->isHalfType() && !getLangOpts().NativeHalfType)
      isUsualUnaryConversion = true;
    else if (CK == CK_IntegralCast &&
             Ty->isIntegralOrUnscopedEnumerationType()) {
      QualType PTy = Context.isPromotableBitField(SE);
      if (!PTy.isNull() && TargetTy == PTy)
        isUsualUnaryConversion = true;
      else if (Ty->isPromotableIntegerType() &&
              TargetTy == Context.getPromotedIntegerType(Ty))
        isUsualUnaryConversion = true;
    }
  }

  if (isUsualUnaryConversion)
    return E;

  return ExprCreatorUtil::CreateExplicitCast(*this, TargetTy, CK, SE,
                                             ICE->isBoundsSafeInterface());
}

void Sema::CheckFunctionBodyBoundsDecls(FunctionDecl *FD, Stmt *Body) {
  if (Body == nullptr)
    return;
#if TRACE_CFG
  llvm::outs() << "Checking " << FD->getName() << "\n";
#endif
  ModifiedBoundsDependencies Tracker;
  // Compute a mapping from expressions that modify lvalues to in-scope bounds
  // declarations that depend upon those expressions.  We plan to change
  // CheckBoundsDeclaration to traverse a function body in an order determined
  // by control flow.   The modification information depends on lexically-scoped
  // information that can't be computed easily when doing a control-flow
  // based traversal.
  ComputeBoundsDependencies(Tracker, FD, Body);

  // Run a prepass traversal over the function before running bounds checking.
  // This traversal gathers information that is used during bounds checking,
  // as well as in other Checked C analyses.
  PrepassInfo Info;
  CheckedCAnalysesPrepass(Info, FD, Body);

  std::pair<ComparisonSet, ComparisonSet> EmptyFacts;
  CFG::BuildOptions BO;
  BO.AddLifetime = true;
  BO.AddNullStmt = true;
  std::unique_ptr<CFG> Cfg = CFG::buildCFG(nullptr, Body, &getASTContext(), BO);
  CheckBoundsDeclarations Checker(*this, Info, Body, Cfg.get(), FD->getBoundsExpr(), EmptyFacts);
  if (Cfg != nullptr) {
    AvailableFactsAnalysis Collector(*this, Cfg.get());
    Collector.Analyze();
    if (getLangOpts().DumpExtractedComparisonFacts)
      Collector.DumpComparisonFacts(llvm::outs(), FD->getNameInfo().getName().getAsString());
    Checker.TraverseCFG(Collector, FD);
  }
  else {
    // A CFG couldn't be constructed.  CFG construction doesn't support
    // __finally or may encounter a malformed AST.  Fall back on to non-flow 
    // based analysis.  The CSS parameter is ignored because the checked
    // scope information is obtained from Body, which is a compound statement.
    Checker.Check(Body, CheckedScopeSpecifier::CSS_Unchecked);
  }

#if TRACE_CFG
  llvm::outs() << "Done " << FD->getName() << "\n";
#endif
}

void Sema::CheckTopLevelBoundsDecls(VarDecl *D) {
  if (!D->isLocalVarDeclOrParm()) {
    PrepassInfo Info;
    std::pair<ComparisonSet, ComparisonSet> EmptyFacts;
    CheckBoundsDeclarations Checker(*this, Info, nullptr, nullptr, nullptr, EmptyFacts);
    Checker.TraverseTopLevelVarDecl(D, GetCheckedScopeInfo());
  }
}

namespace {
  class NonModifiyingExprSema : public RecursiveASTVisitor<NonModifiyingExprSema> {

  private:
    // Represents which kind of modifying expression we have found
    enum ModifyingExprKind {
      MEK_Assign,
      MEK_Increment,
      MEK_Decrement,
      MEK_Call,
      MEK_Volatile
    };

  public:
    NonModifiyingExprSema(Sema &S, Sema::NonModifyingContext From,
                          Sema::NonModifyingMessage Message) :
      S(S), FoundModifyingExpr(false), ReqFrom(From),
      Message(Message) {}

    bool isNonModifyingExpr() { return !FoundModifyingExpr; }

    // Assignments are of course modifying
    bool VisitBinaryOperator(BinaryOperator *E) {
      if (E->isAssignmentOp()) {
        addError(E, MEK_Assign);
        FoundModifyingExpr = true;
      }
      
      return true;
    }

    // Pre-increment/decrement, Post-increment/decrement
    bool VisitUnaryOperator(UnaryOperator *E) {
      if (E->isIncrementDecrementOp()) {
        addError(E,
          E->isIncrementOp() ? MEK_Increment : MEK_Decrement);
        FoundModifyingExpr = true;
      }

      return true;
    }

    // Dereferences of volatile variables are modifying.
    bool VisitCastExpr(CastExpr *E) {
      CastKind CK = E->getCastKind();
      if (CK == CK_LValueToRValue)
        FindVolatileVariable(E->getSubExpr());

      return true;
    }

    void FindVolatileVariable(Expr *E) {
      E = E->IgnoreParens();
      switch (E->getStmtClass()) {
        case Expr::DeclRefExprClass: {
          QualType RefType = E->getType();
          if (RefType.isVolatileQualified()) {
            addError(E, MEK_Volatile);
            FoundModifyingExpr = true;
          }
          break;
        }
        case Expr::ImplicitCastExprClass: {
          ImplicitCastExpr *ICE = cast<ImplicitCastExpr>(E);
          if (ICE->getCastKind() == CastKind::CK_LValueBitCast)
            return FindVolatileVariable(ICE->getSubExpr());
          break;
        }
        default:
          break;
      }
    }

    // Function Calls are defined as modifying
    bool VisitCallExpr(CallExpr *E) {
      addError(E, MEK_Call);
      FoundModifyingExpr = true;

      return true;
    }

    // Do not traverse the children of a BoundsValueExpr. Any expressions
    // that are wrapped in a BoundsValueExpr should not be considered
    // modifying expressions. For example, BoundsValue(TempBinding(f()))
    // should not be considered modifying.
    bool TraverseBoundsValueExpr(BoundsValueExpr *E) {
      return true;
    }


  private:
    Sema &S;
    bool FoundModifyingExpr;
    Sema::NonModifyingContext ReqFrom;
    Sema::NonModifyingMessage Message;
    // Track modifying expressions so that we can suppress duplicate diagnostic
    // messages for the same modifying expression.
    SmallVector<Expr *, 4> ModifyingExprs;

    void addError(Expr *E, ModifyingExprKind Kind) {
      if (Message != Sema::NonModifyingMessage::NMM_None) {
        for (auto Iter = ModifyingExprs.begin(); Iter != ModifyingExprs.end(); Iter++) {
          if (*Iter == E)
            return;
        }
        ModifyingExprs.push_back(E);
        unsigned DiagId = (Message == Sema::NonModifyingMessage::NMM_Error) ?
          diag::err_not_non_modifying_expr : diag::note_modifying_expression;
        S.Diag(E->getBeginLoc(), DiagId)
          << Kind << ReqFrom << E->getSourceRange();
      }
    }
  };
}

bool Sema::CheckIsNonModifying(Expr *E, NonModifyingContext Req,
                               NonModifyingMessage Message) {
  NonModifiyingExprSema Checker(*this, Req, Message);
  Checker.TraverseStmt(E);

  return Checker.isNonModifyingExpr();
}

/* Will uncomment this in a future pull request.
bool Sema::CheckIsNonModifying(BoundsExpr *E, bool ReportError) {
  NonModifyingContext req = NMC_Unknown;
  if (isa<RangeBoundsExpr>(E))
    req = NMC_Range;
  else if (const CountBoundsExpr *CountBounds = dyn_cast<CountBoundsExpr>(E))
    req = CountBounds->isByteCount() ? NMC_Byte_Count : NMC_Count;

  NonModifiyingExprSema Checker(*this, Req, ReportError);
  Checker.TraverseStmt(E);

  return Checker.isNonModifyingExpr();
}
*/

void Sema::WarnDynamicCheckAlwaysFails(const Expr *Condition) {
  bool ConditionConstant;
  if (Condition->EvaluateAsBooleanCondition(ConditionConstant, Context)) {
    if (!ConditionConstant) {
      // Dynamic Check always fails, emit warning
      Diag(Condition->getBeginLoc(), diag::warn_dynamic_check_condition_fail)
        << Condition->getSourceRange();
    }
  }
}

// If the VarDecl D has a byte_count or count bounds expression,
// NormalizeBounds expands it to a range bounds expression.  The expanded
// range bounds are attached to the VarDecl D to avoid recomputing the
// normalized bounds for D.
BoundsExpr *Sema::NormalizeBounds(const VarDecl *D) {
  // Do not attempt to normalize bounds for invalid declarations.
  if (D->isInvalidDecl())
    return nullptr;

  // If D already has a normalized bounds expression, do not recompute it.
  if (BoundsExpr *NormalizedBounds = D->getNormalizedBounds())
    return NormalizedBounds;

  // Expand the bounds expression of D to a RangeBoundsExpr if possible.
  const BoundsExpr *B = D->getBoundsExpr();
  BoundsExpr *ExpandedBounds = BoundsUtil::ExpandBoundsToRange(*this,
                                             const_cast<VarDecl *>(D),
                                             const_cast<BoundsExpr *>(B));
  if (!ExpandedBounds)
    return nullptr;

  // Attach the normalized bounds to D to avoid recomputing them.
  D->setNormalizedBounds(ExpandedBounds);
  return ExpandedBounds;
}

// If the BoundsDeclFact F has a byte_count or count bounds expression,
// NormalizeBounds expands it to a range bounds expression.  The expanded
// range bounds are attached to the BoundsDeclFact F to avoid recomputing
// the normalized bounds for F.
BoundsExpr *Sema::NormalizeBounds(const BoundsDeclFact *F) {
  // Do not attempt to normalize bounds for bounds facts that are
  // associated with invalid declarations.
  const VarDecl *D = F->getVarDecl();
  if (D->isInvalidDecl())
    return nullptr;

  // If F already has a normalized bounds expression, do not recompute it.
  if (BoundsExpr *NormalizedBounds = F->getNormalizedBounds())
    return NormalizedBounds;

  // Expand the bounds expression of F to a RangeBoundsExpr if possible.
  const BoundsExpr *B = F->getBoundsExpr();
  BoundsExpr *ExpandedBounds = BoundsUtil::ExpandBoundsToRange(*this,
                                             const_cast<VarDecl *>(D),
                                             const_cast<BoundsExpr *>(B));
  if (!ExpandedBounds)
    return nullptr;

  // Attach the normalized bounds to F to avoid recomputing them.
  F->setNormalizedBounds(ExpandedBounds);
  return ExpandedBounds;
}

// Returns the declared bounds for the lvalue expression E. Assignments
// to E must satisfy these bounds. After checking a top-level statement,
// the inferred bounds of E must imply these declared bounds.
BoundsExpr *Sema::GetLValueDeclaredBounds(Expr *E, CheckedScopeSpecifier CSS) {
  if (DeclRefExpr *DRE = VariableUtil::GetLValueVariable(*this, E)) {
    if (const VarDecl *V = dyn_cast_or_null<VarDecl>(DRE->getDecl()))
      return NormalizeBounds(V);
  }

  PrepassInfo Info;
  std::pair<ComparisonSet, ComparisonSet> EmptyFacts;
  CheckBoundsDeclarations CBD(*this, Info, EmptyFacts);
  return CBD.GetLValueTargetBounds(E, CSS);
}

// Print Checked C profiling information.
void Sema::PrintCheckedCStats() {
  if (!getLangOpts().CheckedC)
    return;

  llvm::errs() << "\n*** Checked C Stats:\n";
  llvm::errs() << "  " << CheckedCStats.NumSynthesizedMemberExprs
               << " MemberExprs created while synthesizing members.\n";
  llvm::errs() << "  " << CheckedCStats.NumSynthesizedMemberAbstractSets
               << " AbstractSets created while synthesizing members.\n";
}<|MERGE_RESOLUTION|>--- conflicted
+++ resolved
@@ -2074,82 +2074,8 @@
       return DeclaredConstant <= SrcConstant;
     }
 
-<<<<<<< HEAD
-    // NormalizeUpperBound attempts to extract a Variable part and a Constant
-    // part from the upper bound expression E.
-    //
-    // If E can be expressed as:
-    // 1. (E1 + (E2 op1 A)) op2 B, or:
-    // 2. B + (E1 + (E2 op1 A))
-    // where:
-    // 1. E1 has pointer type, and:
-    // 2. E2 has integer type, and:
-    // 3. A and B are integer constants, and:
-    // 4. op1 and op2 are + or -
-    // then:
-    // 1. Variable = E1 + E2
-    // 2. Constant = A' + B', where A' is -A if op1 is - and B' is -B if
-    //    op2 is -.
-    //
-    // If we cannot normalize E to one of these two forms, then Variable = E,
-    // Constant = 0, and NormalizeUpperBound returns false.
-    bool NormalizeUpperBound(Expr *E, Expr *&Variable, llvm::APSInt &Constant) {
-      Expr *PointerExpr;
-      Expr *ConstExpr;
-      Expr *PointerAndConst;
-
-      // E must be of the form X op2 Y, where op2 is + or -.
-      BinaryOperator *BO = dyn_cast<BinaryOperator>(E->IgnoreParens());
-      if (!BO)
-        goto exit;
-      if (!BinaryOperator::isAdditiveOp(BO->getOpcode()))
-        goto exit;
-
-      // E must be of the form P op2 B or B + P, where P has pointer type
-      // and B is an integer constant expression.
-      // Note that E cannot be of the form B - P, since a pointer cannot
-      // appear on the right-hand side of a subtraction operator.
-      if (BO->getLHS()->getType()->isPointerType() &&
-          BO->getRHS()->isIntegerConstantExpr(S.Context)) {
-        PointerExpr = BO->getLHS();
-        ConstExpr = BO->getRHS();
-      } else if (BO->getOpcode() == BinaryOperatorKind::BO_Add &&
-                 BO->getRHS()->getType()->isPointerType() &&
-                 BO->getLHS()->isIntegerConstantExpr(S.Context)) {
-        PointerExpr = BO->getRHS();
-        ConstExpr = BO->getLHS();
-      } else
-        goto exit;
-
-      // Associate PointerExpr to the left to get (E1 + E2) +/- E3.
-      // If we cannot, then we cannot continue to normalize.
-      PointerExpr = NormalizeUtil::TransformAssocLeft(S, PointerExpr);
-      if (!PointerExpr)
-        goto exit;
-
-      // We have PointerExpr of the form (E1 + E2) + E3. Try to constant fold
-      // ((E1 + E2) + E3) op2 B to (E1 + E2) + (E3 op2 B).
-      // If we can perform this constant folding, then Variable = E1 + E2 and
-      // Constant = E3 op2 B.
-      // Otherwise, Variable = E and Constant = 0.
-      PointerAndConst =
-        ExprCreatorUtil::CreateBinaryOperator(S, PointerExpr, ConstExpr,
-                                              BO->getOpcode());
-      return NormalizeUtil::ConstantFold(S, PointerAndConst, E->getType(),
-                                         Variable, Constant);
-
-      exit:
-        // Return (E, 0).
-        Variable = E;
-        uint64_t PointerWidth = S.Context.getTargetInfo().getPointerWidth(0);
-        Constant = llvm::APSInt(PointerWidth, false);
-        return false;
-    }
-
-=======
->>>>>>> 980321d2
-    // Try to prove that PtrBase + Offset is within Bounds, where PtrBase has pointer type.
-    // Offset is optional and may be a nullptr.
+// Try to prove that PtrBase + Offset is within Bounds, where PtrBase has pointer type.
+// Offset is optional and may be a nullptr.
     ProofResult ProveMemoryAccessInRange(Expr *PtrBase, Expr *Offset, BoundsExpr *Bounds,
                                          BoundsCheckKind Kind, EquivExprSets *EquivExprs,
                                          ProofFailure &Cause) {
