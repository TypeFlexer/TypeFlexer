--- conflicted
+++ resolved
@@ -159,16 +159,10 @@
           LangOpts.getMSPointerToMemberRepresentationMethod()),
       VtorDispStack(LangOpts.getVtorDispMode()), PackStack(0),
       DataSegStack(nullptr), BSSSegStack(nullptr), ConstSegStack(nullptr),
-<<<<<<< HEAD
       CodeSegStack(nullptr), FpPragmaStack(0xffffffff), CurInitSeg(nullptr),
       VisContext(nullptr), PragmaAttributeCurrentTargetDecl(nullptr),
-      IsBuildingRecoveryCallExpr(false), Cleanup{}, LateTemplateParser(nullptr),
-=======
-      CodeSegStack(nullptr), CurInitSeg(nullptr), VisContext(nullptr),
-      PragmaAttributeCurrentTargetDecl(nullptr),
-      IsBuildingRecoveryCallExpr(false), Cleanup{}, IsMemberBoundsExpr(false), 
+      IsBuildingRecoveryCallExpr(false), Cleanup{}, IsMemberBoundsExpr(false),
       LateTemplateParser(nullptr),
->>>>>>> 5b343589
       LateTemplateParserCleanup(nullptr), OpaqueParser(nullptr), IdResolver(pp),
       StdExperimentalNamespaceCache(nullptr), StdInitializerList(nullptr),
       StdCoroutineTraitsCache(nullptr), CXXTypeInfoDecl(nullptr),
@@ -1177,14 +1171,9 @@
       // Set the length of the array to 1 (C99 6.9.2p5).
       Diag(VD->getLocation(), diag::warn_tentative_incomplete_array);
       llvm::APInt One(Context.getTypeSize(Context.getSizeType()), true);
-<<<<<<< HEAD
       QualType T = Context.getConstantArrayType(ArrayT->getElementType(), One,
-                                                nullptr, ArrayType::Normal, 0);
-=======
-      QualType T = Context.getConstantArrayType(ArrayT->getElementType(),
-                                                One, ArrayType::Normal, 0,
+                                                nullptr, ArrayType::Normal, 0,
                                                 ArrayT->getKind());
->>>>>>> 5b343589
       VD->setType(T);
     } else if (RequireCompleteType(VD->getLocation(), VD->getType(),
                                    diag::err_tentative_def_incomplete_type))
