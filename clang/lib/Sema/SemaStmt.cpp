--- conflicted
+++ resolved
@@ -3863,8 +3863,6 @@
       Diag(ReturnLoc, DiagID) << ND << IsMethod;
     }
 
-<<<<<<< HEAD
-=======
     // In Checked C, it is an error if a return expression is
     // missing in a checked scope or when there are return bounds.
     if (getLangOpts().CheckedC) {
@@ -3876,13 +3874,6 @@
         DiagID = diag::err_return_missing_expr;
     }
 
-    if (FD)
-      Diag(ReturnLoc, DiagID)
-          << FD->getIdentifier() << 0 /*fn*/ << FD->isConsteval();
-    else
-      Diag(ReturnLoc, DiagID) << getCurMethodDecl()->getDeclName() << 1/*meth*/;
-
->>>>>>> ccbaca99
     Result = ReturnStmt::Create(Context, ReturnLoc, /* RetExpr=*/nullptr,
                                 /* NRVOCandidate=*/nullptr);
   } else {
