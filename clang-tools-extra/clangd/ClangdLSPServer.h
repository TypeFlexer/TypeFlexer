//===--- ClangdLSPServer.h - LSP server --------------------------*- C++-*-===//
//
// Part of the LLVM Project, under the Apache License v2.0 with LLVM Exceptions.
// See https://llvm.org/LICENSE.txt for license information.
// SPDX-License-Identifier: Apache-2.0 WITH LLVM-exception
//
//===----------------------------------------------------------------------===//

#ifndef LLVM_CLANG_TOOLS_EXTRA_CLANGD_CLANGDLSPSERVER_H
#define LLVM_CLANG_TOOLS_EXTRA_CLANGD_CLANGDLSPSERVER_H

#include "ClangdServer.h"
#include "DraftStore.h"
#include "Features.inc"
#include "FindSymbols.h"
#include "GlobalCompilationDatabase.h"
#include "Protocol.h"
#include "Transport.h"
<<<<<<< HEAD
#include "support/Context.h"
#include "support/Path.h"
=======
#ifdef INTERACTIVE3C
#include "clang/3C/3C.h"
#endif
>>>>>>> 5b343589
#include "clang/Tooling/Core/Replacement.h"
#include "llvm/ADT/Optional.h"
#include "llvm/ADT/StringSet.h"
#include "llvm/Support/JSON.h"
#include <memory>

namespace clang {
namespace clangd {

class SymbolIndex;

/// This class exposes ClangdServer's capabilities via Language Server Protocol.
///
/// MessageHandler binds the implemented LSP methods (e.g. onInitialize) to
/// corresponding JSON-RPC methods ("initialize").
/// The server also supports $/cancelRequest (MessageHandler provides this).
<<<<<<< HEAD
class ClangdLSPServer : private ClangdServer::Callbacks {
=======
#ifdef INTERACTIVE3C
class ClangdLSPServer : private DiagnosticsConsumer, public _3CLSPCallBack {
#else
class ClangdLSPServer : private DiagnosticsConsumer {
#endif
>>>>>>> 5b343589
public:
  /// If \p CompileCommandsDir has a value, compile_commands.json will be
  /// loaded only from \p CompileCommandsDir. Otherwise, clangd will look
  /// for compile_commands.json in all parent directories of each file.
  /// If UseDirBasedCDB is false, compile commands are not read from disk.
  // FIXME: Clean up signature around CDBs.
  ClangdLSPServer(Transport &Transp, const ThreadsafeFS &TFS,
                  const clangd::CodeCompleteOptions &CCOpts,
                  const clangd::RenameOptions &RenameOpts,
                  llvm::Optional<Path> CompileCommandsDir, bool UseDirBasedCDB,
                  llvm::Optional<OffsetEncoding> ForcedOffsetEncoding,
#ifdef INTERACTIVE3C
                  const ClangdServer::Options &Opts, _3CInterface &Cinter);
#else
                  const ClangdServer::Options &Opts);
<<<<<<< HEAD
  /// The destructor blocks on any outstanding background tasks.
=======
#endif
>>>>>>> 5b343589
  ~ClangdLSPServer();

  /// Run LSP server loop, communicating with the Transport provided in the
  /// constructor. This method must not be executed more than once.
  ///
  /// \return Whether we shut down cleanly with a 'shutdown' -> 'exit' sequence.
  bool run();

#ifdef INTERACTIVE3C
  void _3CResultsReady(std::string FileName, bool ClearDiags = false) override;
  void send3CMessage(std::string MsgStr) override;
#endif

private:
  // Implement ClangdServer::Callbacks.
  void onDiagnosticsReady(PathRef File, llvm::StringRef Version,
                          std::vector<Diag> Diagnostics) override;
  void onFileUpdated(PathRef File, const TUStatus &Status) override;
  void
  onHighlightingsReady(PathRef File, llvm::StringRef Version,
                       std::vector<HighlightingToken> Highlightings) override;
  void onBackgroundIndexProgress(const BackgroundQueue::Stats &Stats) override;

  // LSP methods. Notifications have signature void(const Params&).
  // Calls have signature void(const Params&, Callback<Response>).
  void onInitialize(const InitializeParams &, Callback<llvm::json::Value>);
  void onInitialized(const InitializedParams &);
  void onShutdown(const ShutdownParams &, Callback<std::nullptr_t>);
  void onSync(const NoParams &, Callback<std::nullptr_t>);
  void onDocumentDidOpen(const DidOpenTextDocumentParams &);
  void onDocumentDidChange(const DidChangeTextDocumentParams &);
  void onDocumentDidClose(const DidCloseTextDocumentParams &);
  void onDocumentDidSave(const DidSaveTextDocumentParams &);
  void onDocumentOnTypeFormatting(const DocumentOnTypeFormattingParams &,
                                  Callback<std::vector<TextEdit>>);
  void onDocumentRangeFormatting(const DocumentRangeFormattingParams &,
                                 Callback<std::vector<TextEdit>>);
  void onDocumentFormatting(const DocumentFormattingParams &,
                            Callback<std::vector<TextEdit>>);
  // The results are serialized 'vector<DocumentSymbol>' if
  // SupportsHierarchicalDocumentSymbol is true and 'vector<SymbolInformation>'
  // otherwise.
  void onDocumentSymbol(const DocumentSymbolParams &,
                        Callback<llvm::json::Value>);
  void onFoldingRange(const FoldingRangeParams &,
                      Callback<std::vector<FoldingRange>>);
  void onCodeAction(const CodeActionParams &, Callback<llvm::json::Value>);
#ifdef INTERACTIVE3C
  // code lens : used to check 3C support
  void onCodeLens(const CodeLensParams &, Callback<llvm::json::Value>);
  void onCodeLensResolve(const CodeLens &Params,
                         Callback<llvm::json::Value> Reply);
#endif
  void onCompletion(const CompletionParams &, Callback<CompletionList>);
  void onSignatureHelp(const TextDocumentPositionParams &,
                       Callback<SignatureHelp>);
  void onGoToDeclaration(const TextDocumentPositionParams &,
                         Callback<std::vector<Location>>);
  void onGoToDefinition(const TextDocumentPositionParams &,
                        Callback<std::vector<Location>>);
  void onReference(const ReferenceParams &, Callback<std::vector<Location>>);
  void onSwitchSourceHeader(const TextDocumentIdentifier &,
                            Callback<llvm::Optional<URIForFile>>);
  void onDocumentHighlight(const TextDocumentPositionParams &,
                           Callback<std::vector<DocumentHighlight>>);
  void onFileEvent(const DidChangeWatchedFilesParams &);
  void onCommand(const ExecuteCommandParams &, Callback<llvm::json::Value>);
  void onWorkspaceSymbol(const WorkspaceSymbolParams &,
                         Callback<std::vector<SymbolInformation>>);
  void onPrepareRename(const TextDocumentPositionParams &,
                       Callback<llvm::Optional<Range>>);
  void onRename(const RenameParams &, Callback<WorkspaceEdit>);
  void onHover(const TextDocumentPositionParams &,
               Callback<llvm::Optional<Hover>>);
  void onTypeHierarchy(const TypeHierarchyParams &,
                       Callback<llvm::Optional<TypeHierarchyItem>>);
  void onResolveTypeHierarchy(const ResolveTypeHierarchyItemParams &,
                              Callback<llvm::Optional<TypeHierarchyItem>>);
  void onChangeConfiguration(const DidChangeConfigurationParams &);
  void onSymbolInfo(const TextDocumentPositionParams &,
                    Callback<std::vector<SymbolDetails>>);
  void onSelectionRange(const SelectionRangeParams &,
                        Callback<std::vector<SelectionRange>>);
  void onDocumentLink(const DocumentLinkParams &,
                      Callback<std::vector<DocumentLink>>);
  void onSemanticTokens(const SemanticTokensParams &, Callback<SemanticTokens>);
  void onSemanticTokensDelta(const SemanticTokensDeltaParams &,
                             Callback<SemanticTokensOrDelta>);

  std::vector<Fix> getFixes(StringRef File, const clangd::Diagnostic &D);

  /// Checks if completion request should be ignored. We need this due to the
  /// limitation of the LSP. Per LSP, a client sends requests for all "trigger
  /// character" we specify, but for '>' and ':' we need to check they actually
  /// produce '->' and '::', respectively.
  bool shouldRunCompletion(const CompletionParams &Params) const;

  /// Requests a reparse of currently opened files using their latest source.
  /// This will typically only rebuild if something other than the source has
  /// changed (e.g. the CDB yields different flags, or files included in the
  /// preamble have been modified).
  void reparseOpenFilesIfNeeded(
      llvm::function_ref<bool(llvm::StringRef File)> Filter);
  void applyConfiguration(const ConfigurationSettings &Settings);

  /// Sends a "publishSemanticHighlighting" notification to the LSP client.
  void
  publishTheiaSemanticHighlighting(const TheiaSemanticHighlightingParams &);

  /// Sends a "publishDiagnostics" notification to the LSP client.
  void publishDiagnostics(const PublishDiagnosticsParams &);

  /// Since initialization of CDBs and ClangdServer is done lazily, the
  /// following context captures the one used while creating ClangdLSPServer and
  /// passes it to above mentioned object instances to make sure they share the
  /// same state.
  Context BackgroundContext;

  /// Used to indicate that the 'shutdown' request was received from the
  /// Language Server client.
  bool ShutdownRequestReceived = false;

  /// Used to indicate the ClangdLSPServer is being destroyed.
  std::atomic<bool> IsBeingDestroyed = {false};

  std::mutex FixItsMutex;
  typedef std::map<clangd::Diagnostic, std::vector<Fix>, LSPDiagnosticCompare>
      DiagnosticToReplacementMap;
  /// Caches FixIts per file and diagnostics
  llvm::StringMap<DiagnosticToReplacementMap> FixItsMap;
  std::mutex HighlightingsMutex;
  llvm::StringMap<std::vector<HighlightingToken>> FileToHighlightings;
  // Last semantic-tokens response, for incremental requests.
  std::mutex SemanticTokensMutex;
  llvm::StringMap<SemanticTokens> LastSemanticTokens;

  // Most code should not deal with Transport directly.
  // MessageHandler deals with incoming messages, use call() etc for outgoing.
  clangd::Transport &Transp;
  class MessageHandler;
  std::unique_ptr<MessageHandler> MsgHandler;
  std::mutex TranspWriter;

  template <typename Response>
  void call(StringRef Method, llvm::json::Value Params, Callback<Response> CB) {
    // Wrap the callback with LSP conversion and error-handling.
    auto HandleReply =
        [CB = std::move(CB), Ctx = Context::current().clone()](
            llvm::Expected<llvm::json::Value> RawResponse) mutable {
          Response Rsp;
          if (!RawResponse) {
            CB(RawResponse.takeError());
          } else if (fromJSON(*RawResponse, Rsp)) {
            CB(std::move(Rsp));
          } else {
            elog("Failed to decode {0} response", *RawResponse);
            CB(llvm::make_error<LSPError>("failed to decode response",
                                          ErrorCode::InvalidParams));
          }
        };
    callRaw(Method, std::move(Params), std::move(HandleReply));
  }
  void callRaw(StringRef Method, llvm::json::Value Params,
               Callback<llvm::json::Value> CB);
  void notify(StringRef Method, llvm::json::Value Params);
  template <typename T> void progress(const llvm::json::Value &Token, T Value) {
    ProgressParams<T> Params;
    Params.token = Token;
    Params.value = std::move(Value);
    notify("$/progress", Params);
  }

  const ThreadsafeFS &TFS;
  /// Options used for code completion
  clangd::CodeCompleteOptions CCOpts;
  /// Options used for rename.
  clangd::RenameOptions RenameOpts;
  /// Options used for diagnostics.
  ClangdDiagnosticOptions DiagOpts;
  /// The supported kinds of the client.
  SymbolKindBitset SupportedSymbolKinds;
  /// The supported completion item kinds of the client.
  CompletionItemKindBitset SupportedCompletionItemKinds;
  /// Whether the client supports CodeAction response objects.
  bool SupportsCodeAction = false;
  /// From capabilities of textDocument/documentSymbol.
  bool SupportsHierarchicalDocumentSymbol = false;
  /// Whether the client supports showing file status.
  bool SupportFileStatus = false;
  /// Which kind of markup should we use in textDocument/hover responses.
  MarkupKind HoverContentFormat = MarkupKind::PlainText;
  /// Whether the client supports offsets for parameter info labels.
  bool SupportsOffsetsInSignatureHelp = false;
  std::mutex BackgroundIndexProgressMutex;
  enum class BackgroundIndexProgress {
    // Client doesn't support reporting progress. No transitions possible.
    Unsupported,
    // The queue is idle, and the client has no progress bar.
    // Can transition to Creating when we have some activity.
    Empty,
    // We've requested the client to create a progress bar.
    // Meanwhile, the state is buffered in PendingBackgroundIndexProgress.
    Creating,
    // The client has a progress bar, and we can send it updates immediately.
    Live,
  } BackgroundIndexProgressState = BackgroundIndexProgress::Unsupported;
  // The progress to send when the progress bar is created.
  // Only valid in state Creating.
  BackgroundQueue::Stats PendingBackgroundIndexProgress;
  /// LSP extension: skip WorkDoneProgressCreate, just send progress streams.
  bool BackgroundIndexSkipCreate = false;
  // Store of the current versions of the open documents.
  DraftStore DraftMgr;

  // The CDB is created by the "initialize" LSP method.
  bool UseDirBasedCDB;                     // FIXME: make this a capability.
  llvm::Optional<Path> CompileCommandsDir; // FIXME: merge with capability?
  std::unique_ptr<GlobalCompilationDatabase> BaseCDB;
  // CDB is BaseCDB plus any commands overridden via LSP extensions.
  llvm::Optional<OverlayCDB> CDB;
  ClangdServer::Options ClangdServerOpts;
  llvm::Optional<OffsetEncoding> NegotiatedOffsetEncoding;
<<<<<<< HEAD
  // The ClangdServer is created by the "initialize" LSP method.
  llvm::Optional<ClangdServer> Server;
=======
#ifdef INTERACTIVE3C
  _3CInterface &The3CInterface;
#endif
>>>>>>> 5b343589
};
} // namespace clangd
} // namespace clang

#endif // LLVM_CLANG_TOOLS_EXTRA_CLANGD_CLANGDLSPSERVER_H<|MERGE_RESOLUTION|>--- conflicted
+++ resolved
@@ -16,14 +16,11 @@
 #include "GlobalCompilationDatabase.h"
 #include "Protocol.h"
 #include "Transport.h"
-<<<<<<< HEAD
 #include "support/Context.h"
 #include "support/Path.h"
-=======
 #ifdef INTERACTIVE3C
 #include "clang/3C/3C.h"
 #endif
->>>>>>> 5b343589
 #include "clang/Tooling/Core/Replacement.h"
 #include "llvm/ADT/Optional.h"
 #include "llvm/ADT/StringSet.h"
@@ -40,15 +37,11 @@
 /// MessageHandler binds the implemented LSP methods (e.g. onInitialize) to
 /// corresponding JSON-RPC methods ("initialize").
 /// The server also supports $/cancelRequest (MessageHandler provides this).
-<<<<<<< HEAD
+#ifdef INTERACTIVE3C
+class ClangdLSPServer : private ClangdServer::Callbacks, public _3CLSPCallBack {
+#else
 class ClangdLSPServer : private ClangdServer::Callbacks {
-=======
-#ifdef INTERACTIVE3C
-class ClangdLSPServer : private DiagnosticsConsumer, public _3CLSPCallBack {
-#else
-class ClangdLSPServer : private DiagnosticsConsumer {
-#endif
->>>>>>> 5b343589
+#endif
 public:
   /// If \p CompileCommandsDir has a value, compile_commands.json will be
   /// loaded only from \p CompileCommandsDir. Otherwise, clangd will look
@@ -64,11 +57,9 @@
                   const ClangdServer::Options &Opts, _3CInterface &Cinter);
 #else
                   const ClangdServer::Options &Opts);
-<<<<<<< HEAD
+#endif
+
   /// The destructor blocks on any outstanding background tasks.
-=======
-#endif
->>>>>>> 5b343589
   ~ClangdLSPServer();
 
   /// Run LSP server loop, communicating with the Transport provided in the
@@ -291,14 +282,11 @@
   llvm::Optional<OverlayCDB> CDB;
   ClangdServer::Options ClangdServerOpts;
   llvm::Optional<OffsetEncoding> NegotiatedOffsetEncoding;
-<<<<<<< HEAD
   // The ClangdServer is created by the "initialize" LSP method.
   llvm::Optional<ClangdServer> Server;
-=======
 #ifdef INTERACTIVE3C
   _3CInterface &The3CInterface;
 #endif
->>>>>>> 5b343589
 };
 } // namespace clangd
 } // namespace clang
