//===--- ClangdServer.cpp - Main clangd server code --------------*- C++-*-===//
//
// Part of the LLVM Project, under the Apache License v2.0 with LLVM Exceptions.
// See https://llvm.org/LICENSE.txt for license information.
// SPDX-License-Identifier: Apache-2.0 WITH LLVM-exception
//
//===-------------------------------------------------------------------===//

#include "ClangdServer.h"
#include "ClangdUnit.h"
#include "CodeComplete.h"
#include "FindSymbols.h"
#include "Format.h"
#include "FormattedString.h"
#include "Headers.h"
#include "Protocol.h"
#include "SourceCode.h"
#include "TUScheduler.h"
#include "Trace.h"
#include "XRefs.h"
#include "index/CanonicalIncludes.h"
#include "index/FileIndex.h"
#include "index/Merge.h"
#include "refactor/Rename.h"
#include "refactor/Tweak.h"
#ifdef INTERACTIVECCCONV
#include "clang/CConv/CConv.h"
#include "CConvertCommands.h"
#endif
#include "clang/Format/Format.h"
#include "clang/Frontend/CompilerInstance.h"
#include "clang/Frontend/CompilerInvocation.h"
#include "clang/Lex/Preprocessor.h"
#include "clang/Tooling/CompilationDatabase.h"
#include "clang/Tooling/Core/Replacement.h"
#include "llvm/ADT/ArrayRef.h"
#include "llvm/ADT/Optional.h"
#include "llvm/ADT/ScopeExit.h"
#include "llvm/ADT/StringRef.h"
#include "llvm/Support/Errc.h"
#include "llvm/Support/Error.h"
#include "llvm/Support/FileSystem.h"
#include "llvm/Support/Path.h"
#include "llvm/Support/raw_ostream.h"
#include <future>
#include <memory>
#include <mutex>

namespace clang {
namespace clangd {
namespace {

// Update the FileIndex with new ASTs and plumb the diagnostics responses.
struct UpdateIndexCallbacks : public ParsingCallbacks {
  UpdateIndexCallbacks(FileIndex *FIndex, DiagnosticsConsumer &DiagConsumer,
                       bool SemanticHighlighting)
      : FIndex(FIndex), DiagConsumer(DiagConsumer),
        SemanticHighlighting(SemanticHighlighting) {}

  void onPreambleAST(PathRef Path, ASTContext &Ctx,
                     std::shared_ptr<clang::Preprocessor> PP,
                     const CanonicalIncludes &CanonIncludes) override {
    if (FIndex)
      FIndex->updatePreamble(Path, Ctx, std::move(PP), CanonIncludes);
  }

  void onMainAST(PathRef Path, ParsedAST &AST) override {
    if (FIndex)
      FIndex->updateMain(Path, AST);
    if (SemanticHighlighting)
      DiagConsumer.onHighlightingsReady(Path, getSemanticHighlightings(AST));
  }

  void onDiagnostics(PathRef File, std::vector<Diag> Diags) override {
    DiagConsumer.onDiagnosticsReady(File, std::move(Diags));
  }

  void onFileUpdated(PathRef File, const TUStatus &Status) override {
    DiagConsumer.onFileUpdated(File, Status);
  }

private:
  FileIndex *FIndex;
  DiagnosticsConsumer &DiagConsumer;
  bool SemanticHighlighting;
};
} // namespace

ClangdServer::Options ClangdServer::optsForTest() {
  ClangdServer::Options Opts;
  Opts.UpdateDebounce = std::chrono::steady_clock::duration::zero(); // Faster!
  Opts.StorePreamblesInMemory = true;
  Opts.AsyncThreadsCount = 4; // Consistent!
  Opts.SemanticHighlighting = true;
  return Opts;
}

ClangdServer::ClangdServer(const GlobalCompilationDatabase &CDB,
                           const FileSystemProvider &FSProvider,
                           DiagnosticsConsumer &DiagConsumer,
#ifdef INTERACTIVECCCONV
                           const Options &Opts, CConvInterface &CCInterface)
#else
                           const Options &Opts)
#endif
    : FSProvider(FSProvider),
      DynamicIdx(Opts.BuildDynamicSymbolIndex
                     ? new FileIndex(Opts.HeavyweightDynamicSymbolIndex)
                     : nullptr),
      GetClangTidyOptions(Opts.GetClangTidyOptions),
      SuggestMissingIncludes(Opts.SuggestMissingIncludes),
      TweakFilter(Opts.TweakFilter),
      WorkspaceRoot(Opts.WorkspaceRoot),
      // Pass a callback into `WorkScheduler` to extract symbols from a newly
      // parsed file and rebuild the file index synchronously each time an AST
      // is parsed.
      // FIXME(ioeric): this can be slow and we may be able to index on less
      // critical paths.
      WorkScheduler(
          CDB, Opts.AsyncThreadsCount, Opts.StorePreamblesInMemory,
          llvm::make_unique<UpdateIndexCallbacks>(
              DynamicIdx.get(), DiagConsumer, Opts.SemanticHighlighting),
          Opts.UpdateDebounce, Opts.RetentionPolicy)
#ifdef INTERACTIVECCCONV
          , CConvInter(CCInterface)
#endif
  {
  // Adds an index to the stack, at higher priority than existing indexes.
  auto AddIndex = [&](SymbolIndex *Idx) {
    if (this->Index != nullptr) {
      MergedIdx.push_back(llvm::make_unique<MergedIndex>(Idx, this->Index));
      this->Index = MergedIdx.back().get();
    } else {
      this->Index = Idx;
    }
  };
  if (Opts.StaticIndex)
    AddIndex(Opts.StaticIndex);
  if (Opts.BackgroundIndex) {
    BackgroundIdx = llvm::make_unique<BackgroundIndex>(
        Context::current().clone(), FSProvider, CDB,
        BackgroundIndexStorage::createDiskBackedStorageFactory());
    AddIndex(BackgroundIdx.get());
  }
  if (DynamicIdx)
    AddIndex(DynamicIdx.get());
}

void ClangdServer::addDocument(PathRef File, llvm::StringRef Contents,
                               WantDiagnostics WantDiags) {
  auto FS = FSProvider.getFileSystem();

  ParseOptions Opts;
  Opts.ClangTidyOpts = tidy::ClangTidyOptions::getDefaults();
  // FIXME: call tidy options builder on the worker thread, it can do IO.
  if (GetClangTidyOptions)
    Opts.ClangTidyOpts = GetClangTidyOptions(*FS, File);
  Opts.SuggestMissingIncludes = SuggestMissingIncludes;

  // Compile command is set asynchronously during update, as it can be slow.
  ParseInputs Inputs;
  Inputs.FS = FS;
  Inputs.Contents = Contents;
  Inputs.Opts = std::move(Opts);
  Inputs.Index = Index;
  bool NewFile = WorkScheduler.update(File, Inputs, WantDiags);
  // If we loaded Foo.h, we want to make sure Foo.cpp is indexed.
  if (NewFile && BackgroundIdx)
    BackgroundIdx->boostRelated(File);
}

#ifdef INTERACTIVECCCONV
<<<<<<< HEAD
void ClangdServer::reportCConvDiagsForAllFiles(DisjointSet &CcInfo,
=======
void ClangdServer::reportCConvDiagsForAllFiles(ConstraintsInfo &CcInfo,
>>>>>>> ada55ba5
                                               CConvLSPCallBack *ConvCB) {
  // Update the diag information for all the valid files.
  for (auto &SrcFileDiags : CConvDiagInfo.GetAllFilesDiagnostics()) {
    ConvCB->ccConvResultsReady(SrcFileDiags.first);
  }
}

<<<<<<< HEAD
void ClangdServer::clearCConvDiagsForAllFiles(DisjointSet &CcInfo,
=======
void ClangdServer::clearCConvDiagsForAllFiles(ConstraintsInfo &CcInfo,
>>>>>>> ada55ba5
                                              CConvLSPCallBack *ConvCB) {
  for (auto &SrcFileDiags : CConvDiagInfo.GetAllFilesDiagnostics()) {
    // Clear diags for all files.
    ConvCB->ccConvResultsReady(SrcFileDiags.first, true);
  }
}

void
ClangdServer::cconvCollectAndBuildInitialConstraints(CConvLSPCallBack *ConvCB) {
  auto Task = [=]() {
    CConvDiagInfo.ClearAllDiags();
    ConvCB->sendCConvMessage("Running CConv for first time.");
    CConvInter.BuildInitialConstraints();
<<<<<<< HEAD
    CConvInter.SolveConstraints();
=======
    CConvInter.SolveConstraints(true);
>>>>>>> ada55ba5
    ConvCB->sendCConvMessage("Finished running CConv.");
    log("CConv: Built initial constraints successfully.\n");
    auto &WildPtrsInfo = CConvInter.GetWILDPtrsInfo();
    log("CConv: Got WILD Ptrs Info.\n");
<<<<<<< HEAD
    CConvDiagInfo.PopulateDiagsFromDisjointSet(WildPtrsInfo);
=======
    CConvDiagInfo.PopulateDiagsFromConstraintsInfo(WildPtrsInfo);
>>>>>>> ada55ba5
    log("CConv: Populated Diags from Disjoint Sets.\n");
    reportCConvDiagsForAllFiles(WildPtrsInfo, ConvCB);
    ConvCB->sendCConvMessage("CConv: Finished updating problems.");
    log("CConv: Updated the diag information.\n");
  };
  WorkScheduler.run("CConv: Running Initial Constraints", Task);
}

void ClangdServer::executeCConvCommand(ExecuteCommandParams Params,
                                       CConvLSPCallBack *ConvCB) {
  auto Task = [this, Params, ConvCB]() {
    std::string RplMsg;
    auto &WildPtrsInfo = CConvInter.GetWILDPtrsInfo();
    auto &PtrSourceMap = WildPtrsInfo.PtrSourceMap;
    if (PtrSourceMap.find(Params.ccConvertManualFix->ptrID) !=
        PtrSourceMap.end()) {
      std::string PtrFileName =
          PtrSourceMap[Params.ccConvertManualFix->ptrID]->getFileName();
      log("CConv: File of the pointer {0}\n", PtrFileName);
      clearCConvDiagsForAllFiles(WildPtrsInfo, ConvCB);
      ConvCB->sendCConvMessage("CConv modifying constraints.");
      ExecuteCCCommand(Params, RplMsg, CConvInter);
      this->CConvDiagInfo.ClearAllDiags();
      ConvCB->sendCConvMessage("CConv Updating new issues "
                               "after editing constraints.");
<<<<<<< HEAD
      this->CConvDiagInfo.PopulateDiagsFromDisjointSet(WildPtrsInfo);
=======
      this->CConvDiagInfo.PopulateDiagsFromConstraintsInfo(WildPtrsInfo);
>>>>>>> ada55ba5
      log("CConv calling call-back\n");
      // ConvCB->ccConvResultsReady(ptrFileName);
      ConvCB->sendCConvMessage("CConv Updated new issues.");
      reportCConvDiagsForAllFiles(WildPtrsInfo, ConvCB);
    } else {
      ConvCB->sendCConvMessage("CConv contraint key already removed.");
    }
  };
  WorkScheduler.run("Applying on demand ptr modifications", Task);
}

void ClangdServer::cconvCloseDocument(std::string FileName) {
  auto Task = [=]() {
    log("CConv: Trying to write back file: {0}\n", FileName);
    if (CConvInter.WriteConvertedFileToDisk(FileName)) {
      log("CConv: Finished writing back file: {0}\n", FileName);
    } else {
      log("CConv: File not included during constraint solving phase. "
          "Rewriting failed: {0}\n", FileName);
    }
  };
  WorkScheduler.run("CConv: Writing back file.", Task);
}

#endif
void ClangdServer::removeDocument(PathRef File) { WorkScheduler.remove(File); }

llvm::StringRef ClangdServer::getDocument(PathRef File) const {
  return WorkScheduler.getContents(File);
}

void ClangdServer::codeComplete(PathRef File, Position Pos,
                                const clangd::CodeCompleteOptions &Opts,
                                Callback<CodeCompleteResult> CB) {
  // Copy completion options for passing them to async task handler.
  auto CodeCompleteOpts = Opts;
  if (!CodeCompleteOpts.Index) // Respect overridden index.
    CodeCompleteOpts.Index = Index;

  auto FS = FSProvider.getFileSystem();
  auto Task = [Pos, FS, CodeCompleteOpts,
               this](Path File, Callback<CodeCompleteResult> CB,
                     llvm::Expected<InputsAndPreamble> IP) {
    if (!IP)
      return CB(IP.takeError());
    if (isCancelled())
      return CB(llvm::make_error<CancelledError>());

    llvm::Optional<SpeculativeFuzzyFind> SpecFuzzyFind;
    if (!IP->Preamble) {
      // No speculation in Fallback mode, as it's supposed to be much faster
      // without compiling.
      vlog("Build for file {0} is not ready. Enter fallback mode.", File);
    } else {
      if (CodeCompleteOpts.Index && CodeCompleteOpts.SpeculativeIndexRequest) {
        SpecFuzzyFind.emplace();
        {
          std::lock_guard<std::mutex> Lock(
              CachedCompletionFuzzyFindRequestMutex);
          SpecFuzzyFind->CachedReq =
              CachedCompletionFuzzyFindRequestByFile[File];
        }
      }
    }
    // FIXME(ibiryukov): even if Preamble is non-null, we may want to check
    // both the old and the new version in case only one of them matches.
    CodeCompleteResult Result = clangd::codeComplete(
        File, IP->Command, IP->Preamble, IP->Contents, Pos, FS,
        CodeCompleteOpts, SpecFuzzyFind ? SpecFuzzyFind.getPointer() : nullptr);
    {
      clang::clangd::trace::Span Tracer("Completion results callback");
      CB(std::move(Result));
    }
    if (SpecFuzzyFind && SpecFuzzyFind->NewReq.hasValue()) {
      std::lock_guard<std::mutex> Lock(CachedCompletionFuzzyFindRequestMutex);
      CachedCompletionFuzzyFindRequestByFile[File] =
          SpecFuzzyFind->NewReq.getValue();
    }
    // SpecFuzzyFind is only destroyed after speculative fuzzy find finishes.
    // We don't want `codeComplete` to wait for the async call if it doesn't use
    // the result (e.g. non-index completion, speculation fails), so that `CB`
    // is called as soon as results are available.
  };

  // We use a potentially-stale preamble because latency is critical here.
  WorkScheduler.runWithPreamble(
      "CodeComplete", File,
      (Opts.RunParser == CodeCompleteOptions::AlwaysParse)
          ? TUScheduler::Stale
          : TUScheduler::StaleOrAbsent,
      Bind(Task, File.str(), std::move(CB)));
}

void ClangdServer::signatureHelp(PathRef File, Position Pos,
                                 Callback<SignatureHelp> CB) {

  auto FS = FSProvider.getFileSystem();
  auto *Index = this->Index;
  auto Action = [Pos, FS, Index](Path File, Callback<SignatureHelp> CB,
                                 llvm::Expected<InputsAndPreamble> IP) {
    if (!IP)
      return CB(IP.takeError());

    auto PreambleData = IP->Preamble;
    CB(clangd::signatureHelp(File, IP->Command, PreambleData, IP->Contents, Pos,
                             FS, Index));
  };

  // Unlike code completion, we wait for an up-to-date preamble here.
  // Signature help is often triggered after code completion. If the code
  // completion inserted a header to make the symbol available, then using
  // the old preamble would yield useless results.
  WorkScheduler.runWithPreamble("SignatureHelp", File, TUScheduler::Consistent,
                                Bind(Action, File.str(), std::move(CB)));
}

llvm::Expected<tooling::Replacements>
ClangdServer::formatRange(llvm::StringRef Code, PathRef File, Range Rng) {
  llvm::Expected<size_t> Begin = positionToOffset(Code, Rng.start);
  if (!Begin)
    return Begin.takeError();
  llvm::Expected<size_t> End = positionToOffset(Code, Rng.end);
  if (!End)
    return End.takeError();
  return formatCode(Code, File, {tooling::Range(*Begin, *End - *Begin)});
}

llvm::Expected<tooling::Replacements>
ClangdServer::formatFile(llvm::StringRef Code, PathRef File) {
  // Format everything.
  return formatCode(Code, File, {tooling::Range(0, Code.size())});
}

llvm::Expected<std::vector<TextEdit>>
ClangdServer::formatOnType(llvm::StringRef Code, PathRef File, Position Pos,
                           StringRef TriggerText) {
  llvm::Expected<size_t> CursorPos = positionToOffset(Code, Pos);
  if (!CursorPos)
    return CursorPos.takeError();
  auto FS = FSProvider.getFileSystem();
  auto Style = format::getStyle(format::DefaultFormatStyle, File,
                                format::DefaultFallbackStyle, Code, FS.get());
  if (!Style)
    return Style.takeError();

  std::vector<TextEdit> Result;
  for (const tooling::Replacement &R :
       formatIncremental(Code, *CursorPos, TriggerText, *Style))
    Result.push_back(replacementToEdit(Code, R));
  return Result;
}

void ClangdServer::rename(PathRef File, Position Pos, llvm::StringRef NewName,
                          bool WantFormat, Callback<std::vector<TextEdit>> CB) {
  auto Action = [Pos, WantFormat, this](Path File, std::string NewName,
                                        Callback<std::vector<TextEdit>> CB,
                                        llvm::Expected<InputsAndAST> InpAST) {
    if (!InpAST)
      return CB(InpAST.takeError());
    auto Changes = renameWithinFile(InpAST->AST, File, Pos, NewName, Index);
    if (!Changes)
      return CB(Changes.takeError());

    if (WantFormat) {
      auto Style = getFormatStyleForFile(File, InpAST->Inputs.Contents,
                                         InpAST->Inputs.FS.get());
      if (auto Formatted =
              cleanupAndFormat(InpAST->Inputs.Contents, *Changes, Style))
        *Changes = std::move(*Formatted);
      else
        elog("Failed to format replacements: {0}", Formatted.takeError());
    }

    std::vector<TextEdit> Edits;
    for (const auto &Rep : *Changes)
      Edits.push_back(replacementToEdit(InpAST->Inputs.Contents, Rep));
    return CB(std::move(Edits));
  };

  WorkScheduler.runWithAST(
      "Rename", File, Bind(Action, File.str(), NewName.str(), std::move(CB)));
}

static llvm::Expected<Tweak::Selection>
tweakSelection(const Range &Sel, const InputsAndAST &AST) {
  auto Begin = positionToOffset(AST.Inputs.Contents, Sel.start);
  if (!Begin)
    return Begin.takeError();
  auto End = positionToOffset(AST.Inputs.Contents, Sel.end);
  if (!End)
    return End.takeError();
  return Tweak::Selection(AST.AST, *Begin, *End);
}

void ClangdServer::enumerateTweaks(PathRef File, Range Sel,
                                   Callback<std::vector<TweakRef>> CB) {
  auto Action = [this, Sel](decltype(CB) CB, std::string File,
                            Expected<InputsAndAST> InpAST) {
    if (!InpAST)
      return CB(InpAST.takeError());
    auto Selection = tweakSelection(Sel, *InpAST);
    if (!Selection)
      return CB(Selection.takeError());
    std::vector<TweakRef> Res;
    for (auto &T : prepareTweaks(*Selection, TweakFilter))
      Res.push_back({T->id(), T->title(), T->intent()});

    CB(std::move(Res));
  };

  WorkScheduler.runWithAST("EnumerateTweaks", File,
                           Bind(Action, std::move(CB), File.str()));
}

void ClangdServer::applyTweak(PathRef File, Range Sel, StringRef TweakID,
                              Callback<Tweak::Effect> CB) {
  auto Action = [Sel](decltype(CB) CB, std::string File, std::string TweakID,
                      Expected<InputsAndAST> InpAST) {
    if (!InpAST)
      return CB(InpAST.takeError());
    auto Selection = tweakSelection(Sel, *InpAST);
    if (!Selection)
      return CB(Selection.takeError());
    auto A = prepareTweak(TweakID, *Selection);
    if (!A)
      return CB(A.takeError());
    auto Effect = (*A)->apply(*Selection);
    if (!Effect)
      return CB(Effect.takeError());
    if (Effect->ApplyEdit) {
      // FIXME: this function has I/O operations (find .clang-format file),
      // figure out a way to cache the format style.
      auto Style = getFormatStyleForFile(File, InpAST->Inputs.Contents,
                                         InpAST->Inputs.FS.get());
      if (auto Formatted = cleanupAndFormat(InpAST->Inputs.Contents,
                                            *Effect->ApplyEdit, Style))
        Effect->ApplyEdit = std::move(*Formatted);
      else
        elog("Failed to format replacements: {0}", Formatted.takeError());
    }
    return CB(std::move(*Effect));
  };
  WorkScheduler.runWithAST(
      "ApplyTweak", File,
      Bind(Action, std::move(CB), File.str(), TweakID.str()));
}

void ClangdServer::dumpAST(PathRef File,
                           llvm::unique_function<void(std::string)> Callback) {
  auto Action = [](decltype(Callback) Callback,
                   llvm::Expected<InputsAndAST> InpAST) {
    if (!InpAST) {
      llvm::consumeError(InpAST.takeError());
      return Callback("<no-ast>");
    }
    std::string Result;

    llvm::raw_string_ostream ResultOS(Result);
    clangd::dumpAST(InpAST->AST, ResultOS);
    ResultOS.flush();

    Callback(Result);
  };

  WorkScheduler.runWithAST("DumpAST", File, Bind(Action, std::move(Callback)));
}

void ClangdServer::locateSymbolAt(PathRef File, Position Pos,
                                  Callback<std::vector<LocatedSymbol>> CB) {
  auto Action = [Pos, this](decltype(CB) CB,
                            llvm::Expected<InputsAndAST> InpAST) {
    if (!InpAST)
      return CB(InpAST.takeError());
    CB(clangd::locateSymbolAt(InpAST->AST, Pos, Index));
  };

  WorkScheduler.runWithAST("Definitions", File, Bind(Action, std::move(CB)));
}

llvm::Optional<Path> ClangdServer::switchSourceHeader(PathRef Path) {

  llvm::StringRef SourceExtensions[] = {".cpp", ".c", ".cc", ".cxx",
                                        ".c++", ".m", ".mm"};
  llvm::StringRef HeaderExtensions[] = {".h", ".hh", ".hpp", ".hxx", ".inc"};

  llvm::StringRef PathExt = llvm::sys::path::extension(Path);

  // Lookup in a list of known extensions.
  auto SourceIter =
      llvm::find_if(SourceExtensions, [&PathExt](PathRef SourceExt) {
        return SourceExt.equals_lower(PathExt);
      });
  bool IsSource = SourceIter != std::end(SourceExtensions);

  auto HeaderIter =
      llvm::find_if(HeaderExtensions, [&PathExt](PathRef HeaderExt) {
        return HeaderExt.equals_lower(PathExt);
      });

  bool IsHeader = HeaderIter != std::end(HeaderExtensions);

  // We can only switch between the known extensions.
  if (!IsSource && !IsHeader)
    return None;

  // Array to lookup extensions for the switch. An opposite of where original
  // extension was found.
  llvm::ArrayRef<llvm::StringRef> NewExts;
  if (IsSource)
    NewExts = HeaderExtensions;
  else
    NewExts = SourceExtensions;

  // Storage for the new path.
  llvm::SmallString<128> NewPath = llvm::StringRef(Path);

  // Instance of vfs::FileSystem, used for file existence checks.
  auto FS = FSProvider.getFileSystem();

  // Loop through switched extension candidates.
  for (llvm::StringRef NewExt : NewExts) {
    llvm::sys::path::replace_extension(NewPath, NewExt);
    if (FS->exists(NewPath))
      return NewPath.str().str(); // First str() to convert from SmallString to
                                  // StringRef, second to convert from StringRef
                                  // to std::string

    // Also check NewExt in upper-case, just in case.
    llvm::sys::path::replace_extension(NewPath, NewExt.upper());
    if (FS->exists(NewPath))
      return NewPath.str().str();
  }

  return None;
}

llvm::Expected<tooling::Replacements>
ClangdServer::formatCode(llvm::StringRef Code, PathRef File,
                         llvm::ArrayRef<tooling::Range> Ranges) {
  // Call clang-format.
  format::FormatStyle Style =
      getFormatStyleForFile(File, Code, FSProvider.getFileSystem().get());
  tooling::Replacements IncludeReplaces =
      format::sortIncludes(Style, Code, Ranges, File);
  auto Changed = tooling::applyAllReplacements(Code, IncludeReplaces);
  if (!Changed)
    return Changed.takeError();

  return IncludeReplaces.merge(format::reformat(
      Style, *Changed,
      tooling::calculateRangesAfterReplacements(IncludeReplaces, Ranges),
      File));
}

void ClangdServer::findDocumentHighlights(
    PathRef File, Position Pos, Callback<std::vector<DocumentHighlight>> CB) {
  auto Action = [Pos](Callback<std::vector<DocumentHighlight>> CB,
                      llvm::Expected<InputsAndAST> InpAST) {
    if (!InpAST)
      return CB(InpAST.takeError());
    CB(clangd::findDocumentHighlights(InpAST->AST, Pos));
  };

  WorkScheduler.runWithAST("Highlights", File, Bind(Action, std::move(CB)));
}

void ClangdServer::findHover(PathRef File, Position Pos,
                             Callback<llvm::Optional<HoverInfo>> CB) {
  auto Action = [Pos, this](decltype(CB) CB, Path File,
                            llvm::Expected<InputsAndAST> InpAST) {
    if (!InpAST)
      return CB(InpAST.takeError());
    format::FormatStyle Style = getFormatStyleForFile(
        File, InpAST->Inputs.Contents, InpAST->Inputs.FS.get());
    CB(clangd::getHover(InpAST->AST, Pos, std::move(Style), Index));
  };

  WorkScheduler.runWithAST("Hover", File,
                           Bind(Action, std::move(CB), File.str()));
}

void ClangdServer::typeHierarchy(PathRef File, Position Pos, int Resolve,
                                 TypeHierarchyDirection Direction,
                                 Callback<Optional<TypeHierarchyItem>> CB) {
  std::string FileCopy = File; // copy will be captured by the lambda
  auto Action = [FileCopy, Pos, Resolve, Direction,
                 this](decltype(CB) CB, Expected<InputsAndAST> InpAST) {
    if (!InpAST)
      return CB(InpAST.takeError());
    CB(clangd::getTypeHierarchy(InpAST->AST, Pos, Resolve, Direction, Index,
                                FileCopy));
  };

  WorkScheduler.runWithAST("Type Hierarchy", File, Bind(Action, std::move(CB)));
}

void ClangdServer::resolveTypeHierarchy(
    TypeHierarchyItem Item, int Resolve, TypeHierarchyDirection Direction,
    Callback<llvm::Optional<TypeHierarchyItem>> CB) {
  clangd::resolveTypeHierarchy(Item, Resolve, Direction, Index);
  CB(Item);
}

void ClangdServer::onFileEvent(const DidChangeWatchedFilesParams &Params) {
  // FIXME: Do nothing for now. This will be used for indexing and potentially
  // invalidating other caches.
}

void ClangdServer::workspaceSymbols(
    llvm::StringRef Query, int Limit,
    Callback<std::vector<SymbolInformation>> CB) {
  std::string QueryCopy = Query;
  WorkScheduler.run(
      "getWorkspaceSymbols",
      Bind(
          [QueryCopy, Limit, this](decltype(CB) CB) {
            CB(clangd::getWorkspaceSymbols(QueryCopy, Limit, Index,
                                           WorkspaceRoot.getValueOr("")));
          },
          std::move(CB)));
}

void ClangdServer::documentSymbols(llvm::StringRef File,
                                   Callback<std::vector<DocumentSymbol>> CB) {
  auto Action = [](Callback<std::vector<DocumentSymbol>> CB,
                   llvm::Expected<InputsAndAST> InpAST) {
    if (!InpAST)
      return CB(InpAST.takeError());
    CB(clangd::getDocumentSymbols(InpAST->AST));
  };
  WorkScheduler.runWithAST("documentSymbols", File,
                           Bind(Action, std::move(CB)));
}

void ClangdServer::findReferences(PathRef File, Position Pos, uint32_t Limit,
                                  Callback<std::vector<Location>> CB) {
  auto Action = [Pos, Limit, this](Callback<std::vector<Location>> CB,
                                   llvm::Expected<InputsAndAST> InpAST) {
    if (!InpAST)
      return CB(InpAST.takeError());
    CB(clangd::findReferences(InpAST->AST, Pos, Limit, Index));
  };

  WorkScheduler.runWithAST("References", File, Bind(Action, std::move(CB)));
}

void ClangdServer::symbolInfo(PathRef File, Position Pos,
                              Callback<std::vector<SymbolDetails>> CB) {
  auto Action = [Pos](Callback<std::vector<SymbolDetails>> CB,
                      llvm::Expected<InputsAndAST> InpAST) {
    if (!InpAST)
      return CB(InpAST.takeError());
    CB(clangd::getSymbolInfo(InpAST->AST, Pos));
  };

  WorkScheduler.runWithAST("SymbolInfo", File, Bind(Action, std::move(CB)));
}

std::vector<std::pair<Path, std::size_t>>
ClangdServer::getUsedBytesPerFile() const {
  return WorkScheduler.getUsedBytesPerFile();
}

LLVM_NODISCARD bool
ClangdServer::blockUntilIdleForTest(llvm::Optional<double> TimeoutSeconds) {
  return WorkScheduler.blockUntilIdle(timeoutSeconds(TimeoutSeconds)) &&
         (!BackgroundIdx ||
          BackgroundIdx->blockUntilIdleForTest(TimeoutSeconds));
}

} // namespace clangd
} // namespace clang<|MERGE_RESOLUTION|>--- conflicted
+++ resolved
@@ -170,11 +170,7 @@
 }
 
 #ifdef INTERACTIVECCCONV
-<<<<<<< HEAD
-void ClangdServer::reportCConvDiagsForAllFiles(DisjointSet &CcInfo,
-=======
 void ClangdServer::reportCConvDiagsForAllFiles(ConstraintsInfo &CcInfo,
->>>>>>> ada55ba5
                                                CConvLSPCallBack *ConvCB) {
   // Update the diag information for all the valid files.
   for (auto &SrcFileDiags : CConvDiagInfo.GetAllFilesDiagnostics()) {
@@ -182,11 +178,7 @@
   }
 }
 
-<<<<<<< HEAD
-void ClangdServer::clearCConvDiagsForAllFiles(DisjointSet &CcInfo,
-=======
 void ClangdServer::clearCConvDiagsForAllFiles(ConstraintsInfo &CcInfo,
->>>>>>> ada55ba5
                                               CConvLSPCallBack *ConvCB) {
   for (auto &SrcFileDiags : CConvDiagInfo.GetAllFilesDiagnostics()) {
     // Clear diags for all files.
@@ -200,20 +192,12 @@
     CConvDiagInfo.ClearAllDiags();
     ConvCB->sendCConvMessage("Running CConv for first time.");
     CConvInter.BuildInitialConstraints();
-<<<<<<< HEAD
-    CConvInter.SolveConstraints();
-=======
     CConvInter.SolveConstraints(true);
->>>>>>> ada55ba5
     ConvCB->sendCConvMessage("Finished running CConv.");
     log("CConv: Built initial constraints successfully.\n");
     auto &WildPtrsInfo = CConvInter.GetWILDPtrsInfo();
     log("CConv: Got WILD Ptrs Info.\n");
-<<<<<<< HEAD
-    CConvDiagInfo.PopulateDiagsFromDisjointSet(WildPtrsInfo);
-=======
     CConvDiagInfo.PopulateDiagsFromConstraintsInfo(WildPtrsInfo);
->>>>>>> ada55ba5
     log("CConv: Populated Diags from Disjoint Sets.\n");
     reportCConvDiagsForAllFiles(WildPtrsInfo, ConvCB);
     ConvCB->sendCConvMessage("CConv: Finished updating problems.");
@@ -239,11 +223,7 @@
       this->CConvDiagInfo.ClearAllDiags();
       ConvCB->sendCConvMessage("CConv Updating new issues "
                                "after editing constraints.");
-<<<<<<< HEAD
-      this->CConvDiagInfo.PopulateDiagsFromDisjointSet(WildPtrsInfo);
-=======
       this->CConvDiagInfo.PopulateDiagsFromConstraintsInfo(WildPtrsInfo);
->>>>>>> ada55ba5
       log("CConv calling call-back\n");
       // ConvCB->ccConvResultsReady(ptrFileName);
       ConvCB->sendCConvMessage("CConv Updated new issues.");
