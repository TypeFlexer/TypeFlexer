--- conflicted
+++ resolved
@@ -517,7 +517,6 @@
   if (ClangdServerOpts.ResourceDir)
     Mangler.ResourceDir = *ClangdServerOpts.ResourceDir;
   CDB.emplace(BaseCDB.get(), Params.initializationOptions.fallbackFlags,
-<<<<<<< HEAD
               tooling::ArgumentsAdjuster(std::move(Mangler)));
   {
     // Switch caller's context with LSPServer's background context. Since we
@@ -529,17 +528,12 @@
       WithOffsetEncoding.emplace(kCurrentOffsetEncoding,
                                  *NegotiatedOffsetEncoding);
     Server.emplace(*CDB, TFS, ClangdServerOpts,
+#ifdef INTERACTIVE3C
+                   ClangdServerOpts, The3CInterface);
+#else
                    static_cast<ClangdServer::Callbacks *>(this));
-  }
-=======
-              ClangdServerOpts.ResourceDir);
-  Server.emplace(*CDB, FSProvider, static_cast<DiagnosticsConsumer &>(*this),
-#ifdef INTERACTIVE3C
-                 ClangdServerOpts, The3CInterface);
-#else
-                 ClangdServerOpts);
 #endif
->>>>>>> 5b343589
+  }
   applyConfiguration(Params.initializationOptions.ConfigSettings);
 
   CCOpts.EnableSnippets = Params.capabilities.CompletionSnippets;
@@ -562,7 +556,6 @@
   SupportFileStatus = Params.initializationOptions.FileStatus;
   HoverContentFormat = Params.capabilities.HoverContentFormat;
   SupportsOffsetsInSignatureHelp = Params.capabilities.OffsetsInSignatureHelp;
-<<<<<<< HEAD
   if (Params.capabilities.WorkDoneProgress)
     BackgroundIndexProgressState = BackgroundIndexProgress::Empty;
   BackgroundIndexSkipCreate = Params.capabilities.ImplicitProgressCreation;
@@ -584,7 +577,6 @@
          {CodeAction::QUICKFIX_KIND, CodeAction::REFACTOR_KIND,
           CodeAction::INFO_KIND}}};
 
-=======
 #ifdef INTERACTIVE3C
   // initialize our constraint building system.
   log("Interactive 3C mode.\n");
@@ -603,7 +595,6 @@
              }},
         }}}};
 #else
->>>>>>> 5b343589
   llvm::json::Object Result{
       {{"serverInfo",
         llvm::json::Object{{"name", "clangd"},
@@ -671,12 +662,9 @@
         ->insert(
             {"semanticHighlighting",
              llvm::json::Object{{"scopes", buildHighlightScopeLookupTable()}}});
-<<<<<<< HEAD
+#endif
   if (ClangdServerOpts.FoldingRanges)
     Result.getObject("capabilities")->insert({"foldingRangeProvider", true});
-=======
-#endif
->>>>>>> 5b343589
   Reply(std::move(Result));
 }
 
@@ -718,15 +706,9 @@
 
   const std::string &Contents = Params.textDocument.text;
 
-<<<<<<< HEAD
   auto Version = DraftMgr.addDraft(File, Params.textDocument.version, Contents);
   Server->addDocument(File, Contents, encodeVersion(Version),
                       WantDiagnostics::Yes);
-=======
-  DraftMgr.addDraft(File, Contents);
-  Server->addDocument(File, Contents, WantDiagnostics::Yes);
-#endif
->>>>>>> 5b343589
 }
 
 void ClangdLSPServer::onDocumentDidChange(
@@ -750,7 +732,6 @@
     return;
   }
 
-<<<<<<< HEAD
   Server->addDocument(File, Draft->Contents, encodeVersion(Draft->Version),
                       WantDiags, Params.forceRebuild);
 }
@@ -758,10 +739,6 @@
 void ClangdLSPServer::onDocumentDidSave(
     const DidSaveTextDocumentParams &Params) {
   reparseOpenFilesIfNeeded([](llvm::StringRef) { return true; });
-=======
-  Server->addDocument(File, *Contents, WantDiags);
-#endif
->>>>>>> 5b343589
 }
 
 void ClangdLSPServer::onFileEvent(const DidChangeWatchedFilesParams &Params) {
@@ -799,10 +776,6 @@
 #endif
 void ClangdLSPServer::onCommand(const ExecuteCommandParams &Params,
                                 Callback<llvm::json::Value> Reply) {
-<<<<<<< HEAD
-  auto ApplyEdit = [this](WorkspaceEdit WE, std::string SuccessMessage,
-                          decltype(Reply) Reply) {
-=======
 #ifdef INTERACTIVE3C
   // In this mode, we support only 3C commands.
   if (is3CCommand(Params)) {
@@ -814,8 +787,8 @@
         ErrorCode::InvalidParams));
   }
 #else
-  auto ApplyEdit = [this](WorkspaceEdit WE) {
->>>>>>> 5b343589
+  auto ApplyEdit = [this](WorkspaceEdit WE, std::string SuccessMessage,
+                          decltype(Reply) Reply) {
     ApplyWorkspaceEditParams Edit;
     Edit.edit = std::move(WE);
     call<ApplyWorkspaceEditResponse>(
@@ -974,14 +947,9 @@
   // VSCode). Note that this cannot race with actual diagnostics responses
   // because removeDocument() guarantees no diagnostic callbacks will be
   // executed after it returns.
-<<<<<<< HEAD
   PublishDiagnosticsParams Notification;
   Notification.uri = URIForFile::canonicalize(File, /*TUPath=*/File);
   publishDiagnostics(Notification);
-=======
-  publishDiagnostics(URIForFile::canonicalize(File, /*TUPath=*/File), {});
-#endif
->>>>>>> 5b343589
 }
 
 void ClangdLSPServer::onDocumentOnTypeFormatting(
@@ -1155,15 +1123,7 @@
         return Reply(llvm::json::Array(Commands));
       };
 
-<<<<<<< HEAD
   Server->enumerateTweaks(File.file(), Params.range, std::move(ConsumeActions));
-=======
-  Server->enumerateTweaks(File.file(), Params.range,
-                          Bind(ConsumeActions, std::move(Reply), File,
-                               std::move(*Code), Params.range,
-                               std::move(FixIts)));
-#endif
->>>>>>> 5b343589
 }
 
 void ClangdLSPServer::onCompletion(const CompletionParams &Params,
@@ -1520,16 +1480,10 @@
     const ClangdServer::Options &Opts, _3CInterface &Cinter)
 #else
     const ClangdServer::Options &Opts)
-<<<<<<< HEAD
+#endif
     : BackgroundContext(Context::current().clone()), Transp(Transp),
       MsgHandler(new MessageHandler(*this)), TFS(TFS), CCOpts(CCOpts),
       RenameOpts(RenameOpts), SupportedSymbolKinds(defaultSymbolKinds()),
-=======
-#endif
-    : Transp(Transp), MsgHandler(new MessageHandler(*this)),
-      FSProvider(FSProvider), CCOpts(CCOpts),
-      SupportedSymbolKinds(defaultSymbolKinds()),
->>>>>>> 5b343589
       SupportedCompletionItemKinds(defaultCompletionItemKinds()),
       UseDirBasedCDB(UseDirBasedCDB),
       CompileCommandsDir(std::move(CompileCommandsDir)), ClangdServerOpts(Opts),
@@ -1582,16 +1536,13 @@
   MsgHandler->bind("textDocument/symbolInfo", &ClangdLSPServer::onSymbolInfo);
   MsgHandler->bind("textDocument/typeHierarchy", &ClangdLSPServer::onTypeHierarchy);
   MsgHandler->bind("typeHierarchy/resolve", &ClangdLSPServer::onResolveTypeHierarchy);
-<<<<<<< HEAD
   MsgHandler->bind("textDocument/selectionRange", &ClangdLSPServer::onSelectionRange);
   MsgHandler->bind("textDocument/documentLink", &ClangdLSPServer::onDocumentLink);
   MsgHandler->bind("textDocument/semanticTokens/full", &ClangdLSPServer::onSemanticTokens);
   MsgHandler->bind("textDocument/semanticTokens/full/delta", &ClangdLSPServer::onSemanticTokensDelta);
   if (Opts.FoldingRanges)
     MsgHandler->bind("textDocument/foldingRange", &ClangdLSPServer::onFoldingRange);
-=======
 #endif
->>>>>>> 5b343589
   // clang-format on
 }
 
@@ -1674,11 +1625,9 @@
 
 void ClangdLSPServer::onDiagnosticsReady(PathRef File, llvm::StringRef Version,
                                          std::vector<Diag> Diagnostics) {
-<<<<<<< HEAD
   PublishDiagnosticsParams Notification;
   Notification.version = decodeVersion(Version);
   Notification.uri = URIForFile::canonicalize(File, /*TUPath=*/File);
-=======
 
 #ifdef INTERACTIVE3C
   auto URI = URIForFile::canonicalize(File, /*TUPath=*/File);
@@ -1696,7 +1645,6 @@
 #else
   auto URI = URIForFile::canonicalize(File, /*TUPath=*/File);
   std::vector<Diagnostic> LSPDiagnostics;
->>>>>>> 5b343589
   DiagnosticToReplacementMap LocalFixIts; // Temporary storage
   for (auto &Diag : Diagnostics) {
     toLSPDiags(Diag, Notification.uri, DiagOpts,
@@ -1714,8 +1662,8 @@
   }
 
   // Send a notification to the LSP client.
-<<<<<<< HEAD
   publishDiagnostics(Notification);
+#endif
 }
 
 void ClangdLSPServer::onBackgroundIndexProgress(
@@ -1784,10 +1732,6 @@
     NotifyProgress(Stats);
     break;
   }
-=======
-  publishDiagnostics(URI, std::move(LSPDiagnostics));
-#endif
->>>>>>> 5b343589
 }
 
 void ClangdLSPServer::onFileUpdated(PathRef File, const TUStatus &Status) {
